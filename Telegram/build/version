<<<<<<< HEAD
AppVersion         1008009
AppVersionStrMajor 1.8
AppVersionStrSmall 1.8.9
AppVersionStr      1.8.9
=======
AppVersion         1008011
AppVersionStrMajor 1.8
AppVersionStrSmall 1.8.11
AppVersionStr      1.8.11
>>>>>>> 1e5aa2a7
BetaChannel        0
AlphaVersion       0<|MERGE_RESOLUTION|>--- conflicted
+++ resolved
@@ -1,13 +1,6 @@
-<<<<<<< HEAD
-AppVersion         1008009
-AppVersionStrMajor 1.8
-AppVersionStrSmall 1.8.9
-AppVersionStr      1.8.9
-=======
 AppVersion         1008011
 AppVersionStrMajor 1.8
 AppVersionStrSmall 1.8.11
 AppVersionStr      1.8.11
->>>>>>> 1e5aa2a7
 BetaChannel        0
 AlphaVersion       0