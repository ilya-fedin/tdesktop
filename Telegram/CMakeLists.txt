# This file is part of Telegram Desktop,
# the official desktop application for the Telegram messaging service.
#
# For license and copyright information please follow this link:
# https://github.com/telegramdesktop/tdesktop/blob/master/LEGAL

add_executable(Telegram WIN32 MACOSX_BUNDLE)
init_target(Telegram)

add_subdirectory(lib_rpl)
add_subdirectory(lib_crl)
add_subdirectory(lib_base)
add_subdirectory(lib_ui)
add_subdirectory(lib_tl)
if (NOT DESKTOP_APP_DISABLE_SPELLCHECK)
    add_subdirectory(lib_spellcheck)
endif()
add_subdirectory(lib_storage)
add_subdirectory(lib_lottie)
add_subdirectory(lib_qr)
add_subdirectory(codegen)

include(CheckCXXSourceCompiles)
include(lib_ui/cmake/generate_styles.cmake)
include(cmake/generate_lang.cmake)
include(cmake/generate_numbers.cmake)

get_filename_component(src_loc SourceFiles REALPATH)
get_filename_component(res_loc Resources REALPATH)

include(cmake/telegram_options.cmake)
include(cmake/lib_export.cmake)
include(cmake/lib_ffmpeg.cmake)
include(cmake/lib_mtproto.cmake)
include(cmake/lib_scheme.cmake)
include(cmake/lib_tgvoip.cmake)

set(style_files
    boxes/boxes.style
    calls/calls.style
    dialogs/dialogs.style
    export/view/export.style
    history/history.style
    info/info.style
    intro/intro.style
    media/view/media_view.style
    media/player/media_player.style
    overview/overview.style
    passport/passport.style
    profile/profile.style
    settings/settings.style
    chat_helpers/chat_helpers.style
    window/window.style
)

set(dependent_style_files
    ${submodules_loc}/lib_ui/ui/colors.palette
    ${submodules_loc}/lib_ui/ui/basic.style
    ${submodules_loc}/lib_ui/ui/layers/layers.style
    ${submodules_loc}/lib_ui/ui/widgets/widgets.style
)

generate_styles(Telegram ${src_loc} "${style_files}" "${dependent_style_files}")
generate_lang(Telegram ${res_loc}/langs/lang.strings)
generate_numbers(Telegram ${res_loc}/numbers.txt)

set_target_properties(Telegram PROPERTIES AUTOMOC ON AUTORCC ON)

if (LINUX AND NOT DESKTOP_APP_DISABLE_DBUS_INTEGRATION)
    target_link_libraries(Telegram
    PRIVATE
        desktop-app::external_statusnotifieritem
        desktop-app::external_dbusmenu_qt
    )
endif()

if (add_hunspell_library)
    target_link_libraries(Telegram PRIVATE desktop-app::external_hunspell)
endif()

target_link_libraries(Telegram
PRIVATE
    tdesktop::lib_mtproto
    tdesktop::lib_scheme
    tdesktop::lib_export
    desktop-app::lib_base
    desktop-app::lib_crl
    desktop-app::lib_ui
    desktop-app::lib_tl
    desktop-app::lib_storage
    desktop-app::lib_lottie
    desktop-app::lib_qr
    desktop-app::lib_ffmpeg
    desktop-app::external_lz4
    desktop-app::external_rlottie
    desktop-app::external_zlib
    desktop-app::external_qt
    desktop-app::external_qr_code_generator
    desktop-app::external_crash_reports
    desktop-app::external_auto_updates
    tdesktop::lib_tgvoip
    desktop-app::external_openssl
    desktop-app::external_openal
)

if (NOT DESKTOP_APP_USE_PACKAGED)
    target_link_libraries(Telegram PRIVATE desktop-app::external_opus)
endif()

# Telegram uses long atomic types, so on some architectures libatomic is needed.
check_cxx_source_compiles("
#include <atomic>
std::atomic_int64_t foo;
int main() {return foo;}
" HAVE_LONG_ATOMIC_WITHOUT_LIB)
if (NOT HAVE_LONG_ATOMIC_WITHOUT_LIB)
    target_link_libraries(Telegram PRIVATE atomic)
endif()

if (DESKTOP_APP_USE_PACKAGED)
    set(CMAKE_THREAD_PREFER_PTHREAD TRUE)
    find_package(Threads)

    target_link_libraries(Telegram
    PRIVATE
        ${CMAKE_DL_LIBS}
        Threads::Threads
    )
endif()

target_precompile_headers(Telegram PRIVATE ${src_loc}/stdafx.h)
nice_target_sources(Telegram ${src_loc}
PRIVATE
    ${style_files}

    api/api_common.h
    api/api_hash.h
    api/api_self_destruct.cpp
    api/api_self_destruct.h
    api/api_sending.cpp
    api/api_sending.h
    api/api_sensitive_content.cpp
    api/api_sensitive_content.h
    api/api_single_message_search.cpp
    api/api_single_message_search.h
    api/api_text_entities.cpp
    api/api_text_entities.h
    boxes/peers/add_participants_box.cpp
    boxes/peers/add_participants_box.h
    boxes/peers/edit_contact_box.cpp
    boxes/peers/edit_contact_box.h
    boxes/peers/edit_linked_chat_box.cpp
    boxes/peers/edit_linked_chat_box.h
    boxes/peers/edit_participant_box.cpp
    boxes/peers/edit_participant_box.h
    boxes/peers/edit_participants_box.cpp
    boxes/peers/edit_participants_box.h
    boxes/peers/edit_peer_info_box.cpp
    boxes/peers/edit_peer_info_box.h
    boxes/peers/edit_peer_type_box.cpp
    boxes/peers/edit_peer_type_box.h
    boxes/peers/edit_peer_history_visibility_box.cpp
    boxes/peers/edit_peer_history_visibility_box.h
    boxes/peers/edit_peer_permissions_box.cpp
    boxes/peers/edit_peer_permissions_box.h
    boxes/about_box.cpp
    boxes/about_box.h
    boxes/abstract_box.cpp
    boxes/abstract_box.h
    boxes/add_contact_box.cpp
    boxes/add_contact_box.h
    boxes/auto_lock_box.cpp
    boxes/auto_lock_box.h
    boxes/auto_download_box.cpp
    boxes/auto_download_box.h
    boxes/background_box.cpp
    boxes/background_box.h
    boxes/background_preview_box.cpp
    boxes/background_preview_box.h
    boxes/calendar_box.cpp
    boxes/calendar_box.h
    boxes/change_phone_box.cpp
    boxes/change_phone_box.h
    boxes/confirm_box.cpp
    boxes/confirm_box.h
    boxes/confirm_phone_box.cpp
    boxes/confirm_phone_box.h
    boxes/connection_box.cpp
    boxes/connection_box.h
    boxes/create_poll_box.cpp
    boxes/create_poll_box.h
    boxes/dictionaries_manager.cpp
    boxes/dictionaries_manager.h
    boxes/download_path_box.cpp
    boxes/download_path_box.h
    boxes/edit_caption_box.cpp
    boxes/edit_caption_box.h
    boxes/edit_color_box.cpp
    boxes/edit_color_box.h
    boxes/edit_privacy_box.cpp
    boxes/edit_privacy_box.h
    boxes/fonts_box.cpp
    boxes/fonts_box.h
    boxes/language_box.cpp
    boxes/language_box.h
    boxes/local_storage_box.cpp
    boxes/local_storage_box.h
    boxes/mute_settings_box.cpp
    boxes/mute_settings_box.h
    boxes/net_boost_box.cpp
    boxes/net_boost_box.h
    boxes/peer_list_box.cpp
    boxes/peer_list_box.h
    boxes/peer_list_controllers.cpp
    boxes/peer_list_controllers.h
    boxes/passcode_box.cpp
    boxes/passcode_box.h
    boxes/photo_crop_box.cpp
    boxes/photo_crop_box.h
    boxes/rate_call_box.cpp
    boxes/rate_call_box.h
    boxes/report_box.cpp
    boxes/report_box.h
    boxes/self_destruction_box.cpp
    boxes/self_destruction_box.h
    boxes/send_files_box.cpp
    boxes/send_files_box.h
    boxes/sessions_box.cpp
    boxes/sessions_box.h
    boxes/share_box.cpp
    boxes/share_box.h
    boxes/single_choice_box.cpp
    boxes/single_choice_box.h
    boxes/sticker_set_box.cpp
    boxes/sticker_set_box.h
    boxes/stickers_box.cpp
    boxes/stickers_box.h
    boxes/url_auth_box.cpp
    boxes/url_auth_box.h
    boxes/username_box.cpp
    boxes/username_box.h
    calls/calls_box_controller.cpp
    calls/calls_box_controller.h
    calls/calls_call.cpp
    calls/calls_call.h
    calls/calls_emoji_fingerprint.cpp
    calls/calls_emoji_fingerprint.h
    calls/calls_instance.cpp
    calls/calls_instance.h
    calls/calls_panel.cpp
    calls/calls_panel.h
    calls/calls_top_bar.cpp
    calls/calls_top_bar.h
    chat_helpers/bot_keyboard.cpp
    chat_helpers/bot_keyboard.h
    chat_helpers/emoji_keywords.cpp
    chat_helpers/emoji_keywords.h
    chat_helpers/emoji_list_widget.cpp
    chat_helpers/emoji_list_widget.h
    chat_helpers/emoji_sets_manager.cpp
    chat_helpers/emoji_sets_manager.h
    chat_helpers/emoji_suggestions_widget.cpp
    chat_helpers/emoji_suggestions_widget.h
    chat_helpers/field_autocomplete.cpp
    chat_helpers/field_autocomplete.h
    chat_helpers/gifs_list_widget.cpp
    chat_helpers/gifs_list_widget.h
    chat_helpers/message_field.cpp
    chat_helpers/message_field.h
    chat_helpers/spellchecker_common.cpp
    chat_helpers/spellchecker_common.h
    chat_helpers/stickers.cpp
    chat_helpers/stickers.h
    chat_helpers/stickers_emoji_pack.cpp
    chat_helpers/stickers_emoji_pack.h
    chat_helpers/stickers_list_widget.cpp
    chat_helpers/stickers_list_widget.h
    chat_helpers/tabbed_panel.cpp
    chat_helpers/tabbed_panel.h
    chat_helpers/tabbed_section.cpp
    chat_helpers/tabbed_section.h
    chat_helpers/tabbed_selector.cpp
    chat_helpers/tabbed_selector.h
    core/application.cpp
    core/application.h
    core/base_integration.cpp
    core/base_integration.h
    core/changelogs.cpp
    core/changelogs.h
    core/click_handler_types.cpp
    core/click_handler_types.h
    core/core_cloud_password.cpp
    core/core_cloud_password.h
    core/core_settings.cpp
    core/core_settings.h
    core/crash_report_window.cpp
    core/crash_report_window.h
    core/crash_reports.cpp
    core/crash_reports.h
    core/file_utilities.cpp
    core/file_utilities.h
    core/kotato_settings.cpp
    core/kotato_settings.h
    core/launcher.cpp
    core/launcher.h
    core/local_url_handlers.cpp
    core/local_url_handlers.h
    core/media_active_cache.h
    core/mime_type.cpp
    core/mime_type.h
    core/sandbox.cpp
    core/sandbox.h
    core/shortcuts.cpp
    core/shortcuts.h
    core/ui_integration.cpp
    core/ui_integration.h
    core/update_checker.cpp
    core/update_checker.h
    core/utils.cpp
    core/utils.h
    core/version.h
    data/data_abstract_structure.cpp
    data/data_abstract_structure.h
    data/data_auto_download.cpp
    data/data_auto_download.h
    data/data_chat.cpp
    data/data_chat.h
    data/data_channel.cpp
    data/data_channel.h
    data/data_channel_admins.cpp
    data/data_channel_admins.h
    data/data_cloud_themes.cpp
    data/data_cloud_themes.h
    data/data_countries.cpp
    data/data_countries.h
    data/data_document.cpp
    data/data_document.h
    data/data_document_good_thumbnail.cpp
    data/data_document_good_thumbnail.h
    data/data_drafts.cpp
    data/data_drafts.h
    data/data_folder.cpp
    data/data_folder.h
    # data/data_feed_messages.cpp
    # data/data_feed_messages.h
    data/data_file_origin.cpp
    data/data_file_origin.h
    data/data_flags.h
    data/data_game.h
    data/data_groups.cpp
    data/data_groups.h
    data/data_histories.cpp
    data/data_histories.h
    data/data_location.cpp
    data/data_location.h
    data/data_media_rotation.cpp
    data/data_media_rotation.h
    data/data_media_types.cpp
    data/data_media_types.h
    data/data_messages.cpp
    data/data_messages.h
    data/data_notify_settings.cpp
    data/data_notify_settings.h
    data/data_peer.cpp
    data/data_peer.h
    data/data_peer_values.cpp
    data/data_peer_values.h
    data/data_photo.cpp
    data/data_photo.h
    data/data_poll.cpp
    data/data_poll.h
    data/data_pts_waiter.cpp
    data/data_pts_waiter.h
    data/data_search_controller.cpp
    data/data_search_controller.h
    data/data_session.cpp
    data/data_session.h
    data/data_scheduled_messages.cpp
    data/data_scheduled_messages.h
    data/data_shared_media.cpp
    data/data_shared_media.h
    data/data_sparse_ids.cpp
    data/data_sparse_ids.h
    data/data_streaming.cpp
    data/data_streaming.h
    data/data_types.cpp
    data/data_types.h
    data/data_user.cpp
    data/data_user.h
    data/data_user_photos.cpp
    data/data_user_photos.h
    data/data_wall_paper.cpp
    data/data_wall_paper.h
    data/data_web_page.cpp
    data/data_web_page.h
    dialogs/dialogs_entry.cpp
    dialogs/dialogs_entry.h
    dialogs/dialogs_indexed_list.cpp
    dialogs/dialogs_indexed_list.h
    dialogs/dialogs_inner_widget.cpp
    dialogs/dialogs_inner_widget.h
    dialogs/dialogs_key.cpp
    dialogs/dialogs_key.h
    dialogs/dialogs_layout.cpp
    dialogs/dialogs_layout.h
    dialogs/dialogs_list.cpp
    dialogs/dialogs_list.h
    dialogs/dialogs_main_list.cpp
    dialogs/dialogs_main_list.h
    dialogs/dialogs_pinned_list.cpp
    dialogs/dialogs_pinned_list.h
    dialogs/dialogs_row.cpp
    dialogs/dialogs_row.h
    dialogs/dialogs_search_from_controllers.cpp
    dialogs/dialogs_search_from_controllers.h
    dialogs/dialogs_widget.cpp
    dialogs/dialogs_widget.h
    export/view/export_view_content.cpp
    export/view/export_view_content.h
    export/view/export_view_panel_controller.cpp
    export/view/export_view_panel_controller.h
    export/view/export_view_progress.cpp
    export/view/export_view_progress.h
    export/view/export_view_settings.cpp
    export/view/export_view_settings.h
    export/view/export_view_top_bar.cpp
    export/view/export_view_top_bar.h
    history/admin_log/history_admin_log_filter.cpp
    history/admin_log/history_admin_log_filter.h
    history/admin_log/history_admin_log_inner.cpp
    history/admin_log/history_admin_log_inner.h
    history/admin_log/history_admin_log_item.cpp
    history/admin_log/history_admin_log_item.h
    history/admin_log/history_admin_log_section.cpp
    history/admin_log/history_admin_log_section.h
    # history/feed/history_feed_section.cpp
    # history/feed/history_feed_section.h
    history/view/media/history_view_call.h
    history/view/media/history_view_call.cpp
    history/view/media/history_view_contact.h
    history/view/media/history_view_contact.cpp
    history/view/media/history_view_document.h
    history/view/media/history_view_document.cpp
    history/view/media/history_view_file.h
    history/view/media/history_view_file.cpp
    history/view/media/history_view_game.h
    history/view/media/history_view_game.cpp
    history/view/media/history_view_gif.h
    history/view/media/history_view_gif.cpp
    history/view/media/history_view_invoice.h
    history/view/media/history_view_invoice.cpp
    history/view/media/history_view_large_emoji.h
    history/view/media/history_view_large_emoji.cpp
    history/view/media/history_view_location.h
    history/view/media/history_view_location.cpp
    history/view/media/history_view_media.h
    history/view/media/history_view_media.cpp
    history/view/media/history_view_media_common.h
    history/view/media/history_view_media_common.cpp
    history/view/media/history_view_media_grouped.h
    history/view/media/history_view_media_grouped.cpp
    history/view/media/history_view_media_unwrapped.h
    history/view/media/history_view_media_unwrapped.cpp
    history/view/media/history_view_photo.h
    history/view/media/history_view_photo.cpp
    history/view/media/history_view_poll.h
    history/view/media/history_view_poll.cpp
    history/view/media/history_view_sticker.h
    history/view/media/history_view_sticker.cpp
    history/view/media/history_view_theme_document.h
    history/view/media/history_view_theme_document.cpp
    history/view/media/history_view_web_page.h
    history/view/media/history_view_web_page.cpp
    history/view/history_view_compose_controls.cpp
    history/view/history_view_compose_controls.h
    history/view/history_view_contact_status.cpp
    history/view/history_view_contact_status.h
    history/view/history_view_context_menu.cpp
    history/view/history_view_context_menu.h
    history/view/history_view_cursor_state.cpp
    history/view/history_view_cursor_state.h
    history/view/history_view_element.cpp
    history/view/history_view_element.h
    history/view/history_view_list_widget.cpp
    history/view/history_view_list_widget.h
    history/view/history_view_message.cpp
    history/view/history_view_message.h
    history/view/history_view_object.h
    history/view/history_view_schedule_box.cpp
    history/view/history_view_schedule_box.h
    history/view/history_view_scheduled_section.cpp
    history/view/history_view_scheduled_section.h
    history/view/history_view_service_message.cpp
    history/view/history_view_service_message.h
    history/view/history_view_top_bar_widget.cpp
    history/view/history_view_top_bar_widget.h
    history/history.cpp
    history/history.h
    history/history_drag_area.cpp
    history/history_drag_area.h
    history/history_item.cpp
    history/history_item.h
    history/history_item_components.cpp
    history/history_item_components.h
    history/history_item_text.cpp
    history/history_item_text.h
    history/history_inner_widget.cpp
    history/history_inner_widget.h
    history/history_location_manager.cpp
    history/history_location_manager.h
    history/history_message.cpp
    history/history_message.h
    history/history_service.cpp
    history/history_service.h
    history/history_widget.cpp
    history/history_widget.h
    info/info_content_widget.cpp
    info/info_content_widget.h
    info/info_controller.cpp
    info/info_controller.h
    info/info_layer_widget.cpp
    info/info_layer_widget.h
    info/info_memento.cpp
    info/info_memento.h
    info/info_section_widget.cpp
    info/info_section_widget.h
    info/info_top_bar.cpp
    info/info_top_bar.h
    info/info_wrap_widget.cpp
    info/info_wrap_widget.h
    # info/channels/info_channels_widget.cpp
    # info/channels/info_channels_widget.h
    info/common_groups/info_common_groups_inner_widget.cpp
    info/common_groups/info_common_groups_inner_widget.h
    info/common_groups/info_common_groups_widget.cpp
    info/common_groups/info_common_groups_widget.h
    # info/feed/info_feed_channels.cpp
    # info/feed/info_feed_channels.h
    # info/feed/info_feed_channels_controllers.cpp
    # info/feed/info_feed_channels_controllers.h
    # info/feed/info_feed_cover.cpp
    # info/feed/info_feed_cover.h
    # info/feed/info_feed_profile_inner_widget.cpp
    # info/feed/info_feed_profile_inner_widget.h
    # info/feed/info_feed_profile_widget.cpp
    # info/feed/info_feed_profile_widget.h
    info/media/info_media_buttons.h
    info/media/info_media_empty_widget.cpp
    info/media/info_media_empty_widget.h
    info/media/info_media_inner_widget.cpp
    info/media/info_media_inner_widget.h
    info/media/info_media_list_widget.cpp
    info/media/info_media_list_widget.h
    info/media/info_media_widget.cpp
    info/media/info_media_widget.h
    info/members/info_members_widget.cpp
    info/members/info_members_widget.h
    info/polls/info_polls_results_inner_widget.cpp
    info/polls/info_polls_results_inner_widget.h
    info/polls/info_polls_results_widget.cpp
    info/polls/info_polls_results_widget.h
    info/profile/info_profile_actions.cpp
    info/profile/info_profile_actions.h
    info/profile/info_profile_cover.cpp
    info/profile/info_profile_cover.h
    info/profile/info_profile_icon.cpp
    info/profile/info_profile_icon.h
    info/profile/info_profile_inner_widget.cpp
    info/profile/info_profile_inner_widget.h
    info/profile/info_profile_members.cpp
    info/profile/info_profile_members.h
    info/profile/info_profile_members_controllers.cpp
    info/profile/info_profile_members_controllers.h
    info/profile/info_profile_text.cpp
    info/profile/info_profile_text.h
    info/profile/info_profile_values.cpp
    info/profile/info_profile_values.h
    info/profile/info_profile_widget.cpp
    info/profile/info_profile_widget.h
    info/settings/info_settings_widget.cpp
    info/settings/info_settings_widget.h
    inline_bots/inline_bot_layout_internal.cpp
    inline_bots/inline_bot_layout_internal.h
    inline_bots/inline_bot_layout_item.cpp
    inline_bots/inline_bot_layout_item.h
    inline_bots/inline_bot_result.cpp
    inline_bots/inline_bot_result.h
    inline_bots/inline_bot_send_data.cpp
    inline_bots/inline_bot_send_data.h
    inline_bots/inline_results_widget.cpp
    inline_bots/inline_results_widget.h
    intro/intro_code.cpp
    intro/intro_code.h
    intro/intro_password_check.cpp
    intro/intro_password_check.h
    intro/intro_phone.cpp
    intro/intro_phone.h
    intro/intro_qr.cpp
    intro/intro_qr.h
    intro/intro_signup.cpp
    intro/intro_signup.h
    intro/intro_start.cpp
    intro/intro_start.h
    intro/intro_step.cpp
    intro/intro_step.h
    intro/intro_widget.cpp
    intro/intro_widget.h
    lang/lang_cloud_manager.cpp
    lang/lang_cloud_manager.h
    lang/lang_file_parser.cpp
    lang/lang_file_parser.h
    lang/lang_hardcoded.h
    lang/lang_instance.cpp
    lang/lang_instance.h
    lang/lang_keys.cpp
    lang/lang_keys.h
    lang/lang_numbers_animation.cpp
    lang/lang_numbers_animation.h
    lang/lang_tag.cpp
    lang/lang_tag.h
    lang/lang_text_entity.cpp
    lang/lang_text_entity.h
    lang/lang_translator.cpp
    lang/lang_translator.h
    lang/lang_values.cpp
    lang/lang_values.h
    main/main_account.cpp
    main/main_account.h
    main/main_app_config.cpp
    main/main_app_config.h
    main/main_session.cpp
    main/main_session.h
    main/main_settings.cpp
    main/main_settings.h
    media/audio/media_audio.cpp
    media/audio/media_audio.h
    media/audio/media_audio_capture.cpp
    media/audio/media_audio_capture.h
    media/audio/media_audio_ffmpeg_loader.cpp
    media/audio/media_audio_ffmpeg_loader.h
    media/audio/media_audio_loader.cpp
    media/audio/media_audio_loader.h
    media/audio/media_audio_loaders.cpp
    media/audio/media_audio_loaders.h
    media/audio/media_audio_track.cpp
    media/audio/media_audio_track.h
    media/audio/media_child_ffmpeg_loader.cpp
    media/audio/media_child_ffmpeg_loader.h
    media/clip/media_clip_check_streaming.cpp
    media/clip/media_clip_check_streaming.h
    media/clip/media_clip_ffmpeg.cpp
    media/clip/media_clip_ffmpeg.h
    media/clip/media_clip_implementation.cpp
    media/clip/media_clip_implementation.h
    media/clip/media_clip_reader.cpp
    media/clip/media_clip_reader.h
    media/player/media_player_button.cpp
    media/player/media_player_button.h
    media/player/media_player_float.cpp
    media/player/media_player_float.h
    media/player/media_player_instance.cpp
    media/player/media_player_instance.h
    media/player/media_player_panel.cpp
    media/player/media_player_panel.h
    media/player/media_player_volume_controller.cpp
    media/player/media_player_volume_controller.h
    media/player/media_player_widget.cpp
    media/player/media_player_widget.h
    media/streaming/media_streaming_audio_track.cpp
    media/streaming/media_streaming_audio_track.h
    media/streaming/media_streaming_common.h
    media/streaming/media_streaming_document.cpp
    media/streaming/media_streaming_document.h
    media/streaming/media_streaming_file.cpp
    media/streaming/media_streaming_file.h
    media/streaming/media_streaming_file_delegate.h
    media/streaming/media_streaming_instance.cpp
    media/streaming/media_streaming_instance.h
    media/streaming/media_streaming_loader.cpp
    media/streaming/media_streaming_loader.h
    media/streaming/media_streaming_loader_local.cpp
    media/streaming/media_streaming_loader_local.h
    media/streaming/media_streaming_loader_mtproto.cpp
    media/streaming/media_streaming_loader_mtproto.h
    media/streaming/media_streaming_player.cpp
    media/streaming/media_streaming_player.h
    media/streaming/media_streaming_reader.cpp
    media/streaming/media_streaming_reader.h
    media/streaming/media_streaming_utility.cpp
    media/streaming/media_streaming_utility.h
    media/streaming/media_streaming_video_track.cpp
    media/streaming/media_streaming_video_track.h
    media/view/media_view_group_thumbs.cpp
    media/view/media_view_group_thumbs.h
    media/view/media_view_overlay_widget.cpp
    media/view/media_view_overlay_widget.h
    media/view/media_view_pip.cpp
    media/view/media_view_pip.h
    media/view/media_view_playback_controls.cpp
    media/view/media_view_playback_controls.h
    media/view/media_view_playback_progress.cpp
    media/view/media_view_playback_progress.h
    mtproto/config_loader.cpp
    mtproto/config_loader.h
    mtproto/connection_abstract.cpp
    mtproto/connection_abstract.h
    mtproto/connection_http.cpp
    mtproto/connection_http.h
    mtproto/connection_resolving.cpp
    mtproto/connection_resolving.h
    mtproto/connection_tcp.cpp
    mtproto/connection_tcp.h
    mtproto/core_types.h
    mtproto/dc_options.cpp
    mtproto/dc_options.h
    mtproto/dedicated_file_loader.cpp
    mtproto/dedicated_file_loader.h
    mtproto/facade.cpp
    mtproto/facade.h
    mtproto/mtp_instance.cpp
    mtproto/mtp_instance.h
    mtproto/sender.h
    mtproto/session.cpp
    mtproto/session.h
    mtproto/session_private.cpp
    mtproto/session_private.h
    mtproto/special_config_request.cpp
    mtproto/special_config_request.h
    mtproto/type_utils.h
    overview/overview_layout.cpp
    overview/overview_layout.h
    passport/passport_encryption.cpp
    passport/passport_encryption.h
    passport/passport_form_controller.cpp
    passport/passport_form_controller.h
    passport/passport_form_view_controller.cpp
    passport/passport_form_view_controller.h
    passport/passport_panel.cpp
    passport/passport_panel.h
    passport/passport_panel_controller.cpp
    passport/passport_panel_controller.h
    passport/passport_panel_details_row.cpp
    passport/passport_panel_details_row.h
    passport/passport_panel_edit_contact.cpp
    passport/passport_panel_edit_contact.h
    passport/passport_panel_edit_document.cpp
    passport/passport_panel_edit_document.h
    passport/passport_panel_edit_scans.cpp
    passport/passport_panel_edit_scans.h
    passport/passport_panel_form.cpp
    passport/passport_panel_form.h
    passport/passport_panel_password.cpp
    passport/passport_panel_password.h
    platform/linux/linux_desktop_environment.cpp
    platform/linux/linux_desktop_environment.h
    platform/linux/linux_gdk_helper.cpp
    platform/linux/linux_gdk_helper.h
    platform/linux/linux_libs.cpp
    platform/linux/linux_libs.h
    platform/linux/file_utilities_linux.cpp
    platform/linux/file_utilities_linux.h
    platform/linux/launcher_linux.cpp
    platform/linux/launcher_linux.h
    platform/linux/main_window_linux.cpp
    platform/linux/main_window_linux.h
    platform/linux/notifications_manager_linux.cpp
    platform/linux/notifications_manager_linux.h
    platform/linux/specific_linux.cpp
    platform/linux/specific_linux.h
    platform/mac/file_utilities_mac.mm
    platform/mac/file_utilities_mac.h
    platform/mac/launcher_mac.mm
    platform/mac/launcher_mac.h
    platform/mac/mac_iconv_helper.c
    platform/mac/main_window_mac.mm
    platform/mac/main_window_mac.h
    platform/mac/notifications_manager_mac.mm
    platform/mac/notifications_manager_mac.h
    platform/mac/specific_mac.mm
    platform/mac/specific_mac.h
    platform/mac/specific_mac_p.mm
    platform/mac/specific_mac_p.h
    platform/mac/window_title_mac.mm
    platform/mac/window_title_mac.h
    platform/mac/mac_touchbar.h
    platform/mac/mac_touchbar.mm
    platform/win/audio_win.cpp
    platform/win/audio_win.h
    platform/win/file_utilities_win.cpp
    platform/win/file_utilities_win.h
    platform/win/launcher_win.cpp
    platform/win/launcher_win.h
    platform/win/main_window_win.cpp
    platform/win/main_window_win.h
    platform/win/notifications_manager_win.cpp
    platform/win/notifications_manager_win.h
    platform/win/specific_win.cpp
    platform/win/specific_win.h
    platform/win/window_title_win.cpp
    platform/win/window_title_win.h
    platform/win/windows_app_user_model_id.cpp
    platform/win/windows_app_user_model_id.h
    platform/win/windows_dlls.cpp
    platform/win/windows_dlls.h
    platform/win/windows_event_filter.cpp
    platform/win/windows_event_filter.h
    platform/win/wrapper_wrl_implements_h.h
    platform/platform_audio.h
    platform/platform_file_utilities.h
    platform/platform_launcher.h
    platform/platform_main_window.h
    platform/platform_notifications_manager.h
    platform/platform_specific.h
    platform/platform_window_title.h
    profile/profile_back_button.cpp
    profile/profile_back_button.h
    profile/profile_block_group_members.cpp
    profile/profile_block_group_members.h
    profile/profile_block_peer_list.cpp
    profile/profile_block_peer_list.h
    profile/profile_block_widget.cpp
    profile/profile_block_widget.h
    profile/profile_cover_drop_area.cpp
    profile/profile_cover_drop_area.h
    settings/settings_advanced.cpp
    settings/settings_advanced.h
    settings/settings_chat.cpp
    settings/settings_chat.h
    settings/settings_calls.cpp
    settings/settings_calls.h
    settings/settings_codes.cpp
    settings/settings_codes.h
    settings/settings_common.cpp
    settings/settings_common.h
    settings/settings_information.cpp
    settings/settings_information.h
    settings/settings_intro.cpp
    settings/settings_intro.h
    settings/settings_kotato.cpp
    settings/settings_kotato.h
    settings/settings_main.cpp
    settings/settings_main.h
    settings/settings_notifications.cpp
    settings/settings_notifications.h
    settings/settings_privacy_controllers.cpp
    settings/settings_privacy_controllers.h
    settings/settings_privacy_security.cpp
    settings/settings_privacy_security.h
    storage/download_manager_mtproto.cpp
    storage/download_manager_mtproto.h
    storage/file_download.cpp
    storage/file_download.h
    storage/file_download_mtproto.cpp
    storage/file_download_mtproto.h
    storage/file_download_web.cpp
    storage/file_download_web.h
    storage/file_upload.cpp
    storage/file_upload.h
    storage/localimageloader.cpp
    storage/localimageloader.h
    storage/localstorage.cpp
    storage/localstorage.h
    storage/serialize_common.cpp
    storage/serialize_common.h
    storage/serialize_document.cpp
    storage/serialize_document.h
    storage/storage_cloud_blob.cpp
    storage/storage_cloud_blob.h
    storage/storage_facade.cpp
    storage/storage_facade.h
    # storage/storage_feed_messages.cpp
    # storage/storage_feed_messages.h
    storage/storage_media_prepare.cpp
    storage/storage_media_prepare.h
    storage/storage_shared_media.cpp
    storage/storage_shared_media.h
    storage/storage_sparse_ids_list.cpp
    storage/storage_sparse_ids_list.h
    storage/storage_user_photos.cpp
    storage/storage_user_photos.h
    storage/streamed_file_downloader.cpp
    storage/streamed_file_downloader.h
    support/support_autocomplete.cpp
    support/support_autocomplete.h
    support/support_common.cpp
    support/support_common.h
    support/support_helper.cpp
    support/support_helper.h
    support/support_templates.cpp
    support/support_templates.h
    ui/effects/fireworks_animation.cpp
    ui/effects/fireworks_animation.h
    ui/effects/round_checkbox.cpp
    ui/effects/round_checkbox.h
    ui/effects/send_action_animations.cpp
    ui/effects/send_action_animations.h
    ui/image/image.cpp
    ui/image/image.h
    ui/image/image_location.cpp
    ui/image/image_location.h
    ui/image/image_source.cpp
    ui/image/image_source.h
    ui/widgets/continuous_sliders.cpp
    ui/widgets/continuous_sliders.h
    ui/widgets/discrete_sliders.cpp
    ui/widgets/discrete_sliders.h
    ui/widgets/level_meter.cpp
    ui/widgets/level_meter.h
    ui/widgets/multi_select.cpp
    ui/widgets/multi_select.h
    ui/widgets/separate_panel.cpp
    ui/widgets/separate_panel.h
    ui/countryinput.cpp
    ui/countryinput.h
    ui/empty_userpic.cpp
    ui/empty_userpic.h
    ui/grouped_layout.cpp
    ui/grouped_layout.h
    ui/resize_area.h
    ui/search_field_controller.cpp
    ui/search_field_controller.h
    ui/special_buttons.cpp
    ui/special_buttons.h
    ui/special_fields.cpp
    ui/special_fields.h
    ui/text_options.cpp
    ui/text_options.h
    ui/unread_badge.cpp
    ui/unread_badge.h
    window/main_window.cpp
    window/main_window.h
    window/notifications_manager.cpp
    window/notifications_manager.h
    window/notifications_manager_default.cpp
    window/notifications_manager_default.h
    window/notifications_utilities.cpp
    window/notifications_utilities.h
    window/section_memento.h
    window/section_widget.cpp
    window/section_widget.h
    window/window_connecting_widget.cpp
    window/window_connecting_widget.h
    window/window_controller.cpp
    window/window_controller.h
    window/window_history_hider.cpp
    window/window_history_hider.h
    window/window_lock_widgets.cpp
    window/window_lock_widgets.h
    window/window_main_menu.cpp
    window/window_main_menu.h
    window/window_media_preview.cpp
    window/window_media_preview.h
    window/window_outdated_bar.cpp
    window/window_outdated_bar.h
    window/window_peer_menu.cpp
    window/window_peer_menu.h
    window/window_session_controller.cpp
    window/window_session_controller.h
    window/window_slide_animation.cpp
    window/window_slide_animation.h
    window/window_title.h
    window/window_top_bar_wrap.h
    window/themes/window_theme.cpp
    window/themes/window_theme.h
    window/themes/window_theme_editor.cpp
    window/themes/window_theme_editor.h
    window/themes/window_theme_editor_block.cpp
    window/themes/window_theme_editor_block.h
    window/themes/window_theme_editor_box.cpp
    window/themes/window_theme_editor_box.h
    window/themes/window_theme_preview.cpp
    window/themes/window_theme_preview.h
    window/themes/window_theme_warning.cpp
    window/themes/window_theme_warning.h
    window/themes/window_themes_cloud_list.cpp
    window/themes/window_themes_cloud_list.h
    window/themes/window_themes_embedded.cpp
    window/themes/window_themes_embedded.h
    window/themes/window_themes_generate_name.cpp
    window/themes/window_themes_generate_name.h
    apiwrap.cpp
    apiwrap.h
    app.cpp
    app.h
    config.h
    facades.cpp
    facades.h
    layout.cpp
    layout.h
    logs.cpp
    logs.h
    main.cpp
    mainwidget.cpp
    mainwidget.h
    mainwindow.cpp
    mainwindow.h
    observer_peer.cpp
    observer_peer.h
    settings.cpp
    settings.h
)

if (DESKTOP_APP_USE_PACKAGED)
    nice_target_sources(Telegram ${src_loc} PRIVATE qt_functions.cpp)
else()
    nice_target_sources(Telegram ${src_loc} PRIVATE qt_static_plugins.cpp)
endif()

nice_target_sources(Telegram ${res_loc}
PRIVATE
    qrc/emoji_1.qrc
    qrc/emoji_2.qrc
    qrc/emoji_3.qrc
    qrc/emoji_4.qrc
    qrc/emoji_5.qrc
    qrc/emoji_preview.qrc
    qrc/telegram/telegram.qrc
    qrc/telegram/sounds.qrc
    winrc/Telegram.rc
    winrc/Telegram.manifest
    langs/lang.strings
    numbers.txt
)

if (WIN32)
    # message(${CMAKE_GENERATOR})
    # mt.exe -manifest "${res_loc}/winrc/Telegram.manifest" "-inputresource:\"$<TARGET_FILE:Telegram>\";#1" "-outputresource:\"$<TARGET_FILE:Telegram>\";#1" >NUL
    # set(hash_symbol "#")
    # set(release $<CONFIG:Release>)
    # add_custom_command(
    # TARGET
    #     Telegram
    # POST_BUILD COMMAND
    #     $<IF:${release},mt.exe,echo.> $<${release}:-manifest> $<${release}:"${res_loc}/winrc/Telegram.manifest"> $<${release}:-inputresource:"$<TARGET_FILE:Telegram>"$<SEMICOLON>${hash_symbol}1> $<${release}:-outputresource:"$<TARGET_FILE:Telegram>"$<SEMICOLON>${hash_symbol}1> $<${release}:$<ANGLE-R>NUL>
    # COMMENT
    #     $<IF:${release},"Appending compatibility manifest.","Finalizing build.">
    # )
elseif (APPLE)
    target_link_libraries(Telegram
    PRIVATE
        desktop-app::external_sp_media_key_tap
        desktop-app::external_iconv
    )

    set(icons_path ${CMAKE_CURRENT_SOURCE_DIR}/Telegram/Images.xcassets)
    set_target_properties(Telegram PROPERTIES RESOURCE ${icons_path})
    target_sources(Telegram PRIVATE ${icons_path})

    set(lang_packs
        en
        de
        es
        it
        nl
        ko
        pt-BR
    )
    foreach (lang ${lang_packs})
        set(strings_path ${res_loc}/langs/${lang}.lproj/Localizable.strings)
        set_source_files_properties(${strings_path} PROPERTIES
        MACOSX_PACKAGE_LOCATION
            Resources/${lang}.lproj
        )
        target_sources(Telegram PRIVATE ${strings_path})
        source_group(TREE ${res_loc} PREFIX Resources FILES ${strings_path})
    endforeach()

    if (NOT build_macstore)
        add_custom_command(TARGET Telegram
        PRE_LINK
            COMMAND mkdir -p $<TARGET_FILE_DIR:Telegram>/../Frameworks
            COMMAND cp $<TARGET_FILE:Updater> $<TARGET_FILE_DIR:Telegram>/../Frameworks/
        )
        if (NOT DESKTOP_APP_DISABLE_CRASH_REPORTS)
            add_custom_command(TARGET Telegram
            PRE_LINK
                COMMAND mkdir -p $<TARGET_FILE_DIR:Telegram>/../Helpers
                COMMAND cp ${libs_loc}/crashpad/out/$<IF:$<CONFIG:Debug>,Debug,Release>/crashpad_handler $<TARGET_FILE_DIR:Telegram>/../Helpers/
            )
        endif()
    endif()
elseif (LINUX)
    if (NOT TDESKTOP_DISABLE_GTK_INTEGRATION)
        find_package(PkgConfig REQUIRED)

        pkg_search_module(GTK REQUIRED gtk+-2.0 gtk+-3.0)
        target_include_directories(Telegram PRIVATE ${GTK_INCLUDE_DIRS})
        target_compile_options(Telegram PRIVATE -Wno-register)

        if (DESKTOP_APP_USE_PACKAGED)
            find_library(X11_LIBRARY X11)
            target_link_libraries(Telegram PRIVATE ${X11_LIBRARY})
        endif()
    endif()
endif()

if (build_macstore)
<<<<<<< HEAD
    set(bundle_identifier "io.github.kotatogram")
    set(bundle_entitlements "Telegram Desktop.entitlements")
    set(output_name "Kotatogram Desktop")
=======
    set(bundle_identifier "org.telegram.desktop")
    set(bundle_entitlements "Telegram Lite.entitlements")
    set(output_name "Telegram Lite")
>>>>>>> 844e9b60
    set_target_properties(Telegram PROPERTIES
        XCODE_ATTRIBUTE_FRAMEWORK_SEARCH_PATHS ${libs_loc}/breakpad/src/client/mac/build/Release
    )
    target_link_frameworks(Telegram PRIVATE Breakpad)
    add_custom_command(TARGET Telegram
    PRE_LINK
        COMMAND rm -rf $<TARGET_FILE_DIR:Telegram>/../Frameworks
        COMMAND mkdir -p $<TARGET_FILE_DIR:Telegram>/../Frameworks
        COMMAND cp -a ${libs_loc}/breakpad/src/client/mac/build/Release/Breakpad.framework $<TARGET_FILE_DIR:Telegram>/../Frameworks/Breakpad.framework
    )
elseif (build_osx)
    set(bundle_identifier "io.github.kotatogram$<$<CONFIG:Debug>:DebugOsx>")
    set(bundle_entitlements "Telegram.entitlements")
    set(output_name "Kotatogram")
else()
    set(bundle_identifier "io.github.kotatogram$<$<CONFIG:Debug>:Debug>")
    set(bundle_entitlements "Telegram.entitlements")
    if (LINUX AND DESKTOP_APP_USE_PACKAGED)
        set(output_name "kotatogram-desktop")
    else()
        set(output_name "Kotatogram")
    endif()
endif()

set_target_properties(Telegram PROPERTIES
    OUTPUT_NAME ${output_name}
    MACOSX_BUNDLE_GUI_IDENTIFIER ${bundle_identifier}
    MACOSX_BUNDLE_INFO_PLIST ${CMAKE_CURRENT_SOURCE_DIR}/Telegram.plist
    XCODE_ATTRIBUTE_CODE_SIGN_ENTITLEMENTS "${CMAKE_CURRENT_SOURCE_DIR}/Telegram/${bundle_entitlements}"
    XCODE_ATTRIBUTE_PRODUCT_BUNDLE_IDENTIFIER ${bundle_identifier}
    XCODE_ATTRIBUTE_CURRENT_PROJECT_VERSION ${desktop_app_version_string}
    XCODE_ATTRIBUTE_PRODUCT_NAME ${output_name}
    XCODE_ATTRIBUTE_DEBUG_INFORMATION_FORMAT $<$<NOT:$<CONFIG:Debug>>:dwarf-with-dsym>
    XCODE_ATTRIBUTE_ASSETCATALOG_COMPILER_APPICON_NAME AppIcon
    XCODE_ATTRIBUTE_ENABLE_HARDENED_RUNTIME YES
    XCODE_ATTRIBUTE_COMBINE_HIDPI_IMAGES YES
    XCODE_ATTRIBUTE_COPY_PHASE_STRIP NO
    XCODE_ATTRIBUTE_ALWAYS_SEARCH_USER_PATHS NO
    XCODE_ATTRIBUTE_CLANG_CXX_LIBRARY libc++
    XCODE_ATTRIBUTE_OTHER_CODE_SIGN_FLAGS --deep
)
set(entitlement_sources
    "${CMAKE_CURRENT_SOURCE_DIR}/Telegram/Telegram.entitlements"
    "${CMAKE_CURRENT_SOURCE_DIR}/Telegram/Telegram Lite.entitlements"
)
target_sources(Telegram PRIVATE ${entitlement_sources})
source_group(TREE ${CMAKE_CURRENT_SOURCE_DIR}/Telegram PREFIX Resources FILES ${entitlement_sources})

target_include_directories(Telegram PRIVATE ${src_loc})

if (NOT DESKTOP_APP_USE_PACKAGED)
    target_include_directories(Telegram PRIVATE ${third_party_loc}/minizip)
endif()

target_compile_definitions(Telegram
PRIVATE
    TDESKTOP_API_ID=${TDESKTOP_API_ID}
    TDESKTOP_API_HASH=${TDESKTOP_API_HASH}
    AL_ALEXT_PROTOTYPES
)

if (NOT DESKTOP_APP_USE_PACKAGED)
    target_compile_definitions(Telegram PRIVATE AL_LIBTYPE_STATIC)
endif()

if (${CMAKE_GENERATOR} MATCHES "(Visual Studio|Xcode)")
    set(output_folder ${CMAKE_BINARY_DIR})
elseif (DESKTOP_APP_SPECIAL_TARGET STREQUAL "")
    set(output_folder ${CMAKE_BINARY_DIR}/bin)
else()
    set(output_folder ${CMAKE_BINARY_DIR}/$<IF:$<CONFIG:Debug>,Debug,Release>)
endif()

set_target_properties(Telegram PROPERTIES RUNTIME_OUTPUT_DIRECTORY ${output_folder})

if ((NOT disable_autoupdate OR NOT LINUX) AND NOT build_macstore AND NOT build_winstore)
    add_executable(Updater WIN32)
    init_target(Updater)

    add_dependencies(Telegram Updater)

    nice_target_sources(Updater ${src_loc}
    PRIVATE
        _other/updater_win.cpp
        _other/updater_linux.cpp
        _other/updater_osx.m
        _other/updater.h
    )

    set_target_properties(Updater PROPERTIES RUNTIME_OUTPUT_DIRECTORY ${output_folder})

    if (LINUX)
        target_link_options(Updater PRIVATE -static-libstdc++)
    endif()

    if (DESKTOP_APP_SPECIAL_TARGET)
        add_executable(Packer WIN32)
        init_target(Packer)

        add_dependencies(Telegram Packer)

        nice_target_sources(Packer ${src_loc}
        PRIVATE
            _other/packer.cpp
            _other/packer.h
        )

        target_link_libraries(Packer
        PRIVATE
            desktop-app::external_qt
            desktop-app::external_zlib
            desktop-app::external_auto_updates
            desktop-app::external_openssl
        )

        set_target_properties(Packer PROPERTIES RUNTIME_OUTPUT_DIRECTORY ${output_folder})
    endif()
endif()

if (LINUX AND DESKTOP_APP_USE_PACKAGED)
    include(GNUInstallDirs)
    install(TARGETS Telegram RUNTIME DESTINATION "${CMAKE_INSTALL_BINDIR}" BUNDLE DESTINATION "${CMAKE_INSTALL_BINDIR}")
    install(FILES "Resources/art/icon16.png" DESTINATION "${CMAKE_INSTALL_DATAROOTDIR}/icons/hicolor/16x16/apps" RENAME "kotatogram.png")
    install(FILES "Resources/art/icon32.png" DESTINATION "${CMAKE_INSTALL_DATAROOTDIR}/icons/hicolor/32x32/apps" RENAME "kotatogram.png")
    install(FILES "Resources/art/icon48.png" DESTINATION "${CMAKE_INSTALL_DATAROOTDIR}/icons/hicolor/48x48/apps" RENAME "kotatogram.png")
    install(FILES "Resources/art/icon64.png" DESTINATION "${CMAKE_INSTALL_DATAROOTDIR}/icons/hicolor/64x64/apps" RENAME "kotatogram.png")
    install(FILES "Resources/art/icon128.png" DESTINATION "${CMAKE_INSTALL_DATAROOTDIR}/icons/hicolor/128x128/apps" RENAME "kotatogram.png")
    install(FILES "Resources/art/icon256.png" DESTINATION "${CMAKE_INSTALL_DATAROOTDIR}/icons/hicolor/256x256/apps" RENAME "kotatogram.png")
    install(FILES "Resources/art/icon512.png" DESTINATION "${CMAKE_INSTALL_DATAROOTDIR}/icons/hicolor/512x512/apps" RENAME "kotatogram.png")
    install(FILES "../lib/xdg/kotatogramdesktop.desktop" DESTINATION "${CMAKE_INSTALL_DATAROOTDIR}/applications" RENAME "${TDESKTOP_LAUNCHER_BASENAME}.desktop")
    install(FILES "../lib/xdg/kotatogramdesktop.appdata.xml" DESTINATION "${CMAKE_INSTALL_DATAROOTDIR}/metainfo" RENAME "${TDESKTOP_LAUNCHER_BASENAME}.appdata.xml")
endif()<|MERGE_RESOLUTION|>--- conflicted
+++ resolved
@@ -1095,15 +1095,9 @@
 endif()
 
 if (build_macstore)
-<<<<<<< HEAD
     set(bundle_identifier "io.github.kotatogram")
-    set(bundle_entitlements "Telegram Desktop.entitlements")
-    set(output_name "Kotatogram Desktop")
-=======
-    set(bundle_identifier "org.telegram.desktop")
     set(bundle_entitlements "Telegram Lite.entitlements")
-    set(output_name "Telegram Lite")
->>>>>>> 844e9b60
+    set(output_name "Kotatogram Lite")
     set_target_properties(Telegram PROPERTIES
         XCODE_ATTRIBUTE_FRAMEWORK_SEARCH_PATHS ${libs_loc}/breakpad/src/client/mac/build/Release
     )
