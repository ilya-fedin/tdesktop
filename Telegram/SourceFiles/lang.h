/*
This file is part of Telegram Desktop,
the official desktop version of Telegram messaging app, see https://telegram.org

Telegram Desktop is free software: you can redistribute it and/or modify
it under the terms of the GNU General Public License as published by
the Free Software Foundation, either version 3 of the License, or
(at your option) any later version.

It is distributed in the hope that it will be useful,
but WITHOUT ANY WARRANTY; without even the implied warranty of
MERCHANTABILITY or FITNESS FOR A PARTICULAR PURPOSE. See the
GNU General Public License for more details.

Full license: https://github.com/telegramdesktop/tdesktop/blob/master/LICENSE
Copyright (c) 2014 John Preston, https://desktop.telegram.org
*/
#pragma once

enum Languages {
	languageTestlang = -1,

<<<<<<< HEAD
	langEnglish = 0,
	langItalian,
	langSpanish,
=======
	languageEnglish = 0,
	languageItalian,
//	languageSpanish,
>>>>>>> 837f32d4

	languageCount
};

static const char *LanguageCodes[] = {
	"en",
	"it",
	"es",
};

static const char *TestLangFile = "testlang.strings";

class LangString : public QString {
public:
	LangString() {
	}
	LangString(const QString &str) : QString(str) {
	}

	LangString tag(ushort tag, const QString &replacement) {
		for (const QChar *s = constData(), *ch = s, *e = ch + size(); ch != e;) {
			if (*ch == TextCommand) {
				if (ch + 3 < e && (ch + 1)->unicode() == TextCommandLangTag && *(ch + 3) == TextCommand) {
					if ((ch + 2)->unicode() == 0x0020 + tag) {
						LangString result;
						result.reserve(size() + replacement.size() - 4);
						if (ch > s) result.append(midRef(0, ch - s));
						result.append(replacement);
						if (ch + 4 < e) result.append(midRef(ch - s + 4));
						return result;
					} else {
						ch += 4;
					}
				} else {
					const QChar *next = textSkipCommand(ch, e);
					if (next == ch) {
						++ch;
					} else {
						ch = next;
					}
				}
			} else {
				++ch;
			}
		}
		return *this;
	}

	LangString &operator=(const QString &str) {
		QString::operator=(str);
		return (*this);
	}

};

LangString langCounted(ushort key0, ushort tag, float64 value);

#include "lang_auto.h"

const char *langKeyName(LangKey key);

inline LangString langDayOfMonth(const QDate &date) {
	int32 month = date.month(), day = date.day();
	return (month > 0 && month <= 12) ? lng_month_day(lt_month, lang(LangKey(lng_month1 + month - 1)), lt_day, QString::number(day)) : qsl("MONTH_ERR");
}

inline LangString langDayOfWeek(const QDate &date) {
	int32 day = date.dayOfWeek();
	return (day > 0 && day <= 7) ? lang(LangKey(lng_weekday1 + day - 1)) : qsl("DAY_ERR");
}

inline LangString langDayOfWeekFull(const QDate &date) {
	int32 day = date.dayOfWeek();
	return (day > 0 && day <= 7) ? lang(LangKey(lng_weekday1_full + day - 1)) : qsl("DAY_ERR");
}

Qt::LayoutDirection langDir();

class LangLoader {
public:
	const QString &errors() const;
	const QString &warnings() const;

protected:
	LangLoader() : _checked(false) {
		memset(_found, 0, sizeof(_found));
	}

	ushort tagIndex(const QByteArray &tag) const;
	LangKey keyIndex(const QByteArray &key) const;
	bool tagReplaced(LangKey key, ushort tag) const;
	LangKey subkeyIndex(LangKey key, ushort tag, ushort index) const;

	bool feedKeyValue(LangKey key, const QString &value);

	void error(const QString &text) {
		_err.push_back(text);
	}
	void warning(const QString &text) {
		_warn.push_back(text);
	}

private:
	mutable QStringList _err, _warn;
	mutable QString _errors, _warnings;
	mutable bool _checked;
	bool _found[lngkeys_cnt];

	LangLoader(const LangLoader &);
	LangLoader &operator=(const LangLoader &);
};<|MERGE_RESOLUTION|>--- conflicted
+++ resolved
@@ -20,15 +20,9 @@
 enum Languages {
 	languageTestlang = -1,
 
-<<<<<<< HEAD
-	langEnglish = 0,
-	langItalian,
-	langSpanish,
-=======
 	languageEnglish = 0,
 	languageItalian,
-//	languageSpanish,
->>>>>>> 837f32d4
+	languageSpanish,
 
 	languageCount
 };
