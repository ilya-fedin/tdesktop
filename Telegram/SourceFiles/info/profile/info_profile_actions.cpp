/*
This file is part of Telegram Desktop,
the official desktop application for the Telegram messaging service.

For license and copyright information please follow this link:
https://github.com/telegramdesktop/tdesktop/blob/master/LEGAL
*/
#include "info/profile/info_profile_actions.h"

#include "data/data_peer_values.h"
#include "data/data_session.h"
#include "data/data_folder.h"
#include "data/data_channel.h"
#include "data/data_chat.h"
#include "data/data_changes.h"
#include "data/data_user.h"
#include "ui/wrap/vertical_layout.h"
#include "ui/wrap/padding_wrap.h"
#include "ui/wrap/slide_wrap.h"
#include "ui/widgets/shadow.h"
#include "ui/widgets/labels.h"
#include "ui/widgets/buttons.h"
#include "ui/widgets/box_content_divider.h"
#include "ui/layers/generic_box.h"
#include "ui/toast/toast.h"
#include "ui/text/text_utilities.h" // Ui::Text::ToUpper
#include "history/history_location_manager.h" // LocationClickHandler.
#include "history/admin_log/history_admin_log_section.h"
#include "boxes/abstract_box.h"
#include "boxes/confirm_box.h"
#include "boxes/peer_list_box.h"
#include "boxes/peer_list_controllers.h"
#include "boxes/add_contact_box.h"
#include "boxes/report_box.h"
#include "boxes/peers/edit_contact_box.h"
#include "boxes/peers/edit_peer_info_box.h"
#include "boxes/peers/edit_participants_box.h"
#include "lang/lang_keys.h"
#include "info/info_controller.h"
#include "info/info_memento.h"
#include "info/profile/info_profile_icon.h"
#include "info/profile/info_profile_values.h"
#include "info/profile/info_profile_text.h"
#include "support/support_helper.h"
#include "window/window_session_controller.h"
#include "window/window_controller.h" // Window::Controller::show.
#include "window/window_peer_menu.h"
#include "mainwidget.h"
#include "mainwindow.h" // MainWindow::controller.
#include "main/main_session.h"
#include "core/application.h"
#include "apiwrap.h"
#include "facades.h"
#include "styles/style_info.h"
#include "styles/style_boxes.h"
#include "app.h"

#include <QtGui/QGuiApplication>
#include <QtGui/QClipboard>

namespace Info {
namespace Profile {
namespace {

object_ptr<Ui::RpWidget> CreateSkipWidget(
		not_null<Ui::RpWidget*> parent) {
	return Ui::CreateSkipWidget(parent, st::infoProfileSkip);
}

object_ptr<Ui::SlideWrap<>> CreateSlideSkipWidget(
		not_null<Ui::RpWidget*> parent) {
	auto result = Ui::CreateSlideSkipWidget(
		parent,
		st::infoProfileSkip);
	result->setDuration(st::infoSlideDuration);
	return result;
}

template <typename Text, typename ToggleOn, typename Callback>
auto AddActionButton(
		not_null<Ui::VerticalLayout*> parent,
		Text &&text,
		ToggleOn &&toggleOn,
		Callback &&callback,
		const style::SettingsButton &st
			= st::infoSharedMediaButton) {
	auto result = parent->add(object_ptr<Ui::SlideWrap<Ui::SettingsButton>>(
		parent,
		object_ptr<Ui::SettingsButton>(
			parent,
			std::move(text),
			st))
	);
	result->setDuration(
		st::infoSlideDuration
	)->toggleOn(
		std::move(toggleOn)
	)->entity()->addClickHandler(std::move(callback));
	result->finishAnimating();
	return result;
};

template <typename Text, typename ToggleOn, typename Callback>
auto AddMainButton(
		not_null<Ui::VerticalLayout*> parent,
		Text &&text,
		ToggleOn &&toggleOn,
		Callback &&callback,
		Ui::MultiSlideTracker &tracker) {
	tracker.track(AddActionButton(
		parent,
		std::move(text) | Ui::Text::ToUpper(),
		std::move(toggleOn),
		std::move(callback),
		st::infoMainButton));
}

class DetailsFiller {
public:
	DetailsFiller(
		not_null<Controller*> controller,
		not_null<Ui::RpWidget*> parent,
		not_null<PeerData*> peer);

	object_ptr<Ui::RpWidget> fill();

private:
	object_ptr<Ui::RpWidget> setupInfo();
	object_ptr<Ui::RpWidget> setupMuteToggle();
	void setupMainButtons();
	Ui::MultiSlideTracker fillUserButtons(
		not_null<UserData*> user);
	Ui::MultiSlideTracker fillChannelButtons(
		not_null<ChannelData*> channel);

	template <
		typename Widget,
		typename = std::enable_if_t<
		std::is_base_of_v<Ui::RpWidget, Widget>>>
	Widget *add(
			object_ptr<Widget> &&child,
			const style::margins &margin = style::margins()) {
		return _wrap->add(
			std::move(child),
			margin);
	}

	not_null<Controller*> _controller;
	not_null<Ui::RpWidget*> _parent;
	not_null<PeerData*> _peer;
	object_ptr<Ui::VerticalLayout> _wrap;

};

class ActionsFiller {
public:
	ActionsFiller(
		not_null<Controller*> controller,
		not_null<Ui::RpWidget*> parent,
		not_null<PeerData*> peer);

	object_ptr<Ui::RpWidget> fill();

private:
	void addInviteToGroupAction(not_null<UserData*> user);
	void addShareContactAction(not_null<UserData*> user);
	void addEditContactAction(not_null<UserData*> user);
	void addDeleteContactAction(not_null<UserData*> user);
	void addClearHistoryAction(not_null<UserData*> user);
	void addDeleteConversationAction(not_null<UserData*> user);
	void addBotCommandActions(not_null<UserData*> user);
	void addReportAction();
	void addBlockAction(not_null<UserData*> user);
	void addLeaveChannelAction(not_null<ChannelData*> channel);
	void addJoinChannelAction(not_null<ChannelData*> channel);
	void fillUserActions(not_null<UserData*> user);
	void fillChannelActions(not_null<ChannelData*> channel);

	not_null<Controller*> _controller;
	not_null<Ui::RpWidget*> _parent;
	not_null<PeerData*> _peer;
	object_ptr<Ui::VerticalLayout> _wrap = { nullptr };

};
// // #feed
//class FeedDetailsFiller {
//public:
//	FeedDetailsFiller(
//		not_null<Controller*> controller,
//		not_null<Ui::RpWidget*> parent,
//		not_null<Data::Feed*> feed);
//
//	object_ptr<Ui::RpWidget> fill();
//
//private:
//	object_ptr<Ui::RpWidget> setupDefaultToggle();
//
//	template <
//		typename Widget,
//		typename = std::enable_if_t<
//		std::is_base_of_v<Ui::RpWidget, Widget>>>
//	Widget *add(
//			object_ptr<Widget> &&child,
//			const style::margins &margin = style::margins()) {
//		return _wrap->add(
//			std::move(child),
//			margin);
//	}
//
//	not_null<Controller*> _controller;
//	not_null<Ui::RpWidget*> _parent;
//	not_null<Data::Feed*> _feed;
//	object_ptr<Ui::VerticalLayout> _wrap;
//
//};

class ManageFiller {
public:
	ManageFiller(
		not_null<Controller*> controller,
		not_null<Ui::RpWidget*> parent,
		not_null<PeerData*> peer);

	object_ptr<Ui::RpWidget> fill();

private:
	void addPeerPermissions(not_null<PeerData*> peer);
	void addPeerAdmins(not_null<PeerData*> peer);
	void addChannelBlockedUsers(not_null<ChannelData*> channel);
	void addChannelRecentActions(not_null<ChannelData*> channel);

	void fillChatActions(not_null<ChatData*> chat);
	void fillChannelActions(not_null<ChannelData*> channel);

	not_null<Controller*> _controller;
	not_null<Ui::RpWidget*> _parent;
	not_null<PeerData*> _peer;
	object_ptr<Ui::VerticalLayout> _wrap = { nullptr };
};

DetailsFiller::DetailsFiller(
	not_null<Controller*> controller,
	not_null<Ui::RpWidget*> parent,
	not_null<PeerData*> peer)
: _controller(controller)
, _parent(parent)
, _peer(peer)
, _wrap(_parent) {
}

object_ptr<Ui::RpWidget> DetailsFiller::setupInfo() {
	auto result = object_ptr<Ui::VerticalLayout>(_wrap);
	auto tracker = Ui::MultiSlideTracker();
	auto addInfoLineGeneric = [&](
			rpl::producer<QString> &&label,
			rpl::producer<TextWithEntities> &&text,
			const style::FlatLabel &textSt = st::infoLabeled) {
		auto line = CreateTextWithLabel(
			result,
			std::move(label) | Ui::Text::ToWithEntities(),
			std::move(text),
			textSt,
			st::infoProfileLabeledPadding);
		tracker.track(result->add(std::move(line.wrap)));
		return line.text;
	};
	auto addInfoLine = [&](
			rpl::producer<QString> &&label,
			rpl::producer<TextWithEntities> &&text,
			const style::FlatLabel &textSt = st::infoLabeled) {
		return addInfoLineGeneric(
			std::move(label),
			std::move(text),
			textSt);
	};
	auto addInfoOneLine = [&](
			rpl::producer<QString> &&label,
			rpl::producer<TextWithEntities> &&text,
			const QString &contextCopyText) {
		auto result = addInfoLine(
			std::move(label),
			std::move(text),
			st::infoLabeledOneLine);
		result->setDoubleClickSelectsParagraph(true);
		result->setContextCopyText(contextCopyText);
		return result;
	};
	auto addInfoOneLineInline = [&](
			rpl::producer<QString> &&label,
			rpl::producer<TextWithEntities> &&text,
			const QString &contextCopyText) {
		auto result = addInfoLine(
			std::move(label),
			std::move(text),
			st::infoLabeledOneLineInline);
		result->setContextCopyText(contextCopyText);
		return result;
	};
	if (const auto user = _peer->asUser()) {
		if (cShowChatId() != 0) {
			auto idDrawableText = IDValue(
				user
			) | rpl::map([](TextWithEntities &&text) {
				return Ui::Text::Link(text.text);
			});
			auto idInfo = addInfoOneLineInline(
				(user->isBot()
					? tr::ktg_profile_bot_id()
					: tr::ktg_profile_user_id()),
				std::move(idDrawableText),
				tr::ktg_profile_copy_id(tr::now));

			idInfo->setClickHandlerFilter([user](auto&&...) {
				const auto idText = IDString(user);
				if (!idText.isEmpty()) {
					QGuiApplication::clipboard()->setText(idText);
					Ui::Toast::Show(user->isBot()
						? tr::ktg_bot_id_copied(tr::now)
						: tr::ktg_user_id_copied(tr::now));
				}
				return false;
			});
		}

		if (user->session().supportMode()) {
			addInfoLineGeneric(
				user->session().supportHelper().infoLabelValue(user),
				user->session().supportHelper().infoTextValue(user));
		}
		
		auto phoneDrawableText = rpl::combine(
			PhoneValue(user),
			UsernameValue(user),
			AboutValue(user),
			tr::lng_info_mobile_hidden()
		) | rpl::map([](
				const TextWithEntities &phone,
				const TextWithEntities &username,
				const TextWithEntities &bio,
				const QString &hidden) {
			return (phone.text.isEmpty() && username.text.isEmpty() && bio.text.isEmpty())
				? Ui::Text::WithEntities(hidden)
				: Ui::Text::Link(phone.text);
		});

		auto phoneInfo = addInfoOneLineInline(
			tr::lng_info_mobile_label(),
			std::move(phoneDrawableText),
			tr::lng_profile_copy_phone(tr::now));
<<<<<<< HEAD

		phoneInfo->setClickHandlerFilter([user](auto&&...) {
			const auto phoneText = user->phone();
			if (!phoneText.isEmpty()) {
				QGuiApplication::clipboard()->setText(App::formatPhone(phoneText));
				Ui::Toast::Show(tr::ktg_phone_copied(tr::now));
			}
			return false;
		});
		
		if (user->isBot()) {
			addInfoLine(tr::lng_info_about_label(), AboutValue(user));
		} else {
			addInfoLine(tr::lng_info_bio_label(), AboutValue(user));
		}

		auto usernameDrawableText = UsernameValue(
			user
		) | rpl::map([](TextWithEntities &&username) {
			return username.text.isEmpty()
				? TextWithEntities()
				: Ui::Text::Link(username.text);
		});

		auto usernameInfo = addInfoOneLineInline(
=======
		auto label = user->isBot()
			? tr::lng_info_about_label()
			: tr::lng_info_bio_label();
		addInfoLine(std::move(label), AboutValue(user));
		addInfoOneLine(
>>>>>>> 620639ef
			tr::lng_info_username_label(),
			std::move(usernameDrawableText),
			tr::lng_context_copy_mention(tr::now));

		usernameInfo->setClickHandlerFilter([user](auto&&...) {
			const auto usernameText = user->userName();
			if (!usernameText.isEmpty()) {
				QGuiApplication::clipboard()->setText('@' + usernameText);
				Ui::Toast::Show(tr::ktg_mention_copied(tr::now));
			}
			return false;
		});

		const auto controller = _controller->parentController();
		AddMainButton(
			result,
			tr::lng_info_add_as_contact(),
			CanAddContactValue(user),
			[=] { controller->window().show(Box(EditContactBox, controller, user)); },
			tracker);
	} else {
		if (cShowChatId() != 0) {
			auto idDrawableText = IDValue(
				_peer
			) | rpl::map([](TextWithEntities &&text) {
				return Ui::Text::Link(text.text);
			});
			auto idInfo = addInfoOneLineInline(
				(_peer->isChat()
					? tr::ktg_profile_group_id()
					: _peer->isMegagroup()
					? tr::ktg_profile_supergroup_id()
					: tr::ktg_profile_channel_id()),
				std::move(idDrawableText),
				tr::ktg_profile_copy_id(tr::now));

			idInfo->setClickHandlerFilter([peer = _peer](auto&&...) {
				const auto idText = IDString(peer);
				if (!idText.isEmpty()) {
					QGuiApplication::clipboard()->setText(idText);
					Ui::Toast::Show(peer->isChat()
						? tr::ktg_group_id_copied(tr::now)
						: peer->isMegagroup()
						? tr::ktg_supergroup_id_copied(tr::now)
						: tr::ktg_channel_id_copied(tr::now));
				}
				return false;
			});
		}

		auto linkText = LinkValue(
			_peer
		) | rpl::map([](const QString &link) {
			return link.isEmpty()
				? TextWithEntities()
				: Ui::Text::Link(
					(link.startsWith(qstr("https://"))
						? link.mid(qstr("https://").size())
						: link),
					link);
		});
		auto link = addInfoOneLine(
			tr::lng_info_link_label(),
			std::move(linkText),
			QString());
		link->setClickHandlerFilter([peer = _peer](auto&&...) {
			const auto link = peer->session().createInternalLinkFull(
				peer->userName());
			if (!link.isEmpty()) {
				QGuiApplication::clipboard()->setText(link);
				Ui::Toast::Show(tr::lng_username_copied(tr::now));
			}
			return false;
		});

		if (const auto channel = _peer->asChannel()) {
			auto locationText = LocationValue(
				channel
			) | rpl::map([](const ChannelLocation *location) {
				return location
					? Ui::Text::Link(
						TextUtilities::SingleLine(location->address),
						LocationClickHandler::Url(location->point))
					: TextWithEntities();
			});
			addInfoOneLine(
				tr::lng_info_location_label(),
				std::move(locationText),
				QString()
			)->setLinksTrusted();
		}

		addInfoLine(tr::lng_info_about_label(), AboutValue(_peer));

		if (const auto channel = _peer->asChannel()) {
			const auto controller = _controller->parentController();
			auto viewLinkedGroup = [=] {
				controller->showPeerHistory(
					channel->linkedChat(),
					Window::SectionShow::Way::Forward);
			};
			AddMainButton(
				result,
				(channel->isBroadcast() ? tr::lng_channel_discuss() : tr::lng_manage_linked_channel()),
				HasLinkedChatValue(channel),
				std::move(viewLinkedGroup),
				tracker);
		}
	}
	if (!_peer->isSelf() && !cProfileTopBarNotifications()) {
		// No notifications toggle for Self => no separator.
		result->add(object_ptr<Ui::SlideWrap<>>(
			result,
			object_ptr<Ui::PlainShadow>(result),
			st::infoProfileSeparatorPadding)
		)->setDuration(
			st::infoSlideDuration
		)->toggleOn(
			std::move(tracker).atLeastOneShownValue()
		);
	}
	object_ptr<FloatingIcon>(
		result,
		st::infoIconInformation,
		st::infoInformationIconPosition);
	return result;
}

object_ptr<Ui::RpWidget> DetailsFiller::setupMuteToggle() {
	const auto peer = _peer;
	auto result = object_ptr<Ui::SettingsButton>(
		_wrap,
		tr::lng_profile_enable_notifications(),
		st::infoNotificationsButton);
	result->toggleOn(
		NotificationsEnabledValue(peer)
	)->addClickHandler([=] {
		const auto muteForSeconds = peer->owner().notifyIsMuted(peer)
			? 0
			: Data::NotifySettings::kDefaultMutePeriod;
		peer->owner().updateNotifySettings(peer, muteForSeconds);
	});
	object_ptr<FloatingIcon>(
		result,
		st::infoIconNotifications,
		st::infoNotificationsIconPosition);
	return result;
}

void DetailsFiller::setupMainButtons() {
	auto wrapButtons = [=](auto &&callback) {
		auto topSkip = _wrap->add(CreateSlideSkipWidget(_wrap));
		auto tracker = callback();
		topSkip->toggleOn(std::move(tracker).atLeastOneShownValue());
	};
	if (auto user = _peer->asUser()) {
		wrapButtons([=] {
			return fillUserButtons(user);
		});
	} else if (auto channel = _peer->asChannel()) {
		if (!channel->isMegagroup()) {
			wrapButtons([=] {
				return fillChannelButtons(channel);
			});
		}
	}
}

Ui::MultiSlideTracker DetailsFiller::fillUserButtons(
		not_null<UserData*> user) {
	using namespace rpl::mappers;

	Ui::MultiSlideTracker tracker;
	auto window = _controller->parentController();

	auto addSendMessageButton = [&] {
		auto activePeerValue = window->activeChatValue(
		) | rpl::map([](Dialogs::Key key) {
			return key.peer();
		});
		auto sendMessageVisible = rpl::combine(
			_controller->wrapValue(),
			std::move(activePeerValue),
			(_1 != Wrap::Side) || (_2 != user));
		auto sendMessage = [window, user] {
			window->showPeerHistory(
				user,
				Window::SectionShow::Way::Forward);
		};
		AddMainButton(
			_wrap,
			tr::lng_profile_send_message(),
			std::move(sendMessageVisible),
			std::move(sendMessage),
			tracker);
	};

	if (user->isSelf()) {
		auto separator = _wrap->add(object_ptr<Ui::SlideWrap<>>(
			_wrap,
			object_ptr<Ui::PlainShadow>(_wrap),
			st::infoProfileSeparatorPadding)
		)->setDuration(
			st::infoSlideDuration
		);

		addSendMessageButton();

		separator->toggleOn(
			std::move(tracker).atLeastOneShownValue()
		);
	} else {
		addSendMessageButton();
	}
	return tracker;
}

Ui::MultiSlideTracker DetailsFiller::fillChannelButtons(
		not_null<ChannelData*> channel) {
	using namespace rpl::mappers;

	Ui::MultiSlideTracker tracker;
	auto window = _controller->parentController();
	auto activePeerValue = window->activeChatValue(
	) | rpl::map([](Dialogs::Key key) {
		return key.peer();
	});
	auto viewChannelVisible = rpl::combine(
		_controller->wrapValue(),
		std::move(activePeerValue),
		(_1 != Wrap::Side) || (_2 != channel));
	auto viewChannel = [=] {
		window->showPeerHistory(
			channel,
			Window::SectionShow::Way::Forward);
	};
	AddMainButton(
		_wrap,
		tr::lng_profile_view_channel(),
		std::move(viewChannelVisible),
		std::move(viewChannel),
		tracker);

	return tracker;
}

object_ptr<Ui::RpWidget> DetailsFiller::fill() {
	add(object_ptr<Ui::BoxContentDivider>(_wrap));
	add(CreateSkipWidget(_wrap));
	add(setupInfo());
	if (!_peer->isSelf() && !cProfileTopBarNotifications()) {
		add(setupMuteToggle());
	}
	setupMainButtons();
	add(CreateSkipWidget(_wrap));
	return std::move(_wrap);
}

ActionsFiller::ActionsFiller(
	not_null<Controller*> controller,
	not_null<Ui::RpWidget*> parent,
	not_null<PeerData*> peer)
: _controller(controller)
, _parent(parent)
, _peer(peer) {
}

void ActionsFiller::addInviteToGroupAction(
		not_null<UserData*> user) {
	const auto controller = _controller;
	AddActionButton(
		_wrap,
		tr::lng_profile_invite_to_group(),
		CanInviteBotToGroupValue(user),
		[=] { AddBotToGroupBoxController::Start(controller, user); });
}

void ActionsFiller::addShareContactAction(not_null<UserData*> user) {
	const auto controller = _controller;
	AddActionButton(
		_wrap,
		tr::lng_info_share_contact(),
		CanShareContactValue(user),
		[=] { Window::PeerMenuShareContactBox(controller, user); });
}

void ActionsFiller::addEditContactAction(not_null<UserData*> user) {
	const auto controller = _controller->parentController();
	AddActionButton(
		_wrap,
		tr::lng_info_edit_contact(),
		IsContactValue(user),
		[=] { controller->window().show(Box(EditContactBox, controller, user)); });
}

void ActionsFiller::addDeleteContactAction(
		not_null<UserData*> user) {
	AddActionButton(
		_wrap,
		tr::lng_info_delete_contact(),
		IsContactValue(user),
		[user] { Window::PeerMenuDeleteContact(user); });
}

void ActionsFiller::addClearHistoryAction(not_null<UserData*> user) {
	AddActionButton(
		_wrap,
		tr::lng_profile_clear_history(),
		rpl::single(true),
		Window::ClearHistoryHandler(user));
}

void ActionsFiller::addDeleteConversationAction(
		not_null<UserData*> user) {
	AddActionButton(
		_wrap,
		tr::lng_profile_delete_conversation(),
		rpl::single(true),
		Window::DeleteAndLeaveHandler(user));
}

void ActionsFiller::addBotCommandActions(not_null<UserData*> user) {
	auto findBotCommand = [user](const QString &command) {
		if (!user->isBot()) {
			return QString();
		}
		for_const (auto &data, user->botInfo->commands) {
			auto isSame = data.command.compare(
				command,
				Qt::CaseInsensitive) == 0;
			if (isSame) {
				return data.command;
			}
		}
		return QString();
	};
	auto hasBotCommandValue = [=](const QString &command) {
		return user->session().changes().peerFlagsValue(
			user,
			Data::PeerUpdate::Flag::BotCommands
		) | rpl::map([=] {
			return !findBotCommand(command).isEmpty();
		});
	};
	auto sendBotCommand = [=](const QString &command) {
		auto original = findBotCommand(command);
		if (!original.isEmpty()) {
			Ui::showPeerHistory(user, ShowAtTheEndMsgId);
			App::sendBotCommand(user, user, '/' + original);
		}
	};
	auto addBotCommand = [=](
			rpl::producer<QString> text,
			const QString &command) {
		AddActionButton(
			_wrap,
			std::move(text),
			hasBotCommandValue(command),
			[=] { sendBotCommand(command); });
	};
	addBotCommand(tr::lng_profile_bot_help(), qsl("help"));
	addBotCommand(tr::lng_profile_bot_settings(), qsl("settings"));
	addBotCommand(tr::lng_profile_bot_privacy(), qsl("privacy"));
}

void ActionsFiller::addReportAction() {
	const auto peer = _peer;
	AddActionButton(
		_wrap,
		tr::lng_profile_report(),
		rpl::single(true),
		[=] { Ui::show(Box<ReportBox>(peer)); },
		st::infoBlockButton);
}

void ActionsFiller::addBlockAction(not_null<UserData*> user) {
	const auto window = &_controller->parentController()->window();

	auto text = user->session().changes().peerFlagsValue(
		user,
		Data::PeerUpdate::Flag::IsBlocked
	) | rpl::map([=] {
		switch (user->blockStatus()) {
		case UserData::BlockStatus::Blocked:
			return ((user->isBot() && !user->isSupport())
				? tr::lng_profile_restart_bot
				: tr::lng_profile_unblock_user)();
		case UserData::BlockStatus::NotBlocked:
		default:
			return ((user->isBot() && !user->isSupport())
				? tr::lng_profile_block_bot
				: tr::lng_profile_block_user)();
		}
	}) | rpl::flatten_latest(
	) | rpl::start_spawning(_wrap->lifetime());

	auto toggleOn = rpl::duplicate(
		text
	) | rpl::map([](const QString &text) {
		return !text.isEmpty();
	});
	auto callback = [=] {
		if (user->isBlocked()) {
			Window::PeerMenuUnblockUserWithBotRestart(user);
			if (user->isBot()) {
				Ui::showPeerHistory(user, ShowAtUnreadMsgId);
			}
		} else if (user->isBot()) {
			user->session().api().blockPeer(user);
		} else {
			window->show(Box(
				Window::PeerMenuBlockUserBox,
				window,
				user,
				v::null,
				v::null));
		}
	};
	AddActionButton(
		_wrap,
		rpl::duplicate(text),
		std::move(toggleOn),
		std::move(callback),
		st::infoBlockButton);
}

void ActionsFiller::addLeaveChannelAction(
		not_null<ChannelData*> channel) {
	AddActionButton(
		_wrap,
		tr::lng_profile_leave_channel(),
		AmInChannelValue(channel),
		Window::DeleteAndLeaveHandler(channel));
}

void ActionsFiller::addJoinChannelAction(
		not_null<ChannelData*> channel) {
	using namespace rpl::mappers;
	auto joinVisible = AmInChannelValue(channel)
		| rpl::map(!_1)
		| rpl::start_spawning(_wrap->lifetime());
	AddActionButton(
		_wrap,
		tr::lng_profile_join_channel(),
		rpl::duplicate(joinVisible),
		[=] { channel->session().api().joinChannel(channel); });
	_wrap->add(object_ptr<Ui::SlideWrap<Ui::FixedHeightWidget>>(
		_wrap,
		CreateSkipWidget(
			_wrap,
			st::infoBlockButtonSkip))
	)->setDuration(
		st::infoSlideDuration
	)->toggleOn(
		rpl::duplicate(joinVisible)
	);
}

void ActionsFiller::fillUserActions(not_null<UserData*> user) {
	if (user->isBot()) {
		addInviteToGroupAction(user);
	}
	addShareContactAction(user);
	if (!user->isSelf()) {
		addEditContactAction(user);
		addDeleteContactAction(user);
	}
	addClearHistoryAction(user);
	addDeleteConversationAction(user);
	if (!user->isSelf() && !user->isSupport()) {
		if (user->isBot()) {
			addBotCommandActions(user);
		}
		_wrap->add(CreateSkipWidget(
			_wrap,
			st::infoBlockButtonSkip));
		if (user->isBot()) {
			addReportAction();
		}
		addBlockAction(user);
	}
}

void ActionsFiller::fillChannelActions(
		not_null<ChannelData*> channel) {
	using namespace rpl::mappers;

	addJoinChannelAction(channel);
	addLeaveChannelAction(channel);
	if (!channel->amCreator()) {
		addReportAction();
	}
}

object_ptr<Ui::RpWidget> ActionsFiller::fill() {
	auto wrapResult = [=](auto &&callback) {
		_wrap = object_ptr<Ui::VerticalLayout>(_parent);
		_wrap->add(CreateSkipWidget(_wrap));
		callback();
		_wrap->add(CreateSkipWidget(_wrap));
		object_ptr<FloatingIcon>(
			_wrap,
			st::infoIconActions,
			st::infoIconPosition);
		return std::move(_wrap);
	};
	if (auto user = _peer->asUser()) {
		return wrapResult([=] {
			fillUserActions(user);
		});
	} else if (auto channel = _peer->asChannel()) {
		if (channel->isMegagroup()) {
			return { nullptr };
		}
		return wrapResult([=] {
			fillChannelActions(channel);
		});
	}
	return { nullptr };
}
// // #feed
//FeedDetailsFiller::FeedDetailsFiller(
//	not_null<Controller*> controller,
//	not_null<Ui::RpWidget*> parent,
//	not_null<Data::Feed*> feed)
//: _controller(controller)
//, _parent(parent)
//, _feed(feed)
//, _wrap(_parent) {
//}
//
//object_ptr<Ui::RpWidget> FeedDetailsFiller::fill() {
//	add(object_ptr<Ui::BoxContentDivider>(_wrap));
//	add(CreateSkipWidget(_wrap));
//	add(setupDefaultToggle());
//	add(CreateSkipWidget(_wrap));
//	return std::move(_wrap);
//}
//
//object_ptr<Ui::RpWidget> FeedDetailsFiller::setupDefaultToggle() {
//	using namespace rpl::mappers;
//	const auto feed = _feed;
//	const auto feedId = feed->id();
//	auto result = object_ptr<Ui::SettingsButton>(
//		_wrap,
//		tr::lng_info_feed_is_default(),
//		st::infoNotificationsButton);
//	result->toggleOn(
//		feed->owner().defaultFeedIdValue(
//		) | rpl::map(_1 == feedId)
//	)->addClickHandler([=] {
//		const auto makeDefault = (feed->owner().defaultFeedId() != feedId);
//		const auto defaultFeedId = makeDefault ? feedId : 0;
//		feed->owner().setDefaultFeedId(defaultFeedId);
////		feed->session().api().saveDefaultFeedId(feedId, makeDefault); // #feed
//	});
//	object_ptr<FloatingIcon>(
//		result,
//		st::infoIconNotifications,
//		st::infoNotificationsIconPosition);
//	return result;
//}

ManageFiller::ManageFiller(
	not_null<Controller*> controller,
	not_null<Ui::RpWidget*> parent,
	not_null<PeerData*> peer)
: _controller(controller)
, _parent(parent)
, _peer(peer) {
}

void ManageFiller::addPeerPermissions(
		not_null<PeerData*> peer) {
	if (peer->isUser() || (peer->isChannel() && !peer->isMegagroup())) return;

	const auto canEditPermissions = [&] {
		return peer->isChannel()
			? peer->asChannel()->canEditPermissions()
			: peer->asChat()->canEditPermissions();
	}();

	if (canEditPermissions) {
		const auto controller = _controller;
		auto button = AddActionButton(
			_wrap,
			tr::lng_manage_peer_permissions(),
			rpl::single(true),
			[=] { ShowEditPermissions(controller, peer); }
			);
		object_ptr<FloatingIcon>(
			button,
			st::infoIconPermissions,
			st::infoSharedMediaButtonIconPosition);
	}
}

void ManageFiller::addPeerAdmins(
		not_null<PeerData*> peer) {
	if (peer->isUser()) return;

	const auto canViewAdmins = [&] {
		return peer->isChannel()
			? peer->asChannel()->canViewAdmins()
			: peer->asChat()->amIn();
	}();
	if (canViewAdmins) {
		const auto controller = _controller;
		auto button = AddActionButton(
			_wrap,
			tr::lng_manage_peer_administrators(),
			rpl::single(true),
			[=] { ParticipantsBoxController::Start(
					controller,
					peer,
					ParticipantsBoxController::Role::Admins);}
			);
		object_ptr<FloatingIcon>(
			button,
			st::infoIconAdministrators,
			st::infoSharedMediaButtonIconPosition);
	}
}

void ManageFiller::addChannelBlockedUsers(
		not_null<ChannelData*> channel) {
	if (channel->hasAdminRights() || channel->amCreator()) {
		const auto controller = _controller;
		auto button = AddActionButton(
			_wrap,
			tr::lng_manage_peer_removed_users(),
			rpl::single(true),
			[=] { ParticipantsBoxController::Start(
					controller,
					channel,
					ParticipantsBoxController::Role::Kicked);}
			);
		object_ptr<FloatingIcon>(
			button,
			st::infoIconBlacklist,
			st::infoSharedMediaButtonIconPosition);
	}
}

void ManageFiller::addChannelRecentActions(
		not_null<ChannelData*> channel) {
	if (channel->hasAdminRights() || channel->amCreator()) {
		const auto controller = _controller;
		auto button = AddActionButton(
			_wrap,
			tr::lng_manage_peer_recent_actions(),
			rpl::single(true),
			[=] { controller->showSection(AdminLog::SectionMemento(channel)); }
			);
		object_ptr<FloatingIcon>(
			button,
			st::infoIconRecentActions,
			st::infoSharedMediaButtonIconPosition);
	}
}

void ManageFiller::fillChatActions(
		not_null<ChatData*> chat) {
	addPeerPermissions(chat);
	addPeerAdmins(chat);
}

void ManageFiller::fillChannelActions(
		not_null<ChannelData*> channel) {
	addPeerPermissions(channel);
	addPeerAdmins(channel);
	addChannelBlockedUsers(channel);
	addChannelRecentActions(channel);
}

object_ptr<Ui::RpWidget> ManageFiller::fill() {
	auto wrapResult = [=](auto &&callback) {
		_wrap = object_ptr<Ui::VerticalLayout>(_parent);
		_wrap->add(CreateSkipWidget(_wrap));
		callback();
		_wrap->add(CreateSkipWidget(_wrap));
		return std::move(_wrap);
	};
	if (auto chat = _peer->asChat()) {
		return wrapResult([=] {
			fillChatActions(chat);
		});
	} else if (auto channel = _peer->asChannel()) {
		if (channel->isMegagroup() || channel->hasAdminRights() || channel->amCreator()) {
			return wrapResult([=] {
				fillChannelActions(channel);
			});
		}
	}
	return { nullptr };
}

} // namespace

object_ptr<Ui::RpWidget> SetupDetails(
		not_null<Controller*> controller,
		not_null<Ui::RpWidget*> parent,
		not_null<PeerData*> peer) {
	DetailsFiller filler(controller, parent, peer);
	return filler.fill();
}

object_ptr<Ui::RpWidget> SetupManage(
		not_null<Controller*> controller,
		not_null<Ui::RpWidget*> parent,
		not_null<PeerData*> peer) {
	ManageFiller filler(controller, parent, peer);
	return filler.fill();
}

object_ptr<Ui::RpWidget> SetupActions(
		not_null<Controller*> controller,
		not_null<Ui::RpWidget*> parent,
		not_null<PeerData*> peer) {
	ActionsFiller filler(controller, parent, peer);
	return filler.fill();
}

void SetupAddChannelMember(
		not_null<Window::SessionNavigation*> navigation,
		not_null<Ui::RpWidget*> parent,
		not_null<ChannelData*> channel) {
	auto add = Ui::CreateChild<Ui::IconButton>(
		parent.get(),
		st::infoMembersAddMember);
	add->showOn(CanAddMemberValue(channel));
	add->addClickHandler([=] {
		Window::PeerMenuAddChannelMembers(navigation, channel);
	});
	parent->widthValue(
	) | rpl::start_with_next([add](int newWidth) {
		auto availableWidth = newWidth
			- st::infoMembersButtonPosition.x();
		add->moveToLeft(
			availableWidth - add->width(),
			st::infoMembersButtonPosition.y(),
			newWidth);
	}, add->lifetime());
}

object_ptr<Ui::RpWidget> SetupChannelMembers(
		not_null<Controller*> controller,
		not_null<Ui::RpWidget*> parent,
		not_null<PeerData*> peer) {
	using namespace rpl::mappers;

	auto channel = peer->asChannel();
	if (!channel || channel->isMegagroup()) {
		return { nullptr };
	}

	auto membersShown = rpl::combine(
		MembersCountValue(channel),
		Data::PeerFullFlagValue(
			channel,
			MTPDchannelFull::Flag::f_can_view_participants),
			(_1 > 0) && _2);
	auto membersText = tr::lng_chat_status_subscribers(
		lt_count_decimal,
		MembersCountValue(channel) | tr::to_count());
	auto membersCallback = [=] {
		controller->showSection(Info::Memento(
			channel,
			Section::Type::Members));
	};

	auto result = object_ptr<Ui::SlideWrap<Ui::VerticalLayout>>(
		parent,
		object_ptr<Ui::VerticalLayout>(parent));
	result->setDuration(
		st::infoSlideDuration
	)->toggleOn(
		std::move(membersShown)
	);

	auto members = result->entity();
	members->add(object_ptr<Ui::BoxContentDivider>(members));
	members->add(CreateSkipWidget(members));
	auto button = AddActionButton(
		members,
		std::move(membersText),
		rpl::single(true),
		std::move(membersCallback))->entity();

	SetupAddChannelMember(controller, button, channel);

	object_ptr<FloatingIcon>(
		members,
		st::infoIconMembers,
		st::infoChannelMembersIconPosition);
	members->add(CreateSkipWidget(members));

	return result;
}
// // #feed
//object_ptr<Ui::RpWidget> SetupFeedDetails(
//		not_null<Controller*> controller,
//		not_null<Ui::RpWidget*> parent,
//		not_null<Data::Feed*> feed) {
//	FeedDetailsFiller filler(controller, parent, feed);
//	return filler.fill();
//}

} // namespace Profile
} // namespace Info<|MERGE_RESOLUTION|>--- conflicted
+++ resolved
@@ -347,7 +347,6 @@
 			tr::lng_info_mobile_label(),
 			std::move(phoneDrawableText),
 			tr::lng_profile_copy_phone(tr::now));
-<<<<<<< HEAD
 
 		phoneInfo->setClickHandlerFilter([user](auto&&...) {
 			const auto phoneText = user->phone();
@@ -358,11 +357,10 @@
 			return false;
 		});
 		
-		if (user->isBot()) {
-			addInfoLine(tr::lng_info_about_label(), AboutValue(user));
-		} else {
-			addInfoLine(tr::lng_info_bio_label(), AboutValue(user));
-		}
+		auto label = user->isBot()
+			? tr::lng_info_about_label()
+			: tr::lng_info_bio_label();
+		addInfoLine(std::move(label), AboutValue(user));
 
 		auto usernameDrawableText = UsernameValue(
 			user
@@ -373,13 +371,6 @@
 		});
 
 		auto usernameInfo = addInfoOneLineInline(
-=======
-		auto label = user->isBot()
-			? tr::lng_info_about_label()
-			: tr::lng_info_bio_label();
-		addInfoLine(std::move(label), AboutValue(user));
-		addInfoOneLine(
->>>>>>> 620639ef
 			tr::lng_info_username_label(),
 			std::move(usernameDrawableText),
 			tr::lng_context_copy_mention(tr::now));
