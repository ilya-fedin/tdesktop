/*
This file is part of Telegram Desktop,
the official desktop application for the Telegram messaging service.

For license and copyright information please follow this link:
https://github.com/telegramdesktop/tdesktop/blob/master/LEGAL
*/
#include "info/profile/info_profile_values.h"

#include "core/application.h"
#include "core/click_handler_types.h"
#include "main/main_session.h"
#include "ui/wrap/slide_wrap.h"
#include "ui/text/format_values.h" // Ui::FormatPhone
#include "ui/text/text_utilities.h"
#include "lang/lang_keys.h"
#include "data/data_peer_values.h"
#include "data/data_shared_media.h"
#include "data/data_folder.h"
#include "data/data_changes.h"
#include "data/data_channel.h"
#include "data/data_chat.h"
#include "data/data_user.h"
#include "data/data_session.h"
#include "boxes/peers/edit_peer_permissions_box.h"

namespace Info {
namespace Profile {
namespace {

constexpr auto kMaxChannelId = -1000000000000;

using UpdateFlag = Data::PeerUpdate::Flag;

auto PlainAboutValue(not_null<PeerData*> peer) {
	return peer->session().changes().peerFlagsValue(
		peer,
		UpdateFlag::About
	) | rpl::map([=] {
		return peer->about();
	});
}

auto PlainUsernameValue(not_null<PeerData*> peer) {
	return peer->session().changes().peerFlagsValue(
		peer,
		UpdateFlag::Username
	) | rpl::map([=] {
		return peer->userName();
	});
}

void StripExternalLinks(TextWithEntities &text) {
	const auto local = [](const QString &url) {
		return !UrlRequiresConfirmation(QUrl::fromUserInput(url));
	};
	const auto notLocal = [&](const EntityInText &entity) {
		if (entity.type() == EntityType::CustomUrl) {
			return !local(entity.data());
		} else if (entity.type() == EntityType::Url) {
			return !local(text.text.mid(entity.offset(), entity.length()));
		} else {
			return false;
		}
	};
	text.entities.erase(
		ranges::remove_if(text.entities, notLocal),
		text.entities.end());
}

} // namespace

QString IDString(not_null<PeerData*> peer) {
	auto resultId = QString::number(peerIsUser(peer->id)
		? peerToUser(peer->id).bare
		: peerIsChat(peer->id)
		? peerToChat(peer->id).bare
		: peerIsChannel(peer->id)
		? peerToChannel(peer->id).bare
		: peer->id.value);

	if (ShowChatId() == 2) {
		if (peer->isChannel()) {
			resultId = QString::number(peerToChannel(peer->id).bare - kMaxChannelId).prepend("-");
		} else if (peer->isChat()) {
			resultId = resultId.prepend("-");
		}
	}

	return resultId;
}

rpl::producer<TextWithEntities> IDValue(not_null<PeerData*> peer) {
	return rpl::single(IDString(peer)) | Ui::Text::ToWithEntities();
}

rpl::producer<TextWithEntities> NameValue(not_null<PeerData*> peer) {
	return peer->session().changes().peerFlagsValue(
		peer,
		UpdateFlag::Name
	) | rpl::map([=] {
		return peer->name;
	}) | Ui::Text::ToWithEntities();
}

rpl::producer<TextWithEntities> PhoneValue(not_null<UserData*> user) {
	return user->session().changes().peerFlagsValue(
		user,
		UpdateFlag::PhoneNumber
	) | rpl::map([=] {
		return Ui::FormatPhone(user->phone());
	}) | Ui::Text::ToWithEntities();
}

rpl::producer<TextWithEntities> PhoneOrHiddenValue(not_null<UserData*> user) {
	return rpl::combine(
		PhoneValue(user),
		PlainUsernameValue(user),
		PlainAboutValue(user),
		tr::lng_info_mobile_hidden()
	) | rpl::map([](
			const TextWithEntities &phone,
			const QString &username,
			const QString &about,
			const QString &hidden) {
		return (phone.text.isEmpty() && username.isEmpty() && about.isEmpty())
			? Ui::Text::WithEntities(hidden)
			: phone;
	});
}

rpl::producer<TextWithEntities> UsernameValue(not_null<UserData*> user) {
	return PlainUsernameValue(
		user
	) | rpl::map([](QString &&username) {
		return username.isEmpty()
			? QString()
			: ('@' + username);
	}) | Ui::Text::ToWithEntities();
}

TextWithEntities AboutWithEntities(
		not_null<PeerData*> peer,
		const QString &value) {
	auto flags = TextParseLinks | TextParseMentions;
	const auto user = peer->asUser();
	const auto isBot = user && user->isBot();
	if (!user) {
		flags |= TextParseHashtags;
	} else if (isBot) {
		flags |= TextParseHashtags | TextParseBotCommands;
	}
	/*
	const auto stripExternal = peer->isChat()
		|| peer->isMegagroup()
		|| (user && !isBot);
<<<<<<< HEAD
	*/
	return PlainAboutValue(
		peer
	) | Ui::Text::ToWithEntities(
	) | rpl::map([=](TextWithEntities &&text) {
		TextUtilities::ParseEntities(text, flags);
		/*
		if (stripExternal) {
			StripExternalLinks(text);
		}
		*/
		return std::move(text);
=======
	auto result = TextWithEntities{ value };
	TextUtilities::ParseEntities(result, flags);
	if (stripExternal) {
		StripExternalLinks(result);
	}
	return result;
}

rpl::producer<TextWithEntities> AboutValue(not_null<PeerData*> peer) {
	return PlainAboutValue(
		peer
	) | rpl::map([peer](const QString &value) {
		return AboutWithEntities(peer, value);
>>>>>>> f55d3d1c
	});
}

rpl::producer<QString> LinkValue(not_null<PeerData*> peer) {
	return PlainUsernameValue(
		peer
	) | rpl::map([=](QString &&username) {
		return username.isEmpty()
			? QString()
			: peer->session().createInternalLinkFull(username);
	});
}

rpl::producer<const ChannelLocation*> LocationValue(
		not_null<ChannelData*> channel) {
	return channel->session().changes().peerFlagsValue(
		channel,
		UpdateFlag::ChannelLocation
	) | rpl::map([=] {
		return channel->getLocation();
	});
}

rpl::producer<bool> NotificationsEnabledValue(not_null<PeerData*> peer) {
	return rpl::merge(
		peer->session().changes().peerFlagsValue(
			peer,
			UpdateFlag::Notifications
		) | rpl::to_empty,
		peer->owner().defaultNotifyUpdates(peer)
	) | rpl::map([=] {
		return !peer->owner().notifyIsMuted(peer);
	}) | rpl::distinct_until_changed();
}

rpl::producer<bool> IsContactValue(not_null<UserData*> user) {
	return user->session().changes().peerFlagsValue(
		user,
		UpdateFlag::IsContact
	) | rpl::map([=] {
		return user->isContact();
	});
}

rpl::producer<bool> CanInviteBotToGroupValue(not_null<UserData*> user) {
	if (!user->isBot() || user->isSupport()) {
		return rpl::single(false);
	}
	return user->session().changes().peerFlagsValue(
		user,
		UpdateFlag::BotCanBeInvited
	) | rpl::map([=] {
		return !user->botInfo->cantJoinGroups;
	});
}

rpl::producer<bool> CanShareContactValue(not_null<UserData*> user) {
	return user->session().changes().peerFlagsValue(
		user,
		UpdateFlag::CanShareContact
	) | rpl::map([=] {
		return user->canShareThisContact();
	});
}

rpl::producer<bool> CanAddContactValue(not_null<UserData*> user) {
	using namespace rpl::mappers;
	if (user->isBot() || user->isSelf()) {
		return rpl::single(false);
	}
	return IsContactValue(
		user
	) | rpl::map(!_1);
}

rpl::producer<bool> HasLinkedChatValue(not_null<ChannelData*> channel) {
	return channel->session().changes().peerFlagsValue(
		channel,
		UpdateFlag::ChannelLinkedChat
	) | rpl::map([channel] { return channel->linkedChat() != nullptr; });
}

rpl::producer<bool> AmInChannelValue(not_null<ChannelData*> channel) {
	return channel->session().changes().peerFlagsValue(
		channel,
		UpdateFlag::ChannelAmIn
	) | rpl::map([=] {
		return channel->amIn();
	});
}

rpl::producer<int> MembersCountValue(not_null<PeerData*> peer) {
	if (const auto chat = peer->asChat()) {
		return peer->session().changes().peerFlagsValue(
			peer,
			UpdateFlag::Members
		) | rpl::map([=] {
			return chat->amIn()
				? std::max(chat->count, int(chat->participants.size()))
				: 0;
		});
	} else if (const auto channel = peer->asChannel()) {
		return peer->session().changes().peerFlagsValue(
			peer,
			UpdateFlag::Members
		) | rpl::map([=] {
			return channel->membersCount();
		});
	}
	Unexpected("User in MembersCountViewer().");
}

rpl::producer<int> PendingRequestsCountValue(not_null<PeerData*> peer) {
	if (const auto chat = peer->asChat()) {
		return peer->session().changes().peerFlagsValue(
			peer,
			UpdateFlag::PendingRequests
		) | rpl::map([=] {
			return chat->pendingRequestsCount();
		});
	} else if (const auto channel = peer->asChannel()) {
		return peer->session().changes().peerFlagsValue(
			peer,
			UpdateFlag::PendingRequests
		) | rpl::map([=] {
			return channel->pendingRequestsCount();
		});
	}
	Unexpected("User in MembersCountViewer().");
}

rpl::producer<int> AdminsCountValue(not_null<PeerData*> peer) {
	if (const auto chat = peer->asChat()) {
		return peer->session().changes().peerFlagsValue(
			peer,
			UpdateFlag::Admins | UpdateFlag::Rights
		) | rpl::map([=] {
			return chat->participants.empty()
				? 0
				: int(chat->admins.size() + (chat->creator ? 1 : 0));
		});
	} else if (const auto channel = peer->asChannel()) {
		return peer->session().changes().peerFlagsValue(
			peer,
			UpdateFlag::Admins | UpdateFlag::Rights
		) | rpl::map([=] {
			return channel->canViewAdmins()
				? channel->adminsCount()
				: 0;
		});
	}
	Unexpected("User in AdminsCountValue().");
}


rpl::producer<int> RestrictionsCountValue(not_null<PeerData*> peer) {
	const auto countOfRestrictions = [](ChatRestrictions restrictions) {
		auto count = 0;
		for (const auto &f : Data::ListOfRestrictions()) {
			if (restrictions & f) count++;
		}
		return int(Data::ListOfRestrictions().size()) - count;
	};

	if (const auto chat = peer->asChat()) {
		return peer->session().changes().peerFlagsValue(
			peer,
			UpdateFlag::Rights
		) | rpl::map([=] {
			return countOfRestrictions(chat->defaultRestrictions());
		});
	} else if (const auto channel = peer->asChannel()) {
		return peer->session().changes().peerFlagsValue(
			peer,
			UpdateFlag::Rights
		) | rpl::map([=] {
			return countOfRestrictions(channel->defaultRestrictions());
		});
	}
	Unexpected("User in RestrictionsCountValue().");
}

rpl::producer<not_null<PeerData*>> MigratedOrMeValue(
		not_null<PeerData*> peer) {
	if (const auto chat = peer->asChat()) {
		return peer->session().changes().peerFlagsValue(
			peer,
			UpdateFlag::Migration
		) | rpl::map([=] {
			return chat->migrateToOrMe();
		});
	} else {
		return rpl::single(peer);
	}
}

rpl::producer<int> RestrictedCountValue(not_null<ChannelData*> channel) {
	return channel->session().changes().peerFlagsValue(
		channel,
		UpdateFlag::BannedUsers | UpdateFlag::Rights
	) | rpl::map([=] {
		return channel->canViewBanned()
			? channel->restrictedCount()
			: 0;
	});
}

rpl::producer<int> KickedCountValue(not_null<ChannelData*> channel) {
	return channel->session().changes().peerFlagsValue(
		channel,
		UpdateFlag::BannedUsers | UpdateFlag::Rights
	) | rpl::map([=] {
		return channel->canViewBanned()
			? channel->kickedCount()
			: 0;
	});
}

rpl::producer<int> SharedMediaCountValue(
		not_null<PeerData*> peer,
		PeerData *migrated,
		Storage::SharedMediaType type) {
	auto aroundId = 0;
	auto limit = 0;
	auto updated = SharedMediaMergedViewer(
		&peer->session(),
		SharedMediaMergedKey(
			SparseIdsMergedSlice::Key(
				peer->id,
				migrated ? migrated->id : 0,
				aroundId),
			type),
		limit,
		limit
	) | rpl::map([](const SparseIdsMergedSlice &slice) {
		return slice.fullCount();
	}) | rpl::filter_optional();
	return rpl::single(0) | rpl::then(std::move(updated));
}

rpl::producer<int> CommonGroupsCountValue(not_null<UserData*> user) {
	return user->session().changes().peerFlagsValue(
		user,
		UpdateFlag::CommonChats
	) | rpl::map([=] {
		return user->commonChatsCount();
	});
}

rpl::producer<bool> CanAddMemberValue(not_null<PeerData*> peer) {
	if (const auto chat = peer->asChat()) {
		return peer->session().changes().peerFlagsValue(
			peer,
			UpdateFlag::Rights
		) | rpl::map([=] {
			return chat->canAddMembers();
		});
	} else if (const auto channel = peer->asChannel()) {
		return peer->session().changes().peerFlagsValue(
			peer,
			UpdateFlag::Rights
		) | rpl::map([=] {
			return channel->canAddMembers();
		});
	}
	return rpl::single(false);
}

template <typename Flag, typename Peer>
rpl::producer<Badge> BadgeValueFromFlags(Peer peer) {
	return Data::PeerFlagsValue(
		peer,
		Flag::Verified | Flag::Scam | Flag::Fake
	) | rpl::map([=](base::flags<Flag> value) {
		return (value & Flag::Verified)
			? Badge::Verified
			: (value & Flag::Scam)
			? Badge::Scam
			: (value & Flag::Fake)
			? Badge::Fake
			: Badge::None;
	});
}

rpl::producer<Badge> BadgeValue(not_null<PeerData*> peer) {
	if (const auto user = peer->asUser()) {
		return BadgeValueFromFlags<UserDataFlag>(user);
	} else if (const auto channel = peer->asChannel()) {
		return BadgeValueFromFlags<ChannelDataFlag>(channel);
	}
	return rpl::single(Badge::None);
}

} // namespace Profile
} // namespace Info<|MERGE_RESOLUTION|>--- conflicted
+++ resolved
@@ -154,25 +154,14 @@
 	const auto stripExternal = peer->isChat()
 		|| peer->isMegagroup()
 		|| (user && !isBot);
-<<<<<<< HEAD
 	*/
-	return PlainAboutValue(
-		peer
-	) | Ui::Text::ToWithEntities(
-	) | rpl::map([=](TextWithEntities &&text) {
-		TextUtilities::ParseEntities(text, flags);
-		/*
-		if (stripExternal) {
-			StripExternalLinks(text);
-		}
-		*/
-		return std::move(text);
-=======
 	auto result = TextWithEntities{ value };
 	TextUtilities::ParseEntities(result, flags);
+	/*
 	if (stripExternal) {
 		StripExternalLinks(result);
 	}
+	*/
 	return result;
 }
 
@@ -181,7 +170,6 @@
 		peer
 	) | rpl::map([peer](const QString &value) {
 		return AboutWithEntities(peer, value);
->>>>>>> f55d3d1c
 	});
 }
 
