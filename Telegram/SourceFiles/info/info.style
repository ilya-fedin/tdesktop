/*
This file is part of Telegram Desktop,
the official desktop application for the Telegram messaging service.

For license and copyright information please follow this link:
https://github.com/telegramdesktop/tdesktop/blob/master/LEGAL
*/
using "ui/basic.style";

using "boxes/boxes.style";
using "ui/widgets/widgets.style";
using "ui/chat/chat.style"; // GroupCallUserpics.

InfoToggle {
	color: color;
	duration: int;
	size: pixels;
	skip: pixels;
	stroke: pixels;
	rippleAreaPadding: pixels;
}

infoMediaHeaderFg: windowFg;

infoToggleCheckbox: Checkbox(defaultCheckbox) {
	margin: margins(0px, 0px, 0px, 0px);
	rippleBgActive: windowBgOver;
	checkPosition: point(16px, 8px);
	rippleAreaPosition: point(-8px, -8px);
}
infoToggle: InfoToggle {
	color: menuIconFg;
	duration: slideWrapDuration;
	size: 24px;
	skip: 5px;
	stroke: 2px;
	rippleAreaPadding: 8px;
}

infoScroll: ScrollArea(defaultScrollArea) {
	bottomsh: 0px;
	topsh: 0px;
}

infoMediaSearch: SearchFieldRow {
	height: 44px;
	padding: margins(8px, 6px, 8px, 6px);
	field: defaultMultiSelectSearchField;
	fieldIcon: icon {{
		"box_search-flip_horizontal",
		menuIconFg,
		point(6px, 8px)
	}};
	fieldIconSkip: 36px;
	fieldCancel: defaultMultiSelectSearchCancel;
	fieldCancelSkip: 40px;
}
infoLayerMediaSearch: SearchFieldRow(infoMediaSearch) {
	height: 46px;
	fieldIcon: icon {{
		"box_search-flip_horizontal",
		menuIconFg,
		point(9px, 9px)
	}};
	fieldIconSkip: 34px;
	fieldCancel: CrossButton(defaultMultiSelectSearchCancel) {
		width: 50px;
		cross: CrossAnimation {
			size: 38px;
			skip: 12px;
			stroke: 2px;
			minScale: 0.3;
		}
		crossPosition: point(3px, 4px);
	}
	fieldCancelSkip: 46px;
}
infoTopBarSearchRow: SearchFieldRow(infoLayerMediaSearch) {
	height: 52px;
	padding: margins(0px, 12px, 8px, 10px);
	fieldCancel: CrossButton(defaultMultiSelectSearchCancel) {
		width: 51px;
		height: 52px;
		cross: CrossAnimation {
			size: 42px;
			skip: 14px;
			stroke: 2px;
			minScale: 0.3;
		}
		crossPosition: point(1px, 6px);
	}
}

infoSlideDuration: 0;

infoTopBarBackIcon: icon {{ "info_back", boxTitleCloseFg }};
infoTopBarBackIconOver: icon {{ "info_back", boxTitleCloseFgOver }};
infoTopBarHeight: 54px;
infoTopBarBack: IconButton(defaultIconButton) {
	width: 70px;
	height: infoTopBarHeight;

	icon: infoTopBarBackIcon;
	iconOver: infoTopBarBackIconOver;
	iconPosition: point(11px, -1px);

	rippleAreaPosition: point(6px, 6px);
	rippleAreaSize: 42px;
	ripple: RippleAnimation(defaultRippleAnimation) {
		color: windowBgOver;
	}
}
infoTopBarTitle: FlatLabel(defaultFlatLabel) {
	textFg: windowBoldFg;
	maxHeight: 20px;
	style: TextStyle(defaultTextStyle) {
		font: font(14px semibold);
		linkFont: font(14px semibold);
		linkFontOver: font(14px semibold);
	}
}
infoTopBarMediaCancel: IconButton(infoTopBarBack) {
	width: infoTopBarHeight;
	icon: icon {{ "info_close", boxTitleCloseFg }};
	iconOver: icon {{ "info_close", boxTitleCloseFgOver }};
}
infoTopBarClose: IconButton(infoTopBarMediaCancel) {
	width: 48px;
	iconPosition: point(5px, -1px);
	rippleAreaPosition: point(0px, 6px);
}
infoTopBarSearch: IconButton(infoTopBarBack) {
	width: 56px;
	icon: icon {{ "top_bar_search", boxTitleCloseFg }};
	iconOver: icon {{ "top_bar_search", boxTitleCloseFgOver }};
}
infoTopBarMenu: IconButton(infoTopBarBack) {
	width: 48px;
	icon: icon {{ "title_menu_dots", boxTitleCloseFg }};
	iconOver: icon {{ "title_menu_dots", boxTitleCloseFgOver }};
	iconPosition: point(18px, -1px);
	rippleAreaPosition: point(1px, 6px);
}
infoTopBarNotifications: IconButton(infoTopBarMenu) {
	width: 42px;
	icon: icon {{ "info_notifications", boxTitleCloseFg }};
	iconOver: icon {{ "info_notifications", boxTitleCloseFgOver }};
	iconPosition: point(5px, 10px);
	rippleAreaPosition: point(0px, 6px);
}
infoNotificationsActive: icon {{
	"info_notifications_active",
	windowBgActive
}};
infoTopBarCall: IconButton(infoTopBarNotifications) {
	icon: icon {{ "top_bar_call", boxTitleCloseFg }};
	iconOver: icon {{ "top_bar_call", boxTitleCloseFgOver }};
	iconPosition: point(5px, -1px);
}
infoTopBarSave: IconButton(infoTopBarNotifications) {
	width: 48px;
	icon: icon {{ "passport_ready", windowActiveTextFg }};
	iconOver: icon {{ "passport_ready", windowActiveTextFg }};
	iconPosition: point(11px, 17px);
	ripple: RippleAnimation(defaultRippleAnimation) {
		color: lightButtonBgOver;
	}
}
infoTopBarForward: IconButton(infoTopBarBack) {
	width: 46px;
	icon: icon {{ "info_media_forward", boxTitleCloseFg }};
	iconOver: icon {{ "info_media_forward", boxTitleCloseFgOver }};
	iconPosition: point(10px, -1px);
	rippleAreaPosition: point(1px, 6px);
}
infoTopBarDelete: IconButton(infoTopBarForward) {
	icon: icon {{ "info_media_delete", boxTitleCloseFg }};
	iconOver: icon {{ "info_media_delete", boxTitleCloseFgOver }};
}
infoTopBar: InfoTopBar {
	height: infoTopBarHeight;
	back: infoTopBarBack;
	title: infoTopBarTitle;
	titlePosition: point(22px, 18px);
	bg: windowBg;
	mediaCancel: infoTopBarMediaCancel;
	mediaActionsSkip: 4px;
	mediaForward: infoTopBarForward;
	mediaDelete: infoTopBarDelete;
	search: infoTopBarSearch;
	searchRow: infoTopBarSearchRow;
	highlightBg: windowBgOver;
	highlightDuration: 240;
}
infoTopBarScale: 0.7;
infoTopBarDuration: 150;

infoLayerTopMinimal: 20px;
infoLayerTopMaximal: 40px;
infoLayerTopBarHeight: boxTitleHeight;
infoLayerTopBarBackIcon: icon {{ "info_back", boxTitleCloseFg }};
infoLayerTopBarBackIconOver: icon {{ "info_back", boxTitleCloseFgOver }};
infoLayerTopBarBack: IconButton(infoTopBarBack) {
	width: infoLayerTopBarHeight;
	height: infoLayerTopBarHeight;

	iconPosition: point(12px, -1px);
	icon: infoLayerTopBarBackIcon;
	iconOver: infoLayerTopBarBackIconOver;
	rippleAreaSize: 44px;
}
infoLayerTopBarMediaCancel: IconButton(infoLayerTopBarBack) {
	icon: icon {{ "info_close", boxTitleCloseFg }};
	iconOver: icon {{ "info_close", boxTitleCloseFgOver }};
}
infoLayerTopBarClose: IconButton(infoLayerTopBarMediaCancel) {
	width: 50px;
	iconPosition: point(6px, -1px);
	rippleAreaPosition: point(0px, 6px);
}
infoLayerTopBarMenu: IconButton(infoLayerTopBarClose) {
	width: 44px;
	icon: icon {{ "title_menu_dots", boxTitleCloseFg }};
	iconOver: icon {{ "title_menu_dots", boxTitleCloseFgOver }};
	iconPosition: point(18px, -1px);
}
infoLayerTopBarNotifications: IconButton(infoLayerTopBarMenu) {
	icon: icon {{ "info_notifications", boxTitleCloseFg }};
	iconOver: icon {{ "info_notifications", boxTitleCloseFgOver }};
	iconPosition: point(5px, 11px);
}
infoLayerTopBarCall: IconButton(infoLayerTopBarMenu) {
	icon: icon {{ "top_bar_call", boxTitleCloseFg }};
	iconOver: icon {{ "top_bar_call", boxTitleCloseFgOver }};
	iconPosition: point(5px, -1px);
}
infoLayerTopBarSave: IconButton(infoLayerTopBarNotifications) {
	icon: icon {{ "passport_ready", windowActiveTextFg }};
	iconOver: icon {{ "passport_ready", windowActiveTextFg }};
	iconPosition: point(13px, 18px);
	ripple: RippleAnimation(defaultRippleAnimation) {
		color: lightButtonBgOver;
	}
}
infoLayerTopBarForward: IconButton(infoLayerTopBarBack) {
	width: 45px;
	icon: icon {{ "info_media_forward", boxTitleCloseFg }};
	iconOver: icon {{ "info_media_forward", boxTitleCloseFgOver }};
	iconPosition: point(11px, -1px);
	rippleAreaPosition: point(1px, 6px);
}
infoLayerTopBarDelete: IconButton(infoLayerTopBarForward) {
	icon: icon {{ "info_media_delete", boxTitleCloseFg }};
	iconOver: icon {{ "info_media_delete", boxTitleCloseFgOver }};
}
infoLayerTopBar: InfoTopBar(infoTopBar) {
	height: infoLayerTopBarHeight;
	back: infoLayerTopBarBack;
	title: boxTitle;
	titlePosition: boxTitlePosition;
	bg: boxBg;
	mediaCancel: infoLayerTopBarMediaCancel;
	mediaActionsSkip: 6px;
	mediaForward: infoLayerTopBarForward;
	mediaDelete: infoLayerTopBarDelete;
	search: infoTopBarSearch;
	searchRow: infoTopBarSearchRow;
}

infoTopBarMenuPosition: point(-2px, 35px);
infoLayerTopBarMenuPosition: point(40px, 37px);

infoMinimalWidth: 324px;
infoDesiredWidth: 392px;
infoMinimalLayerMargin: 48px;

infoTabs: SettingsSlider(defaultTabsSlider) {
	height: 55px;
	barTop: 52px;
	labelTop: 19px;
}

infoProfilePhotoInnerSize: 72px;
infoProfilePhotoSize: size(
	infoProfilePhotoInnerSize,
	infoProfilePhotoInnerSize);
infoProfilePhoto: UserpicButton(defaultUserpicButton) {
	size: infoProfilePhotoSize;
	photoSize: infoProfilePhotoInnerSize;
}
infoFeedProfilePhoto: FeedUserpicButton(defaultFeedUserpicButton) {
	size: infoProfilePhotoSize;
	innerSize: infoProfilePhotoInnerSize;
	innerPart: UserpicButton(defaultUserpicButton) {
		size: size(35px, 35px);
		photoSize: 35px;
	}

}
infoProfilePhotoLeft: 19px;
infoProfilePhotoTop: 18px;
infoProfilePhotoBottom: 18px;

infoProfileStatusLeft: 109px;
infoProfileStatusRight: 20px;
infoProfileStatusTop: 58px;
infoProfileStatusLabel: FlatLabel(defaultFlatLabel) {
	maxHeight: 18px;
	textFg: windowSubTextFg;
	style: TextStyle(defaultTextStyle) {
		font: normalFont;
		linkFont: normalFont;
		linkFontOver: normalFont;
	}
}
infoProfileMegagroupStatusLabel: FlatLabel(infoProfileStatusLabel) {
	style: defaultTextStyle;
	palette: TextPalette(defaultTextPalette) {
		linkFg: windowSubTextFg;
	}
}

infoProfileNameLeft: infoProfileStatusLeft;
infoProfileNameRight: infoProfileStatusRight;
infoProfileNameTop: 32px;
infoProfileNameLabel: FlatLabel(infoProfileStatusLabel) {
	maxHeight: 24px;
	textFg: windowBoldFg;
	style: TextStyle(defaultTextStyle) {
		font: font(16px semibold);
		linkFont: font(16px semibold);
		linkFontOver: font(16px semibold underline);
	}
}
infoVerifiedCheckPosition: point(10px, 2px);
infoVerifiedCheck: icon {
	{ "profile_verified_star", profileVerifiedCheckBg, point(0px, 0px) },
	{ "profile_verified_check", profileVerifiedCheckFg, point(4px, 4px) }
};

infoProfileSkip: 12px;

infoProfileLabeledPadding: margins(79px, 9px, 30px, 7px);
infoProfileSeparatorPadding: margins(
	77px,
	infoProfileSkip,
	0px,
	infoProfileSkip);

infoIconFg: menuIconFg;
infoIconInformation: icon {{ "info_information", infoIconFg }};
infoIconMembers: icon {{ "info/edit/group_manage_members", infoIconFg, point(-2px, 0px) }};
infoIconNotifications: icon {{ "info_notifications", infoIconFg }};
infoIconActions: icon {{ "info_actions", infoIconFg }};
//infoIconFeed: icon {{ "info_feed", infoIconFg }};
infoIconMediaPhoto: icon {{ "info_media_photo", infoIconFg }};
infoIconMediaVideo: icon {{ "info_media_video", infoIconFg }};
infoIconMediaGif: icon {{ "info_media_gif", infoIconFg }};
infoIconMediaFile: icon {{ "info_media_file", infoIconFg }};
infoIconMediaAudio: icon {{ "info_media_audio", infoIconFg }};
infoIconMediaLink: icon {{ "info_media_link", infoIconFg }};
infoIconMediaGroup: icon {{ "info_common_groups", infoIconFg }};
infoIconMediaVoice: icon {{ "info_media_voice", infoIconFg }};
infoIconMediaRound: icon {{ "info_media_round", infoIconFg }};
infoIconRecentActions: icon {{ "info/edit/group_manage_actions", infoIconFg, point(-2px, -1px) }};
infoIconAdministrators: icon {{ "info/edit/group_manage_admins", infoIconFg, point(-3px, 0px) }};
infoIconBlacklist: icon {{ "info_blacklist", infoIconFg, point(-2px, -2px) }};
infoIconPermissions: icon {{ "info/edit/group_manage_permissions", infoIconFg, point(0px, -2px) }};
infoIconInviteLinks: icon {{ "info/edit/group_manage_links", infoIconFg, point(-2px, 0px) }};
infoInformationIconPosition: point(25px, 12px);
infoNotificationsIconPosition: point(20px, 5px);
infoSharedMediaIconPosition: point(20px, 24px);
infoSharedMediaButtonIconPosition: point(20px, 3px);
infoIconPosition: point(20px, 15px);
infoChannelMembersIconPosition: point(20px, 24px);
infoLabeledOneLine: FlatLabel(defaultFlatLabel) {
	maxHeight: 20px;
	style: TextStyle(defaultTextStyle) {
		lineHeight: 19px;
	}
}
infoLabeledOneLineInline: FlatLabel(infoLabeledOneLine) {
	palette: TextPalette(defaultTextPalette) {
		linkFg: windowFg;
	}
}

infoLabelSkip: 2px;
infoLabel: FlatLabel(infoLabeledOneLine) {
	textFg: windowSubTextFg;
}
infoLabeled: FlatLabel(infoLabeledOneLine) {
	minWidth: 180px;
	maxHeight: 0px;
	margin: margins(5px, 5px, 5px, 5px);
}

infoBlockHeaderLabel: FlatLabel(infoProfileStatusLabel) {
	textFg: windowBoldFg;
	style: TextStyle(defaultTextStyle) {
		font: semiboldFont;
		linkFont: semiboldFont;
		linkFontOver: semiboldFont;
	}
}
infoBlockHeaderPosition: point(79px, 22px);

infoProfileToggle: Toggle(defaultToggle) {
	untoggledFg: menuIconFg;
}
infoProfileToggleOver: Toggle(infoProfileToggle) {
	untoggledFg: menuIconFgOver;
}
infoProfileButton: SettingsButton(defaultSettingsButton) {
	textFg: windowBoldFg;
	textFgOver: windowBoldFgOver;
	textBg: windowBg;
	textBgOver: windowBgOver;

	font: normalFont;

	height: 20px;
	padding: margins(79px, 10px, 8px, 8px);

	toggle: infoProfileToggle;
	toggleOver: infoProfileToggleOver;
	toggleSkip: 22px;

	ripple: defaultRippleAnimation;
}
infoNotificationsButton: SettingsButton(infoProfileButton) {
	padding: margins(79px, 13px, 8px, 9px);
}
infoMainButton: SettingsButton(infoProfileButton) {
	textFg: lightButtonFg;
	textFgOver: lightButtonFgOver;
	font: semiboldFont;
}
infoSharedMediaCoverHeight: 62px;
infoSharedMediaButton: infoProfileButton;
infoSharedMediaBottomSkip: 12px;

infoBlockButton: SettingsButton(infoProfileButton) {
	textFg: attentionButtonFg;
	textFgOver: attentionButtonFgOver;
}
infoCreateLinkedChatButton: SettingsButton(infoMainButton) {
	padding: margins(74px, 10px, 8px, 8px);
}
infoUnlinkChatButton: SettingsButton(infoCreateLinkedChatButton) {
	textFg: attentionButtonFg;
	textFgOver: attentionButtonFgOver;
}
infoBlockButtonSkip: 8px;

infoMembersHeader: 56px;
infoMembersHeaderPaddingBottom: 6px;
infoMembersList: PeerList(defaultPeerList) {
	item: PeerListItem(defaultPeerListItem) {
		photoPosition: point(18px, 6px);
		namePosition: point(79px, 11px);
		statusPosition: point(79px, 31px);
	}
}
infoMembersButtonPosition: point(12px, 0px);
infoMembersButtonIconPosition: point(3px, 3px);
infoMembersButton: IconButton(defaultIconButton) {
	width: 38px;
	height: 38px;
	iconPosition: point(-1px, -1px);
	rippleAreaPosition: point(0px, 0px);
	rippleAreaSize: 38px;
	ripple: defaultRippleAnimation;
}
infoMembersAddMember: IconButton(infoMembersButton) {
	icon: icon {{ "info_add_member", menuIconFg }};
	iconOver: icon {{ "info_add_member", menuIconFgOver }};
}
infoMembersSearch: IconButton(infoMembersButton) {
	icon: icon {{
		"top_bar_search",
		menuIconFg,
		infoMembersButtonIconPosition
	}};
	iconOver: icon {{
		"top_bar_search",
		menuIconFgOver,
		infoMembersButtonIconPosition
	}};
	iconPosition: point(0px, 0px);
}
infoMembersSearchActive: icon {
	{ size(44px, 44px), windowBg },
	{
		"top_bar_search",
		menuIconFgOver,
		infoMembersButtonIconPosition
	}
};
infoMembersSearchActiveLayer: icon {
	{ size(44px, 44px), boxBg },
	{
		"top_bar_search",
		menuIconFgOver,
		infoMembersButtonIconPosition
	}
};
infoMembersSearchField: InputField(defaultMultiSelectSearchField) {
}
infoMembersCancelSearch: CrossButton {
	width: 44px;
	height: 44px;

	cross: CrossAnimation {
		size: 44px;
		skip: 16px;
		stroke: 2px;
		minScale: 0.3;
	}
	crossFg: menuIconFg;
	crossFgOver: menuIconFgOver;
	crossPosition: point(0px, 0px);

	duration: 150;
	loadingPeriod: 1000;
	ripple: RippleAnimation(defaultRippleAnimation) {
		color: windowBgOver;
	}
}
infoMembersSearchTop: 15px;

infoChannelsAddChannel: IconButton(infoMembersButton) {
	icon: icon {{ "settings_edit_name", menuIconFg, point(9px, 9px) }};
	iconOver: icon {{ "settings_edit_name", menuIconFgOver, point(9px, 9px) }};
}

infoMembersCreatorIcon: icon {{
	"profile_admin_star",
	profileAdminStartFg,
	point(4px, 3px)
}};
infoMembersCreatorIconOver: icon {{
	"profile_admin_star",
	profileAdminStarFgOver,
	point(4px, 3px)
}};
infoMembersAdminIcon: icon {{
	"profile_admin_star",
	profileOtherAdminStarFg,
	point(4px, 3px)
}};
infoMembersAdminIconOver: icon {{
	"profile_admin_star",
	profileOtherAdminStarFgOver,
	point(4px, 3px)
}};
infoMembersRemoveIcon: icon {{
	"simple_close",
	menuIconFg
}};
infoMembersRemoveIconOver: icon {{
	"simple_close",
	menuIconFgOver
}};
infoMembersAdminIconMarigns: margins(10px, 18px, 10px, 10px);
infoMembersRemoveIconMargins: margins(10px, 12px, 12px, 10px);

infoMediaHeaderStyle: TextStyle(semiboldTextStyle) {
}
infoMediaHeaderHeight: 28px;
infoMediaHeaderPosition: point(14px, 6px);
infoMediaSkip: 5px;
infoMediaMargin: margins(0px, 6px, 0px, 2px);
infoMediaMinGridSize: 90px;

infoCommonGroupsMargin: margins(0px, 13px, 0px, 2px);
infoCommonGroupsListItem: PeerListItem(defaultPeerListItem) {
	height: 52px;
	photoSize: 40px;
	photoPosition: point(16px, 6px);
	namePosition: point(71px, 15px);
	nameStyle: TextStyle(defaultTextStyle) {
		font: font(14px semibold);
		linkFont: font(14px semibold);
		linkFontOver: font(14px semibold);
	}
	statusPosition: point(79px, 31px);
}
infoCommonGroupsList: PeerList(infoMembersList) {
	item: infoCommonGroupsListItem;
}
infoChannelsList: PeerList(infoCommonGroupsList) {
	item: PeerListItem(infoCommonGroupsListItem) {
		photoPosition: point(18px, 6px);
		namePosition: point(79px, 15px);
	}
}

managePeerButton: SettingsCountButton {
	button: SettingsButton(infoProfileButton) {
		padding: margins(76px, 12px, 76px, 10px);
	}
	iconPosition: point(20px, 5px);
	label: FlatLabel(defaultFlatLabel) {
		textFg: windowActiveTextFg;
	}
	labelPosition: point(25px, 12px);
}

peerPermissionsButton: SettingsCountButton(managePeerButton) {
	button: SettingsButton(infoProfileButton) {
		padding: margins(24px, 12px, 24px, 10px);
	}
	iconPosition: point(24px, 5px);
}

manageGroupButton: SettingsCountButton(managePeerButton) {
	button: SettingsButton(infoProfileButton) {
		padding: margins(72px, 10px, 24px, 8px);
	}
	labelPosition: point(22px, 12px);
	iconPosition: point(20px, 4px);
}

manageGroupTopButtonWithText: SettingsCountButton(manageGroupButton) {
	button: SettingsButton(infoProfileButton) {
		padding: margins(22px, 10px, 24px, 8px);
	}
	labelPosition: point(22px, 10px);
	iconPosition: point(0px, 0px);
}

manageDeleteGroupButton: SettingsCountButton(manageGroupTopButtonWithText) {
	button: SettingsButton(infoProfileButton) {
		padding: margins(25px, 11px, 24px, 8px);
		textFg: attentionButtonFg;
		textFgOver: attentionButtonFg;
	}
	labelPosition: point(22px, 11px);
	iconPosition: point(0px, 0px);
}

editPeerSkip: 7px;
editPeerHistoryVisibilityMargins: margins(15px, 0px, 20px, 16px);

terminateSessionsButton: SettingsButton(infoBlockButton) {
	padding: margins(22px, 12px, 22px, 10px);
}

infoEmptyFg: windowSubTextFg;
infoEmptyPhoto: icon {{ "info_media_photo_empty", infoEmptyFg }};
infoEmptyVideo: icon {{ "info_media_video_empty", infoEmptyFg }};
infoEmptyAudio: icon {{ "info_media_audio_empty", infoEmptyFg }};
infoEmptyFile: icon {{ "info_media_file_empty", infoEmptyFg }};
infoEmptyVoice: icon {{ "info_media_voice_empty", infoEmptyFg }};
infoEmptyLink: icon {{ "info_media_link_empty", infoEmptyFg }};
infoEmptyIconTop: 120px;
infoEmptyLabelTop: 40px;
infoEmptyLabelSkip: 20px;
infoEmptyLabel: FlatLabel(defaultFlatLabel) {
	minWidth: 220px;
	textFg: windowSubTextFg;
}

editPeerBottomButtonsLayoutMargins: margins(0px, 7px, 0px, 0px);
editPeerTopButtonsLayoutMargins: margins(0px, 12px, 0px, 6px);

editPeerTopButtonsLayoutSkip: 13px;
editPeerTopButtonsLayoutSkipToBottom: 12px;

editPeerTopButtonsLayoutSkipCustomTop: 14px;
editPeerTopButtonsLayoutSkipCustomBottom: 11px;

editPeerHistoryVisibilityTopSkip: 8px;

editPeerDeleteButtonMargins: margins(25px, 11px, 22px, 16px);
editPeerDeleteButton: sessionTerminateAllButton;
editPeerPhotoMargins: margins(22px, 16px, 22px, 8px);
editPeerTitle: defaultInputField;
editPeerTitleMargins: margins(27px, 21px, 22px, 8px);
editPeerDescription: newGroupDescription;
editPeerDescriptionMargins: margins(22px, 5px, 22px, 16px);
editPeerPrivaciesMargins: margins(15px, 7px, 22px, 0px);
editPeerPrivacyTopSkip: 10px;
editPeerPrivacyBottomSkip: 16px;
editPeerPrivacyLabel: FlatLabel(defaultFlatLabel) {
	minWidth: 220px;
	textFg: windowSubTextFg;
}
editPeerPrivacyBoxCheckbox: Checkbox(defaultBoxCheckbox) {
	margin: margins(0px, 8px, 0px, 8px);
	style: boxTextStyle;
}
editPeerHistoryVisibilityLabelMargins: margins(34px, 0px, 48px, 0px);
editPeerPrivacyLabelMargins: margins(42px, 0px, 34px, 0px);
editPeerPreHistoryLabelMargins: margins(34px, 0px, 34px, 0px);
editPeerSectionLabel: FlatLabel(boxTitle) {
	style: TextStyle(defaultTextStyle) {
		font: font(15px semibold);
		linkFont: font(15px semibold);
		linkFontOver: font(15px semibold underline);
	}
}
editPeerUsernameTitleLabelMargins: margins(22px, 17px, 22px, 10px);
editPeerUsernameFieldMargins: margins(22px, 0px, 22px, 20px);
editPeerUsername: setupChannelLink;
editPeerUsernameSkip: 8px;
editPeerInviteLink: FlatLabel(defaultFlatLabel) {
	minWidth: 1px; // for break everywhere
	style: boxTextStyle;
}
editPeerInviteLinkButton: boxLinkButton;
editPeerUsernameGood: FlatLabel(defaultFlatLabel) {
	textFg: boxTextFgGood;
	style: boxTextStyle;
}
editPeerUsernameError: FlatLabel(editPeerUsernameGood) {
	textFg: boxTextFgError;
}
editPeerUsernamePosition: point(22px, 18px);
editPeerInviteLinkSkip: 10px;
editPeerInvitesMargins: margins(22px, 17px, 22px, 16px);
editPeerInvitesTopSkip: 10px;
editPeerInvitesSkip: 10px;
editPeerInviteLinkBoxBottomSkip: 15px;

historyTopBarBack: IconButton(infoTopBarBack) {
	width: 52px;
}
topBarHeight: 54px;
topBarMenuPosition: point(-2px, 35px);
topBarDuration: 200;
topBarBackward: icon {{ "title_back", menuIconFg }};
topBarForwardAlpha: 0.6;
topBarBack: icon {{ "title_back", lightButtonFg }};
topBarArrowPadding: margins(39px, 8px, 17px, 8px);
topBarMinPadding: 5px;
topBarButton: RoundButton(defaultLightButton) {
	width: -18px;
	padding: margins(0px, 10px, 12px, 10px);
}
topBarClearButton: RoundButton(defaultLightButton) {
	width: -18px;
}
topBarSearch: IconButton {
	width: 40px;
	height: topBarHeight;

	icon: icon {{ "top_bar_search", menuIconFg }};
	iconOver: icon {{ "top_bar_search", menuIconFgOver }};
	iconPosition: point(4px, 11px);

	rippleAreaPosition: point(0px, 7px);
	rippleAreaSize: 40px;
	ripple: RippleAnimation(defaultRippleAnimation) {
		color: windowBgOver;
	}
}
topBarCloseChoose: IconButton(topBarSearch) {
	width: 56px;
	icon: icon {{ "info_close", boxTitleCloseFg }};
	iconOver: icon {{ "info_close", boxTitleCloseFgOver }};
	iconPosition: point(10px, -1px);
	rippleAreaPosition: point(7px, 7px);
}
topBarSkip: -5px;
topBarCallSkip: -1px;
topBarMenuToggle: IconButton(topBarSearch) {
	width: 44px;

	icon: menuToggleIcon;
	iconOver: menuToggleIconOver;
	iconPosition: point(16px, 17px);

	rippleAreaPosition: point(0px, 7px);
}
topBarCall: IconButton(topBarSearch) {
	icon: icon {{ "top_bar_call", menuIconFg }};
	iconOver: icon {{ "top_bar_call", menuIconFgOver }};
}
topBarGroupCall: IconButton(topBarSearch) {
	icon: icon {{ "top_bar_group_call", menuIconFg }};
	iconOver: icon {{ "top_bar_group_call", menuIconFgOver }};
	iconPosition: point(8px, 16px);
}
topBarInfo: IconButton(topBarSearch) {
	icon: icon {{ "top_bar_profile", menuIconFg }};
	iconOver: icon {{ "top_bar_profile", menuIconFgOver }};
}
topBarInfoActive: icon {{ "top_bar_profile", windowActiveTextFg }};
topBarActionSkip: 10px;

topBarInfoButtonSize: size(52px, topBarHeight);
topBarInfoButtonInnerSize: 42px;
topBarInfoButtonInnerPosition: point(2px, -1px);
topBarInfoButton: UserpicButton(defaultUserpicButton) {
	size: topBarInfoButtonSize;
	photoSize: topBarInfoButtonInnerSize;
	photoPosition: topBarInfoButtonInnerPosition;
}
topBarFeedInfoButton: FeedUserpicButton(defaultFeedUserpicButton) {
	size: topBarInfoButtonSize;
	innerSize: topBarInfoButtonInnerSize;
	innerPosition: topBarInfoButtonInnerPosition;
	innerPart: UserpicButton(defaultUserpicButton) {
		size: size(20px, 20px);
		photoSize: 20px;
	}
}
topBarConnectingPosition: point(2px, 5px);
topBarConnectingSkip: 6px;
topBarConnectingAnimation: InfiniteRadialAnimation(defaultInfiniteRadialAnimation) {
	color: windowSubTextFg;
	thickness: 1px;
	size: size(8px, 8px);
}

infoFeedLeaveIconMargins: margins(10px, 12px, 20px, 10px);

separatePanelBorderCacheSize: 60px;
separatePanelTitleHeight: 62px;
separatePanelClose: IconButton(boxTitleClose) {
	width: 60px;
	height: 60px;

	rippleAreaPosition: point(8px, 8px);
	rippleAreaSize: 44px;
	ripple: RippleAnimation(defaultRippleAnimation) {
		color: windowBgOver;
	}
}
separatePanelTitleFont: font(18px semibold);
separatePanelTitle: FlatLabel(defaultFlatLabel) {
	textFg: boxTitleFg;
	maxHeight: 26px;
	style: TextStyle(defaultTextStyle) {
		font: separatePanelTitleFont;
		linkFont: separatePanelTitleFont;
		linkFontOver: font(18px semibold underline);
	}
}
separatePanelTitleTop: 18px;
separatePanelTitleLeft: 22px;
separatePanelTitleSkip: 0px;
separatePanelBack: IconButton(separatePanelClose) {
	icon: infoTopBarBackIcon;
	iconOver: infoTopBarBackIconOver;
}

<<<<<<< HEAD
ktgHistoryTopBarBack: IconButton(historyTopBarBack) {
	icon: icon {{ "info_back", ktgTopBarBackIconFg }};
	iconOver: icon {{ "info_back", ktgTopBarBackIconFgOver }};

	ripple: RippleAnimation(defaultRippleAnimation) {
		color: ktgTopBarBackIconBgRipple;
	}
}

ktgTopBarCall: IconButton(topBarCall) {
	icon: icon {{ "top_bar_call", ktgTopBarIconFg }};
	iconOver: icon {{ "top_bar_call", ktgTopBarIconFgOver }};

	ripple: RippleAnimation(defaultRippleAnimation) {
		color: ktgTopBarIconBgRipple;
	}
}

ktgTopBarSearch: IconButton(topBarSearch) {
	icon: icon {{ "top_bar_search", ktgTopBarIconFg }};
	iconOver: icon {{ "top_bar_search", ktgTopBarIconFgOver }};

	ripple: RippleAnimation(defaultRippleAnimation) {
		color: ktgTopBarIconBgRipple;
	}
}

ktgTopBarInfo: IconButton(topBarInfo) {
	icon: icon {{ "top_bar_profile", ktgTopBarIconFg }};
	iconOver: icon {{ "top_bar_profile", ktgTopBarIconFgOver }};

	ripple: RippleAnimation(defaultRippleAnimation) {
		color: ktgTopBarIconBgRipple;
	}
}

ktgTopBarInfoActive: icon {{ "top_bar_profile", ktgTopBarIconFgActive }};

ktgTopBarMenuToggle: IconButton(topBarMenuToggle) {
	icon: icon {{ "title_menu_dots", ktgTopBarIconFg }};
	iconOver: icon {{ "title_menu_dots", ktgTopBarIconFgOver }};

	ripple: RippleAnimation(defaultRippleAnimation) {
		color: ktgTopBarIconBgRipple;
	}
}

ktgTopBarActiveButton: RoundButton(defaultActiveButton) {
	textFg: ktgTopBarActiveButtonFg;
	textFgOver: ktgTopBarActiveButtonFgOver;
	numbersTextFg: ktgTopBarActiveButtonSecondaryFg;
	numbersTextFgOver: ktgTopBarActiveButtonSecondaryFgOver;
	textBg: ktgTopBarActiveButtonBg;
	textBgOver: ktgTopBarActiveButtonBgOver;

	ripple: RippleAnimation(defaultRippleAnimation) {
		color: ktgTopBarActiveButtonBgRipple;
	}
}

ktgTopBarClearButton: RoundButton(topBarClearButton) {
	textFg: ktgTopBarClearButtonFg;
	textFgOver: ktgTopBarClearButtonFgOver;
	numbersTextFg: ktgTopBarClearButtonFg;
	numbersTextFgOver: ktgTopBarClearButtonFgOver;
	textBg: ktgTopBarClearButtonBg;
	textBgOver: ktgTopBarClearButtonBgOver;

	ripple: RippleAnimation(defaultRippleAnimation) {
		color: ktgTopBarClearButtonBgRipple;
	}
=======
inviteLinkField: FlatInput(defaultFlatInput) {
	font: font(fsize);

	height: 44px;
	textMrg: margins(14px, 12px, 36px, 9px);
}
inviteLinkThreeDotsIcon: icon {{ "info/edit/dotsmini", dialogsMenuIconFg }};
inviteLinkThreeDotsIconOver: icon {{ "info/edit/dotsmini", dialogsMenuIconFgOver }};
inviteLinkThreeDots: IconButton(defaultIconButton) {
	width: 36px;
	height: 44px;

	icon: inviteLinkThreeDotsIcon;
	iconOver: inviteLinkThreeDotsIconOver;
	iconPosition: point(-1px, -1px);

	rippleAreaSize: 0px;
}
inviteLinkFieldPadding: margins(22px, 7px, 22px, 14px);

inviteLinkButton: RoundButton(defaultActiveButton) {
	height: 36px;
	textTop: 9px;
}
inviteLinkButtonsPadding: margins(22px, 0px, 22px, 0px);
inviteLinkButtonsSkip: 10px;
inviteLinkCopy: RoundButton(inviteLinkButton) {
	icon: icon {{ "info/edit/links_copy", activeButtonFg }};
	iconOver: icon {{ "info/edit/links_copy", activeButtonFgOver }};
	iconPosition: point(-1px, 2px);
}
inviteLinkShare: RoundButton(inviteLinkCopy) {
	icon: icon {{ "info/edit/links_share", activeButtonFg }};
	iconOver: icon {{ "info/edit/links_share", activeButtonFgOver }};
}
inviteLinkReactivate: RoundButton(inviteLinkCopy) {
	icon: icon {{ "info/edit/links_reactivate", activeButtonFg }};
	iconOver: icon {{ "info/edit/links_reactivate", activeButtonFgOver }};
}
inviteLinkDelete: RoundButton(inviteLinkCopy) {
	icon: icon {{ "info/edit/links_delete", activeButtonFg }};
	iconOver: icon {{ "info/edit/links_delete", activeButtonFgOver }};
}
inviteLinkUserpics: GroupCallUserpics {
	size: 28px;
	shift: 6px;
	stroke: 2px;
	align: align(left);
}
inviteLinkUserpicsSkip: 8px;
inviteLinkJoinedFont: font(14px);
inviteLinkJoinedRowPadding: margins(0px, 18px, 0px, 8px);

inviteLinkCreateSkip: 10px;
inviteLinkCreate: SettingsButton(defaultSettingsButton) {
	textFg: lightButtonFg;
	textFgOver: lightButtonFgOver;
	textBg: windowBg;
	textBgOver: windowBgOver;

	font: semiboldFont;

	height: 20px;
	padding: margins(60px, 7px, 12px, 5px);

	toggle: infoProfileToggle;
	toggleOver: infoProfileToggleOver;
	toggleSkip: 22px;

	ripple: defaultRippleAnimation;
}
inviteLinkCreateIcon: icon {{ "info/edit/roundbtn_plus", windowFgActive }};
inviteLinkCreateIconSize: 18px;
inviteLinkListItem: PeerListItem(defaultPeerListItem) {
	button: OutlineButton(defaultPeerListButton) {
		font: normalFont;
		padding: margins(11px, 5px, 11px, 5px);
	}
	height: 52px;
	photoPosition: point(9px, 4px);
	namePosition: point(60px, 6px);
	statusPosition: point(60px, 26px);
	photoSize: 44px;
}
inviteLinkList: PeerList(defaultPeerList) {
	item: inviteLinkListItem;
	padding: margins(0px, 4px, 0px, 0px);
}
inviteLinkAdminsList: PeerList(inviteLinkList) {
	item: PeerListItem(inviteLinkListItem) {
		photoPosition: point(16px, 9px);
		namePosition: point(62px, 6px);
		statusPosition: point(62px, 26px);
		photoSize: 34px;
	}
	padding: margins(0px, 5px, 0px, 6px);
}
inviteLinkIconSkip: 7px;
inviteLinkIconStroke: 2px;
inviteLinkIcon: icon {{ "info/edit/links_link", mediaviewFileExtFg }};
inviteLinkRevokedIcon: icon {{ "info/edit/links_revoked", mediaviewFileExtFg }};
inviteLinkThreeDotsSkip: 12px;
inviteLinkRevokedTitlePadding: margins(22px, 16px, 10px, 4px);
inviteLinkLimitMargin: margins(22px, 8px, 22px, 8px);

inviteLinkQrPixel: 8px;
inviteLinkQrSkip: 24px;
inviteLinkQrMargin: margins(0px, 0px, 0px, 13px);
inviteLinkQrValuePadding: margins(22px, 0px, 22px, 12px);

infoAboutGigagroup: FlatLabel(defaultFlatLabel) {
	minWidth: 274px;
>>>>>>> 740ffb3c
}<|MERGE_RESOLUTION|>--- conflicted
+++ resolved
@@ -847,7 +847,120 @@
 	iconOver: infoTopBarBackIconOver;
 }
 
-<<<<<<< HEAD
+inviteLinkField: FlatInput(defaultFlatInput) {
+	font: font(fsize);
+
+	height: 44px;
+	textMrg: margins(14px, 12px, 36px, 9px);
+}
+inviteLinkThreeDotsIcon: icon {{ "info/edit/dotsmini", dialogsMenuIconFg }};
+inviteLinkThreeDotsIconOver: icon {{ "info/edit/dotsmini", dialogsMenuIconFgOver }};
+inviteLinkThreeDots: IconButton(defaultIconButton) {
+	width: 36px;
+	height: 44px;
+
+	icon: inviteLinkThreeDotsIcon;
+	iconOver: inviteLinkThreeDotsIconOver;
+	iconPosition: point(-1px, -1px);
+
+	rippleAreaSize: 0px;
+}
+inviteLinkFieldPadding: margins(22px, 7px, 22px, 14px);
+
+inviteLinkButton: RoundButton(defaultActiveButton) {
+	height: 36px;
+	textTop: 9px;
+}
+inviteLinkButtonsPadding: margins(22px, 0px, 22px, 0px);
+inviteLinkButtonsSkip: 10px;
+inviteLinkCopy: RoundButton(inviteLinkButton) {
+	icon: icon {{ "info/edit/links_copy", activeButtonFg }};
+	iconOver: icon {{ "info/edit/links_copy", activeButtonFgOver }};
+	iconPosition: point(-1px, 2px);
+}
+inviteLinkShare: RoundButton(inviteLinkCopy) {
+	icon: icon {{ "info/edit/links_share", activeButtonFg }};
+	iconOver: icon {{ "info/edit/links_share", activeButtonFgOver }};
+}
+inviteLinkReactivate: RoundButton(inviteLinkCopy) {
+	icon: icon {{ "info/edit/links_reactivate", activeButtonFg }};
+	iconOver: icon {{ "info/edit/links_reactivate", activeButtonFgOver }};
+}
+inviteLinkDelete: RoundButton(inviteLinkCopy) {
+	icon: icon {{ "info/edit/links_delete", activeButtonFg }};
+	iconOver: icon {{ "info/edit/links_delete", activeButtonFgOver }};
+}
+inviteLinkUserpics: GroupCallUserpics {
+	size: 28px;
+	shift: 6px;
+	stroke: 2px;
+	align: align(left);
+}
+inviteLinkUserpicsSkip: 8px;
+inviteLinkJoinedFont: font(14px);
+inviteLinkJoinedRowPadding: margins(0px, 18px, 0px, 8px);
+
+inviteLinkCreateSkip: 10px;
+inviteLinkCreate: SettingsButton(defaultSettingsButton) {
+	textFg: lightButtonFg;
+	textFgOver: lightButtonFgOver;
+	textBg: windowBg;
+	textBgOver: windowBgOver;
+
+	font: semiboldFont;
+
+	height: 20px;
+	padding: margins(60px, 7px, 12px, 5px);
+
+	toggle: infoProfileToggle;
+	toggleOver: infoProfileToggleOver;
+	toggleSkip: 22px;
+
+	ripple: defaultRippleAnimation;
+}
+inviteLinkCreateIcon: icon {{ "info/edit/roundbtn_plus", windowFgActive }};
+inviteLinkCreateIconSize: 18px;
+inviteLinkListItem: PeerListItem(defaultPeerListItem) {
+	button: OutlineButton(defaultPeerListButton) {
+		font: normalFont;
+		padding: margins(11px, 5px, 11px, 5px);
+	}
+	height: 52px;
+	photoPosition: point(9px, 4px);
+	namePosition: point(60px, 6px);
+	statusPosition: point(60px, 26px);
+	photoSize: 44px;
+}
+inviteLinkList: PeerList(defaultPeerList) {
+	item: inviteLinkListItem;
+	padding: margins(0px, 4px, 0px, 0px);
+}
+inviteLinkAdminsList: PeerList(inviteLinkList) {
+	item: PeerListItem(inviteLinkListItem) {
+		photoPosition: point(16px, 9px);
+		namePosition: point(62px, 6px);
+		statusPosition: point(62px, 26px);
+		photoSize: 34px;
+	}
+	padding: margins(0px, 5px, 0px, 6px);
+}
+inviteLinkIconSkip: 7px;
+inviteLinkIconStroke: 2px;
+inviteLinkIcon: icon {{ "info/edit/links_link", mediaviewFileExtFg }};
+inviteLinkRevokedIcon: icon {{ "info/edit/links_revoked", mediaviewFileExtFg }};
+inviteLinkThreeDotsSkip: 12px;
+inviteLinkRevokedTitlePadding: margins(22px, 16px, 10px, 4px);
+inviteLinkLimitMargin: margins(22px, 8px, 22px, 8px);
+
+inviteLinkQrPixel: 8px;
+inviteLinkQrSkip: 24px;
+inviteLinkQrMargin: margins(0px, 0px, 0px, 13px);
+inviteLinkQrValuePadding: margins(22px, 0px, 22px, 12px);
+
+infoAboutGigagroup: FlatLabel(defaultFlatLabel) {
+	minWidth: 274px;
+}
+
 ktgHistoryTopBarBack: IconButton(historyTopBarBack) {
 	icon: icon {{ "info_back", ktgTopBarBackIconFg }};
 	iconOver: icon {{ "info_back", ktgTopBarBackIconFgOver }};
@@ -919,118 +1032,4 @@
 	ripple: RippleAnimation(defaultRippleAnimation) {
 		color: ktgTopBarClearButtonBgRipple;
 	}
-=======
-inviteLinkField: FlatInput(defaultFlatInput) {
-	font: font(fsize);
-
-	height: 44px;
-	textMrg: margins(14px, 12px, 36px, 9px);
-}
-inviteLinkThreeDotsIcon: icon {{ "info/edit/dotsmini", dialogsMenuIconFg }};
-inviteLinkThreeDotsIconOver: icon {{ "info/edit/dotsmini", dialogsMenuIconFgOver }};
-inviteLinkThreeDots: IconButton(defaultIconButton) {
-	width: 36px;
-	height: 44px;
-
-	icon: inviteLinkThreeDotsIcon;
-	iconOver: inviteLinkThreeDotsIconOver;
-	iconPosition: point(-1px, -1px);
-
-	rippleAreaSize: 0px;
-}
-inviteLinkFieldPadding: margins(22px, 7px, 22px, 14px);
-
-inviteLinkButton: RoundButton(defaultActiveButton) {
-	height: 36px;
-	textTop: 9px;
-}
-inviteLinkButtonsPadding: margins(22px, 0px, 22px, 0px);
-inviteLinkButtonsSkip: 10px;
-inviteLinkCopy: RoundButton(inviteLinkButton) {
-	icon: icon {{ "info/edit/links_copy", activeButtonFg }};
-	iconOver: icon {{ "info/edit/links_copy", activeButtonFgOver }};
-	iconPosition: point(-1px, 2px);
-}
-inviteLinkShare: RoundButton(inviteLinkCopy) {
-	icon: icon {{ "info/edit/links_share", activeButtonFg }};
-	iconOver: icon {{ "info/edit/links_share", activeButtonFgOver }};
-}
-inviteLinkReactivate: RoundButton(inviteLinkCopy) {
-	icon: icon {{ "info/edit/links_reactivate", activeButtonFg }};
-	iconOver: icon {{ "info/edit/links_reactivate", activeButtonFgOver }};
-}
-inviteLinkDelete: RoundButton(inviteLinkCopy) {
-	icon: icon {{ "info/edit/links_delete", activeButtonFg }};
-	iconOver: icon {{ "info/edit/links_delete", activeButtonFgOver }};
-}
-inviteLinkUserpics: GroupCallUserpics {
-	size: 28px;
-	shift: 6px;
-	stroke: 2px;
-	align: align(left);
-}
-inviteLinkUserpicsSkip: 8px;
-inviteLinkJoinedFont: font(14px);
-inviteLinkJoinedRowPadding: margins(0px, 18px, 0px, 8px);
-
-inviteLinkCreateSkip: 10px;
-inviteLinkCreate: SettingsButton(defaultSettingsButton) {
-	textFg: lightButtonFg;
-	textFgOver: lightButtonFgOver;
-	textBg: windowBg;
-	textBgOver: windowBgOver;
-
-	font: semiboldFont;
-
-	height: 20px;
-	padding: margins(60px, 7px, 12px, 5px);
-
-	toggle: infoProfileToggle;
-	toggleOver: infoProfileToggleOver;
-	toggleSkip: 22px;
-
-	ripple: defaultRippleAnimation;
-}
-inviteLinkCreateIcon: icon {{ "info/edit/roundbtn_plus", windowFgActive }};
-inviteLinkCreateIconSize: 18px;
-inviteLinkListItem: PeerListItem(defaultPeerListItem) {
-	button: OutlineButton(defaultPeerListButton) {
-		font: normalFont;
-		padding: margins(11px, 5px, 11px, 5px);
-	}
-	height: 52px;
-	photoPosition: point(9px, 4px);
-	namePosition: point(60px, 6px);
-	statusPosition: point(60px, 26px);
-	photoSize: 44px;
-}
-inviteLinkList: PeerList(defaultPeerList) {
-	item: inviteLinkListItem;
-	padding: margins(0px, 4px, 0px, 0px);
-}
-inviteLinkAdminsList: PeerList(inviteLinkList) {
-	item: PeerListItem(inviteLinkListItem) {
-		photoPosition: point(16px, 9px);
-		namePosition: point(62px, 6px);
-		statusPosition: point(62px, 26px);
-		photoSize: 34px;
-	}
-	padding: margins(0px, 5px, 0px, 6px);
-}
-inviteLinkIconSkip: 7px;
-inviteLinkIconStroke: 2px;
-inviteLinkIcon: icon {{ "info/edit/links_link", mediaviewFileExtFg }};
-inviteLinkRevokedIcon: icon {{ "info/edit/links_revoked", mediaviewFileExtFg }};
-inviteLinkThreeDotsSkip: 12px;
-inviteLinkRevokedTitlePadding: margins(22px, 16px, 10px, 4px);
-inviteLinkLimitMargin: margins(22px, 8px, 22px, 8px);
-
-inviteLinkQrPixel: 8px;
-inviteLinkQrSkip: 24px;
-inviteLinkQrMargin: margins(0px, 0px, 0px, 13px);
-inviteLinkQrValuePadding: margins(22px, 0px, 22px, 12px);
-
-infoAboutGigagroup: FlatLabel(defaultFlatLabel) {
-	minWidth: 274px;
->>>>>>> 740ffb3c
 }