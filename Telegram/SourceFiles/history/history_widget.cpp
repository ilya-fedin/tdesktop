/*
This file is part of Telegram Desktop,
the official desktop application for the Telegram messaging service.

For license and copyright information please follow this link:
https://github.com/telegramdesktop/tdesktop/blob/master/LEGAL
*/
#include "history/history_widget.h"

#include "api/api_editing.h"
#include "api/api_bot.h"
#include "api/api_sending.h"
#include "api/api_text_entities.h"
#include "api/api_send_progress.h"
#include "boxes/confirm_box.h"
#include "boxes/send_files_box.h"
#include "boxes/share_box.h"
#include "boxes/edit_caption_box.h"
<<<<<<< HEAD
#include "kotato/customboxes/confirm_box.h"
=======
#include "boxes/peers/edit_peer_permissions_box.h" // ShowAboutGigagroup.
>>>>>>> 740ffb3c
#include "core/file_utilities.h"
#include "ui/toast/toast.h"
#include "ui/toasts/common_toasts.h"
#include "ui/special_buttons.h"
#include "ui/emoji_config.h"
#include "ui/chat/attach/attach_prepare.h"
#include "ui/widgets/buttons.h"
#include "ui/widgets/inner_dropdown.h"
#include "ui/widgets/dropdown_menu.h"
#include "ui/widgets/labels.h"
#include "ui/widgets/shadow.h"
#include "ui/effects/ripple_animation.h"
#include "ui/text/text_utilities.h" // Ui::Text::ToUpper
#include "ui/text/format_values.h"
#include "ui/chat/message_bar.h"
#include "ui/chat/attach/attach_send_files_way.h"
#include "ui/image/image.h"
#include "ui/special_buttons.h"
#include "ui/controls/emoji_button.h"
#include "ui/controls/send_button.h"
#include "inline_bots/inline_bot_result.h"
#include "base/event_filter.h"
#include "base/qt_signal_producer.h"
#include "base/unixtime.h"
#include "base/call_delayed.h"
#include "data/data_changes.h"
#include "data/data_drafts.h"
#include "data/data_session.h"
#include "data/data_web_page.h"
#include "data/data_document.h"
#include "data/data_photo.h"
#include "data/data_media_types.h"
#include "data/data_channel.h"
#include "data/data_chat.h"
#include "data/data_user.h"
#include "data/data_chat_filters.h"
#include "data/data_scheduled_messages.h"
#include "data/data_file_origin.h"
#include "data/data_histories.h"
#include "data/data_group_call.h"
#include "data/stickers/data_stickers.h"
#include "history/history.h"
#include "history/history_item.h"
#include "history/history_message.h"
#include "history/history_drag_area.h"
#include "history/history_inner_widget.h"
#include "history/history_item_components.h"
//#include "history/feed/history_feed_section.h" // #feed
#include "history/view/controls/history_view_voice_record_bar.h"
#include "history/view/controls/history_view_ttl_button.h"
#include "history/view/history_view_service_message.h"
#include "history/view/history_view_element.h"
#include "history/view/history_view_scheduled_section.h"
#include "history/view/history_view_schedule_box.h"
#include "history/view/history_view_webpage_preview.h"
#include "history/view/history_view_top_bar_widget.h"
#include "history/view/history_view_contact_status.h"
#include "history/view/history_view_context_menu.h"
#include "history/view/history_view_pinned_tracker.h"
#include "history/view/history_view_pinned_section.h"
#include "history/view/history_view_pinned_bar.h"
#include "history/view/history_view_group_call_tracker.h"
#include "history/view/media/history_view_media.h"
#include "profile/profile_block_group_members.h"
#include "info/info_memento.h"
#include "core/click_handler_types.h"
#include "chat_helpers/tabbed_panel.h"
#include "chat_helpers/tabbed_selector.h"
#include "chat_helpers/tabbed_section.h"
#include "chat_helpers/bot_keyboard.h"
#include "chat_helpers/message_field.h"
#include "chat_helpers/send_context_menu.h"
#include "platform/platform_specific.h"
#include "mtproto/mtproto_config.h"
#include "lang/lang_keys.h"
#include "mainwidget.h"
#include "mainwindow.h"
#include "storage/localimageloader.h"
#include "storage/storage_account.h"
#include "storage/file_upload.h"
#include "storage/storage_media_prepare.h"
#include "media/audio/media_audio.h"
#include "media/audio/media_audio_capture.h"
#include "media/player/media_player_instance.h"
#include "core/application.h"
#include "apiwrap.h"
#include "base/qthelp_regex.h"
#include "ui/boxes/report_box.h"
#include "ui/chat/pinned_bar.h"
#include "ui/chat/group_call_bar.h"
#include "ui/widgets/popup_menu.h"
#include "ui/item_text_options.h"
#include "ui/unread_badge.h"
#include "main/main_session.h"
#include "main/main_session_settings.h"
#include "main/main_account.h"
#include "window/themes/window_theme.h"
#include "window/notifications_manager.h"
#include "window/window_controller.h"
#include "window/window_session_controller.h"
#include "window/window_slide_animation.h"
#include "window/window_peer_menu.h"
#include "inline_bots/inline_results_widget.h"
#include "info/profile/info_profile_values.h" // SharedMediaCountValue.
#include "chat_helpers/emoji_suggestions_widget.h"
#include "core/crash_reports.h"
#include "core/shortcuts.h"
#include "support/support_common.h"
#include "support/support_autocomplete.h"
#include "dialogs/dialogs_key.h"
#include "calls/calls_instance.h"
#include "facades.h"
#include "app.h"
#include "styles/style_chat.h"
#include "styles/style_dialogs.h"
#include "styles/style_window.h"
#include "styles/style_boxes.h"
#include "styles/style_profile.h"
#include "styles/style_chat_helpers.h"
#include "styles/style_info.h"

#include <QGuiApplication> // keyboardModifiers()
#include <QtGui/QWindow>
#include <QtCore/QMimeData>

namespace {

constexpr auto kMessagesPerPageFirst = 30;
constexpr auto kMessagesPerPage = 50;
constexpr auto kPreloadHeightsCount = 3; // when 3 screens to scroll left make a preload request
constexpr auto kScrollToVoiceAfterScrolledMs = 1000;
constexpr auto kSkipRepaintWhileScrollMs = 100;
constexpr auto kShowMembersDropdownTimeoutMs = 300;
constexpr auto kDisplayEditTimeWarningMs = 300 * 1000;
constexpr auto kFullDayInMs = 86400 * 1000;
constexpr auto kSaveDraftTimeout = 1000;
constexpr auto kSaveDraftAnywayTimeout = 5000;
constexpr auto kSaveCloudDraftIdleTimeout = 14000;
constexpr auto kRecordingUpdateDelta = crl::time(100);
constexpr auto kRefreshSlowmodeLabelTimeout = crl::time(200);
constexpr auto kCommonModifiers = 0
	| Qt::ShiftModifier
	| Qt::MetaModifier
	| Qt::ControlModifier;
const auto kPsaAboutPrefix = "cloud_lng_about_psa_";

object_ptr<Ui::FlatButton> SetupDiscussButton(
		not_null<QWidget*> parent,
		not_null<Window::SessionController*> controller) {
	auto result = object_ptr<Ui::FlatButton>(
		parent,
		QString(),
		st::historyComposeButton);
	const auto button = result.data();
	const auto label = Ui::CreateChild<Ui::FlatLabel>(
		button,
		tr::lng_channel_discuss() | Ui::Text::ToUpper(),
		st::historyComposeButtonLabel);
	const auto badge = Ui::CreateChild<Ui::UnreadBadge>(button);
	label->show();

	controller->activeChatValue(
	) | rpl::map([=](Dialogs::Key chat) {
		return chat.history();
	}) | rpl::map([=](History *history) {
		return history ? history->peer->asChannel() : nullptr;
	}) | rpl::map([=](ChannelData *channel) -> rpl::producer<ChannelData*> {
		if (channel && channel->isBroadcast()) {
			return channel->session().changes().peerFlagsValue(
				channel,
				Data::PeerUpdate::Flag::ChannelLinkedChat
			) | rpl::map([=] {
				return channel->linkedChat();
			});
		}
		return rpl::single<ChannelData*>(nullptr);
	}) | rpl::flatten_latest(
	) | rpl::distinct_until_changed(
	) | rpl::map([=](ChannelData *chat)
	-> rpl::producer<std::tuple<int, bool>> {
		if (chat) {
			using UpdateFlag = Data::PeerUpdate::Flag;
			return rpl::merge(
				chat->session().changes().historyUpdates(
					Data::HistoryUpdate::Flag::UnreadView
				) | rpl::filter([=](const Data::HistoryUpdate &update) {
					return (update.history->peer == chat);
				}) | rpl::to_empty,

				chat->session().changes().peerFlagsValue(
					chat,
					UpdateFlag::Notifications | UpdateFlag::ChannelAmIn
				) | rpl::to_empty
			) | rpl::map([=] {
				const auto history = chat->amIn()
					? chat->owner().historyLoaded(chat)
					: nullptr;
				return history
					? std::make_tuple(
						history->unreadCountForBadge(),
						!history->mute())
					: std::make_tuple(0, false);
			});
		} else {
			return rpl::single(std::make_tuple(0, false));
		}
	}) | rpl::flatten_latest(
	) | rpl::distinct_until_changed(
	) | rpl::start_with_next([=](int count, bool active) {
		badge->setText(QString::number(count), active);
		badge->setVisible(count > 0);
	}, badge->lifetime());

	rpl::combine(
		badge->shownValue(),
		badge->widthValue(),
		label->widthValue(),
		button->widthValue()
	) | rpl::start_with_next([=](
			bool badgeShown,
			int badgeWidth,
			int labelWidth,
			int width) {
		const auto textTop = st::historyComposeButton.textTop;
		const auto badgeTop = textTop
			+ st::historyComposeButton.font->height
			- badge->textBaseline();
		const auto add = badgeShown
			? (textTop + badgeWidth)
			: 0;
		const auto total = labelWidth + add;
		label->moveToLeft((width - total) / 2, textTop, width);
		badge->moveToRight((width - total) / 2, textTop, width);
	}, button->lifetime());

	label->setAttribute(Qt::WA_TransparentForMouseEvents);
	badge->setAttribute(Qt::WA_TransparentForMouseEvents);

	return result;
}

[[nodiscard]] crl::time CountToastDuration(const TextWithEntities &text) {
	return std::clamp(
		crl::time(1000) * text.text.size() / 14,
		crl::time(1000) * 5,
		crl::time(1000) * 8);
}

} // namespace

HistoryWidget::HistoryWidget(
	QWidget *parent,
	not_null<Window::SessionController*> controller)
: Window::AbstractSectionWidget(parent, controller)
, _api(&controller->session().mtp())
, _updateEditTimeLeftDisplay([=] { updateField(); })
, _fieldBarCancel(this, st::historyReplyCancel)
, _previewTimer([=] { requestPreview(); })
, _previewState(Data::PreviewState::Allowed)
, _topBar(this, controller)
, _scroll(this, st::historyScroll, false)
, _updateHistoryItems([=] { updateHistoryItemsByTimer(); })
, _historyDown(_scroll, st::historyToDown)
, _unreadMentions(_scroll, st::historyUnreadMentions)
, _fieldAutocomplete(this, controller)
, _supportAutocomplete(session().supportMode()
	? object_ptr<Support::Autocomplete>(this, &session())
	: nullptr)
, _send(std::make_shared<Ui::SendButton>(this))
, _unblock(this, tr::lng_unblock_button(tr::now).toUpper(), st::historyUnblock)
, _botStart(this, tr::lng_bot_start(tr::now).toUpper(), st::historyComposeButton)
, _joinChannel(
	this,
	tr::lng_profile_join_channel(tr::now).toUpper(),
	st::historyComposeButton)
, _muteUnmute(
	this,
	tr::lng_channel_mute(tr::now).toUpper(),
	st::historyComposeButton)
<<<<<<< HEAD
, _discuss(SetupDiscussButton(this, controller))
=======
, _reportMessages(this, QString(), st::historyComposeButton)
>>>>>>> 740ffb3c
, _attachToggle(this, st::historyAttach)
, _tabbedSelectorToggle(this, st::historyAttachEmoji)
, _botKeyboardShow(this, st::historyBotKeyboardShow)
, _botKeyboardHide(this, st::historyBotKeyboardHide)
, _botCommandStart(this, st::historyBotCommandStart)
, _voiceRecordBar(std::make_unique<HistoryWidget::VoiceRecordBar>(
		this,
		controller,
		_send,
		st::historySendSize.height()))
, _field(
	this,
	st::historyComposeField,
	Ui::InputField::Mode::MultiLine,
	tr::lng_message_ph())
, _kbScroll(this, st::botKbScroll)
, _membersDropdownShowTimer([=] { showMembersDropdown(); })
, _scrollTimer([=] { scrollByTimer(); })
, _saveDraftTimer([=] { saveDraft(); })
, _saveCloudDraftTimer([=] { saveCloudDraft(); })
, _topShadow(this) {
	setAcceptDrops(true);

	session().downloaderTaskFinished(
	) | rpl::start_with_next([=] {
		update();
	}, lifetime());

	connect(_scroll, &Ui::ScrollArea::scrolled, [=] {
		handleScroll();
	});
	_historyDown->addClickHandler([=] { historyDownClicked(); });
	_unreadMentions->addClickHandler([=] { showNextUnreadMention(); });
	_fieldBarCancel->addClickHandler([=] { cancelFieldAreaState(); });
	_send->addClickHandler([=] { sendButtonClicked(); });

	SendMenu::SetupMenuAndShortcuts(
		_send.get(),
		[=] { return sendButtonMenuType(); },
		[=] { sendSilent(); },
		[=] { sendScheduled(); });

	_unblock->addClickHandler([=] { unblockUser(); });
	_botStart->addClickHandler([=] { sendBotStartCommand(); });
	_joinChannel->addClickHandler([=] { joinChannel(); });
	_muteUnmute->addClickHandler([=] { toggleMuteUnmute(); });
<<<<<<< HEAD
	_discuss->addClickHandler([=] { goToDiscussionGroup(); });
=======
	_reportMessages->addClickHandler([=] { reportSelectedMessages(); });
>>>>>>> 740ffb3c
	connect(
		_field,
		&Ui::InputField::submitted,
		[=](Qt::KeyboardModifiers modifiers) { sendWithModifiers(modifiers); });
	connect(_field, &Ui::InputField::cancelled, [=] {
		escape();
	});
	connect(_field, &Ui::InputField::tabbed, [=] {
		fieldTabbed();
	});
	connect(_field, &Ui::InputField::resized, [=] {
		fieldResized();
	});
	connect(_field, &Ui::InputField::focused, [=] {
		fieldFocused();
	});
	connect(_field, &Ui::InputField::changed, [=] {
		fieldChanged();
	});
	connect(
		controller->widget()->windowHandle(),
		&QWindow::visibleChanged,
		this,
		[=] { windowIsVisibleChanged(); });

	initTabbedSelector();

	_attachToggle->addClickHandler(App::LambdaDelayed(
		st::historyAttach.ripple.hideDuration,
		this,
		[=] { chooseAttach(); }));

	_highlightTimer.setCallback([this] { updateHighlightedMessage(); });

	const auto rawTextEdit = _field->rawTextEdit().get();
	rpl::merge(
		_field->scrollTop().changes() | rpl::to_empty,
		base::qt_signal_producer(
			rawTextEdit,
			&QTextEdit::cursorPositionChanged)
	) | rpl::start_with_next([=] {
		saveDraftDelayed();
	}, _field->lifetime());

	connect(rawTextEdit, &QTextEdit::cursorPositionChanged, this, [=] {
		checkFieldAutocomplete();
	}, Qt::QueuedConnection);

	_fieldBarCancel->hide();

	_topBar->hide();
	_scroll->hide();

	_keyboard = _kbScroll->setOwnedWidget(object_ptr<BotKeyboard>(
		&session(),
		this));
	_kbScroll->hide();

	updateScrollColors();

	_historyDown->installEventFilter(this);
	_unreadMentions->installEventFilter(this);

	InitMessageField(controller, _field);

	_fieldAutocomplete->mentionChosen(
	) | rpl::start_with_next([=](FieldAutocomplete::MentionChosen data) {
		insertMention(data.user, data.method);
	}, lifetime());

	_fieldAutocomplete->hashtagChosen(
	) | rpl::start_with_next([=](FieldAutocomplete::HashtagChosen data) {
		insertHashtagOrBotCommand(data.hashtag, data.method);
	}, lifetime());

	_fieldAutocomplete->botCommandChosen(
	) | rpl::start_with_next([=](FieldAutocomplete::BotCommandChosen data) {
		insertHashtagOrBotCommand(data.command, data.method);
	}, lifetime());

	_fieldAutocomplete->stickerChosen(
	) | rpl::start_with_next([=](FieldAutocomplete::StickerChosen data) {
		sendExistingDocument(data.sticker, data.options);
	}, lifetime());

	_fieldAutocomplete->setModerateKeyActivateCallback([=](int key) {
		return _keyboard->isHidden()
			? false
			: _keyboard->moderateKeyActivate(key);
	});

	if (_supportAutocomplete) {
		supportInitAutocomplete();
	}
	_fieldLinksParser = std::make_unique<MessageLinksParser>(_field);
	_fieldLinksParser->list().changes(
	) | rpl::start_with_next([=](QStringList &&parsed) {
		if (_previewState == Data::PreviewState::EmptyOnEdit
			&& _parsedLinks != parsed) {
			_previewState = Data::PreviewState::Allowed;
		}
		_parsedLinks = std::move(parsed);
		checkPreview();
	}, lifetime());
	_field->rawTextEdit()->installEventFilter(this);
	_field->rawTextEdit()->installEventFilter(_fieldAutocomplete);
	_field->setMimeDataHook([=](
			not_null<const QMimeData*> data,
			Ui::InputField::MimeAction action) {
		if (action == Ui::InputField::MimeAction::Check) {
			return canSendFiles(data);
		} else if (action == Ui::InputField::MimeAction::Insert) {
			return confirmSendingFiles(data, std::nullopt, data->text());
		}
		Unexpected("action in MimeData hook.");
	});
	InitSpellchecker(controller, _field);

	const auto suggestions = Ui::Emoji::SuggestionsController::Init(
		this,
		_field,
		&controller->session());
	_raiseEmojiSuggestions = [=] { suggestions->raise(); };
	updateFieldSubmitSettings();

	_field->hide();
	_send->hide();
	_unblock->hide();
	_botStart->hide();
	_joinChannel->hide();
	_muteUnmute->hide();
<<<<<<< HEAD
	_discuss->hide();
=======
	_reportMessages->hide();
>>>>>>> 740ffb3c

	initVoiceRecordBar();

	_attachToggle->hide();
	_tabbedSelectorToggle->hide();
	_botKeyboardShow->hide();
	_botKeyboardHide->hide();
	_botCommandStart->hide();

	_botKeyboardShow->addClickHandler([=] { toggleKeyboard(); });
	_botKeyboardHide->addClickHandler([=] { toggleKeyboard(); });
	_botCommandStart->addClickHandler([=] { startBotCommand(); });

	_topShadow->hide();

	_attachDragAreas = DragArea::SetupDragAreaToContainer(
		this,
		crl::guard(this, [=](not_null<const QMimeData*> d) {
			return _history && _canSendMessages && !isRecording();
		}),
		crl::guard(this, [=](bool f) { _field->setAcceptDrops(f); }),
		crl::guard(this, [=] { updateControlsGeometry(); }));
	_attachDragAreas.document->setDroppedCallback([=](const QMimeData *data) {
		confirmSendingFiles(data, false);
		Window::ActivateWindow(controller);
	});
	_attachDragAreas.photo->setDroppedCallback([=](const QMimeData *data) {
		confirmSendingFiles(data, true);
		Window::ActivateWindow(controller);
	});

	subscribe(Adaptive::Changed(), [=] {
		if (_history) {
			_history->forceFullResize();
			if (_migrated) {
				_migrated->forceFullResize();
			}
			updateHistoryGeometry();
			update();
		}
	});

	session().data().unreadItemAdded(
	) | rpl::start_with_next([=](not_null<HistoryItem*> item) {
		unreadMessageAdded(item);
	}, lifetime());

	session().data().itemRemoved(
	) | rpl::start_with_next([=](not_null<const HistoryItem*> item) {
		itemRemoved(item);
	}, lifetime());

	session().data().historyChanged(
	) | rpl::start_with_next([=](not_null<History*> history) {
		handleHistoryChange(history);
	}, lifetime());

	session().data().viewResizeRequest(
	) | rpl::start_with_next([=](not_null<HistoryView::Element*> view) {
		if (view->data()->mainView() == view) {
			updateHistoryGeometry();
		}
	}, lifetime());

	Core::App().settings().largeEmojiChanges(
	) | rpl::start_with_next([=] {
		crl::on_main(this, [=] {
			updateHistoryGeometry();
		});
	}, lifetime());

	BigEmojiOutlineChanges(
	) | rpl::start_with_next([=] {
		crl::on_main(this, [=] {
			updateHistoryGeometry();
		});
	}, lifetime());

	StickerHeightChanges(
	) | rpl::start_with_next([=] {
		crl::on_main(this, [=] {
			updateHistoryGeometry();
		});
	}, lifetime());

	StickerScaleBothChanges(
	) | rpl::start_with_next([=] {
		crl::on_main(this, [=] {
			updateHistoryGeometry();
		});
	}, lifetime());

	AdaptiveBubblesChanges(
	) | rpl::start_with_next([=] {
		crl::on_main(this, [=] {
			if (_history) {
				_history->forceFullResize();
				if (_migrated) {
					_migrated->forceFullResize();
				}
				updateHistoryGeometry();
				update();
			}
		});
	}, lifetime());

	MonospaceLargeBubblesChanges(
	) | rpl::start_with_next([=] {
		crl::on_main(this, [=] {
			if (_history) {
				_history->forceFullResize();
				if (_migrated) {
					_migrated->forceFullResize();
				}
				updateHistoryGeometry();
				update();
			}
		});
	}, lifetime());

	HoverEmojiPanelChanges(
	) | rpl::start_with_next([=] {
		crl::on_main(this, [=] {
			refreshTabbedPanel();
		});
	}, lifetime());

	session().data().animationPlayInlineRequest(
	) | rpl::start_with_next([=](not_null<HistoryItem*> item) {
		if (const auto view = item->mainView()) {
			if (const auto media = view->media()) {
				media->playAnimation();
			}
		}
	}, lifetime());

	session().data().webPageUpdates(
	) | rpl::filter([=](not_null<WebPageData*> page) {
		return (_previewData == page.get());
	}) | rpl::start_with_next([=] {
		updatePreview();
	}, lifetime());

	session().data().channelDifferenceTooLong(
	) | rpl::filter([=](not_null<ChannelData*> channel) {
		return _peer == channel.get();
	}) | rpl::start_with_next([=] {
		updateHistoryDownVisibility();
		preloadHistoryIfNeeded();
	}, lifetime());

	session().data().userIsBotChanges(
	) | rpl::filter([=](not_null<UserData*> user) {
		return (_peer == user.get());
	}) | rpl::start_with_next([=](not_null<UserData*> user) {
		_list->notifyIsBotChanged();
		_list->updateBotInfo();
		updateControlsVisibility();
		updateControlsGeometry();
	}, lifetime());

	session().data().botCommandsChanges(
	) | rpl::filter([=](not_null<UserData*> user) {
		return _peer && (_peer == user || !_peer->isUser());
	}) | rpl::start_with_next([=](not_null<UserData*> user) {
		if (_fieldAutocomplete->clearFilteredBotCommands()) {
			checkFieldAutocomplete();
		}
	}, lifetime());

	session().changes().historyUpdates(
		Data::HistoryUpdate::Flag::MessageSent
		| Data::HistoryUpdate::Flag::ForwardDraft
		| Data::HistoryUpdate::Flag::BotKeyboard
		| Data::HistoryUpdate::Flag::CloudDraft
		| Data::HistoryUpdate::Flag::UnreadMentions
		| Data::HistoryUpdate::Flag::UnreadView
		| Data::HistoryUpdate::Flag::TopPromoted
		| Data::HistoryUpdate::Flag::LocalMessages
	) | rpl::filter([=](const Data::HistoryUpdate &update) {
		return (_history == update.history.get());
	}) | rpl::start_with_next([=](const Data::HistoryUpdate &update) {
		if (update.flags & Data::HistoryUpdate::Flag::MessageSent) {
			synteticScrollToY(_scroll->scrollTopMax());
		}
		if (update.flags & Data::HistoryUpdate::Flag::ForwardDraft) {
			updateForwarding();
		}
		if (update.flags & Data::HistoryUpdate::Flag::BotKeyboard) {
			updateBotKeyboard(update.history);
		}
		if (update.flags & Data::HistoryUpdate::Flag::CloudDraft) {
			applyCloudDraft(update.history);
		}
		if (update.flags & Data::HistoryUpdate::Flag::LocalMessages) {
			updateSendButtonType();
		}
		if (update.flags & Data::HistoryUpdate::Flag::UnreadMentions) {
			updateUnreadMentionsVisibility();
		}
		if (update.flags & Data::HistoryUpdate::Flag::UnreadView) {
			unreadCountUpdated();
		}
		if (update.flags & Data::HistoryUpdate::Flag::TopPromoted) {
			updateHistoryGeometry();
			updateControlsVisibility();
			updateControlsGeometry();
			this->update();
		}
	}, lifetime());

	session().changes().messageUpdates(
		Data::MessageUpdate::Flag::Edited
	) | rpl::start_with_next([=](const Data::MessageUpdate &update) {
		itemEdited(update.item);
	}, lifetime());

	session().changes().messageUpdates(
		Data::MessageUpdate::Flag::ReplyMarkup
	) | rpl::start_with_next([=](const Data::MessageUpdate &update) {
		if (_keyboard->forMsgId() == update.item->fullId()) {
			updateBotKeyboard(update.item->history(), true);
		}
	}, lifetime());

	session().changes().messageUpdates(
		Data::MessageUpdate::Flag::BotCallbackSent
	) | rpl::start_with_next([=](const Data::MessageUpdate &update) {
		const auto item = update.item;
		if (item->id < 0 || _peer != item->history()->peer) {
			return;
		}

		const auto keyId = _keyboard->forMsgId();
		const auto lastKeyboardUsed = (keyId == FullMsgId(_channel, item->id))
			&& (keyId == FullMsgId(_channel, _history->lastKeyboardId));

		session().data().requestItemRepaint(item);

		if (_replyToId == item->id) {
			cancelReply();
		}
		if (_keyboard->singleUse()
			&& _keyboard->hasMarkup()
			&& lastKeyboardUsed) {
			if (_kbShown) {
				toggleKeyboard(false);
			}
			_history->lastKeyboardUsed = true;
		}
	}, lifetime());

	subscribe(Media::Player::instance()->switchToNextNotifier(), [this](const Media::Player::Instance::Switch &pair) {
		if (pair.from.type() == AudioMsgId::Type::Voice) {
			scrollToCurrentVoiceMessage(pair.from.contextId(), pair.to);
		}
	});

	using UpdateFlag = Data::PeerUpdate::Flag;
	session().changes().peerUpdates(
		UpdateFlag::Rights
		| UpdateFlag::Migration
		| UpdateFlag::UnavailableReason
		| UpdateFlag::IsBlocked
		| UpdateFlag::Admins
		| UpdateFlag::Members
		| UpdateFlag::OnlineStatus
		| UpdateFlag::Notifications
		| UpdateFlag::ChannelAmIn
		| UpdateFlag::ChannelLinkedChat
		| UpdateFlag::Slowmode
		| UpdateFlag::BotStartToken
		| UpdateFlag::PinnedMessages
		| UpdateFlag::MessagesTTL
	) | rpl::filter([=](const Data::PeerUpdate &update) {
		if (_migrated && update.peer.get() == _migrated->peer) {
			if (_pinnedTracker
				&& (update.flags & UpdateFlag::PinnedMessages)) {
				checkPinnedBarState();
			}
		}
		return (update.peer.get() == _peer);
	}) | rpl::map([](const Data::PeerUpdate &update) {
		return update.flags;
	}) | rpl::start_with_next([=](Data::PeerUpdate::Flags flags) {
		if (flags & UpdateFlag::Rights) {
			checkPreview();
			updateStickersByEmoji();
			updateFieldPlaceholder();
		}
		if (flags & UpdateFlag::Migration) {
			handlePeerMigration();
		}
		if (flags & UpdateFlag::Notifications) {
			updateNotifyControls();
		}
		if (flags & UpdateFlag::UnavailableReason) {
			const auto unavailable = _peer->computeUnavailableReason();
			if (!unavailable.isEmpty()) {
				controller->showBackFromStack();
				Ui::show(Box<InformBox>(unavailable));
				return;
			}
		}
		if (flags & UpdateFlag::BotStartToken) {
			updateControlsVisibility();
			updateControlsGeometry();
		}
		if (flags & UpdateFlag::Slowmode) {
			updateSendButtonType();
		}
		if (flags & (UpdateFlag::IsBlocked
			| UpdateFlag::Admins
			| UpdateFlag::Members
			| UpdateFlag::OnlineStatus
			| UpdateFlag::Rights
			| UpdateFlag::ChannelAmIn
			| UpdateFlag::ChannelLinkedChat)) {
			handlePeerUpdate();
		}
		if (_pinnedTracker && (flags & UpdateFlag::PinnedMessages)) {
			checkPinnedBarState();
		}
		if (flags & UpdateFlag::MessagesTTL) {
			checkMessagesTTL();
		}
	}, lifetime());

	rpl::merge(
		session().data().defaultUserNotifyUpdates(),
		session().data().defaultChatNotifyUpdates(),
		session().data().defaultBroadcastNotifyUpdates()
	) | rpl::start_with_next([=] {
		updateNotifyControls();
	}, lifetime());

	subscribe(session().data().queryItemVisibility(), [=](
			const Data::Session::ItemVisibilityQuery &query) {
		if (_a_show.animating()
			|| _history != query.item->history()
			|| !query.item->mainView() || !isVisible()) {
			return;
		}
		if (const auto view = query.item->mainView()) {
			auto top = _list->itemTop(view);
			if (top >= 0) {
				auto scrollTop = _scroll->scrollTop();
				if (top + view->height() > scrollTop
					&& top < scrollTop + _scroll->height()) {
					*query.isVisible = true;
				}
			}
		}
	});
	_topBar->membersShowAreaActive(
	) | rpl::start_with_next([=](bool active) {
		setMembersShowAreaActive(active);
	}, _topBar->lifetime());
	_topBar->forwardSelectionRequest(
	) | rpl::start_with_next([=] {
		forwardSelected();
	}, _topBar->lifetime());
	_topBar->deleteSelectionRequest(
	) | rpl::start_with_next([=] {
		confirmDeleteSelected();
	}, _topBar->lifetime());
	_topBar->clearSelectionRequest(
	) | rpl::start_with_next([=] {
		clearSelected();
	}, _topBar->lifetime());
	_topBar->cancelChooseForReportRequest(
	) | rpl::start_with_next([=] {
		setChooseReportMessagesDetails({}, nullptr);
	}, _topBar->lifetime());

	session().api().sendActions(
	) | rpl::filter([=](const Api::SendAction &action) {
		return (action.history == _history);
	}) | rpl::start_with_next([=](const Api::SendAction &action) {
		const auto lastKeyboardUsed = lastForceReplyReplied(FullMsgId(
			action.history->channelId(),
			action.replyTo));
		if (action.options.scheduled) {
			cancelReply(lastKeyboardUsed);
			crl::on_main(this, [=, history = action.history]{
				controller->showSection(
					std::make_shared<HistoryView::ScheduledMemento>(history));
			});
		} else {
			fastShowAtEnd(action.history);
			if (cancelReply(lastKeyboardUsed) && !action.clearDraft) {
				saveCloudDraft();
			}
		}
		if (action.options.handleSupportSwitch) {
			handleSupportSwitch(action.history);
		}
	}, lifetime());

	setupScheduledToggle();
	orderWidgets();
	setupShortcuts();
}

void HistoryWidget::setGeometryWithTopMoved(
		const QRect &newGeometry,
		int topDelta) {
	_topDelta = topDelta;
	bool willBeResized = (size() != newGeometry.size());
	if (geometry() != newGeometry) {
		auto weak = Ui::MakeWeak(this);
		setGeometry(newGeometry);
		if (!weak) {
			return;
		}
	}
	if (!willBeResized) {
		resizeEvent(nullptr);
	}
	_topDelta = 0;
}

Dialogs::EntryState HistoryWidget::computeDialogsEntryState() const {
	return Dialogs::EntryState{
		.key = _history,
		.section = Dialogs::EntryState::Section::History,
		.currentReplyToId = replyToId(),
	};
}

void HistoryWidget::refreshTopBarActiveChat() {
	const auto state = computeDialogsEntryState();
	_topBar->setActiveChat(state, _history->sendActionPainter());
	if (_inlineResults) {
		_inlineResults->setCurrentDialogsEntryState(state);
	}
}

void HistoryWidget::refreshTabbedPanel() {
	if (_peer && controller()->hasTabbedSelectorOwnership()) {
		createTabbedPanel();
	} else {
		setTabbedPanel(nullptr);
	}
}

void HistoryWidget::initVoiceRecordBar() {
	{
		auto scrollHeight = rpl::combine(
			_scroll->topValue(),
			_scroll->heightValue()
		) | rpl::map([=](int top, int height) {
			return top + height - st::historyRecordLockPosition.y();
		});
		_voiceRecordBar->setLockBottom(std::move(scrollHeight));
	}

	_voiceRecordBar->setSendButtonGeometryValue(_send->geometryValue());

	_voiceRecordBar->setStartRecordingFilter([=] {
		const auto error = _peer
			? Data::RestrictionError(_peer, ChatRestriction::f_send_media)
			: std::nullopt;
		if (error) {
			Ui::show(Box<InformBox>(*error));
			return true;
		} else if (showSlowmodeError()) {
			return true;
		}
		return false;
	});

	const auto applyLocalDraft = [=] {
		if (_history && _history->localDraft()) {
			applyDraft();
		}
	};

	_voiceRecordBar->sendActionUpdates(
	) | rpl::start_with_next([=](const auto &data) {
		if (!_history) {
			return;
		}
		session().sendProgressManager().update(
			_history,
			data.type,
			data.progress);
	}, lifetime());

	_voiceRecordBar->sendVoiceRequests(
	) | rpl::start_with_next([=](const auto &data) {
		if (!canWriteMessage() || data.bytes.isEmpty() || !_history) {
			return;
		}

		auto action = Api::SendAction(_history);
		action.replyTo = replyToId();
		action.options = data.options;
		session().api().sendVoiceMessage(
			data.bytes,
			data.waveform,
			data.duration,
			action);
		_voiceRecordBar->clearListenState();
		applyLocalDraft();
	}, lifetime());

	_voiceRecordBar->cancelRequests(
	) | rpl::start_with_next(applyLocalDraft, lifetime());

	_voiceRecordBar->lockShowStarts(
	) | rpl::start_with_next([=] {
		updateHistoryDownVisibility();
		updateUnreadMentionsVisibility();
	}, lifetime());

	_voiceRecordBar->updateSendButtonTypeRequests(
	) | rpl::start_with_next([=] {
		updateSendButtonType();
	}, lifetime());

	_voiceRecordBar->lockViewportEvents(
	) | rpl::start_with_next([=](not_null<QEvent*> e) {
		_scroll->viewportEvent(e);
	}, lifetime());

	_voiceRecordBar->hideFast();
}

void HistoryWidget::initTabbedSelector() {
	refreshTabbedPanel();

	_tabbedSelectorToggle->addClickHandler([=] {
		toggleTabbedSelectorMode();
	});

	base::install_event_filter(_tabbedSelectorToggle, [=](not_null<QEvent*> e) {
		if (e->type() == QEvent::ContextMenu && !HoverEmojiPanel()) {
			_tabbedPanel->toggleAnimated();
			return base::EventFilterResult::Cancel;
		}
		return base::EventFilterResult::Continue;
	});

	const auto selector = controller()->tabbedSelector();

	base::install_event_filter(this, selector, [=](not_null<QEvent*> e) {
		if (_tabbedPanel && e->type() == QEvent::ParentChange) {
			setTabbedPanel(nullptr);
		}
		return base::EventFilterResult::Continue;
	});

	auto filter = rpl::filter([=] {
		return !isHidden();
	});
	using Selector = TabbedSelector;

	selector->emojiChosen(
	) | rpl::filter([=] {
		return !isHidden() && !_field->isHidden();
	}) | rpl::start_with_next([=](EmojiPtr emoji) {
		Ui::InsertEmojiAtCursor(_field->textCursor(), emoji);
	}, lifetime());

	selector->fileChosen(
	) | filter | rpl::start_with_next([=](Selector::FileChosen data) {
		sendExistingDocument(data.document, data.options);
	}, lifetime());

	selector->photoChosen(
	) | filter | rpl::start_with_next([=](Selector::PhotoChosen data) {
		sendExistingPhoto(data.photo, data.options);
	}, lifetime());

	selector->inlineResultChosen(
	) | filter | rpl::start_with_next([=](Selector::InlineChosen data) {
		sendInlineResult(data);
	}, lifetime());

	selector->contextMenuRequested(
	) | filter | rpl::start_with_next([=] {
		selector->showMenuWithType(sendMenuType());
	}, lifetime());
}

void HistoryWidget::supportInitAutocomplete() {
	_supportAutocomplete->hide();

	_supportAutocomplete->insertRequests(
	) | rpl::start_with_next([=](const QString &text) {
		supportInsertText(text);
	}, _supportAutocomplete->lifetime());

	_supportAutocomplete->shareContactRequests(
	) | rpl::start_with_next([=](const Support::Contact &contact) {
		supportShareContact(contact);
	}, _supportAutocomplete->lifetime());
}

void HistoryWidget::supportInsertText(const QString &text) {
	_field->setFocus();
	_field->textCursor().insertText(text);
	_field->ensureCursorVisible();
}

void HistoryWidget::supportShareContact(Support::Contact contact) {
	if (!_history) {
		return;
	}
	supportInsertText(contact.comment);
	contact.comment = _field->getLastText();

	const auto submit = [=](Qt::KeyboardModifiers modifiers) {
		const auto history = _history;
		if (!history) {
			return;
		}
		auto options = Api::SendOptions();
		auto action = Api::SendAction(history);
		send(options);
		options.handleSupportSwitch = Support::HandleSwitch(modifiers);
		action.options = options;
		session().api().shareContact(
			contact.phone,
			contact.firstName,
			contact.lastName,
			action);
	};
	const auto box = Ui::show(Box<Support::ConfirmContactBox>(
		controller(),
		_history,
		contact,
		crl::guard(this, submit)));
	box->boxClosing(
	) | rpl::start_with_next([=] {
		_field->document()->undo();
	}, lifetime());
}

void HistoryWidget::scrollToCurrentVoiceMessage(FullMsgId fromId, FullMsgId toId) {
	if (crl::now() <= _lastUserScrolled + kScrollToVoiceAfterScrolledMs) {
		return;
	}
	if (!_list) {
		return;
	}

	auto from = session().data().message(fromId);
	auto to = session().data().message(toId);
	if (!from || !to) {
		return;
	}

	// If history has pending resize items, the scrollTopItem won't be updated.
	// And the scrollTop will be reset back to scrollTopItem + scrollTopOffset.
	handlePendingHistoryUpdate();

	if (const auto toView = to->mainView()) {
		auto toTop = _list->itemTop(toView);
		if (toTop >= 0 && !isItemCompletelyHidden(from)) {
			auto scrollTop = _scroll->scrollTop();
			auto scrollBottom = scrollTop + _scroll->height();
			auto toBottom = toTop + toView->height();
			if ((toTop < scrollTop && toBottom < scrollBottom) || (toTop > scrollTop && toBottom > scrollBottom)) {
				animatedScrollToItem(to->id);
			}
		}
	}
}

void HistoryWidget::animatedScrollToItem(MsgId msgId) {
	Expects(_history != nullptr);

	if (hasPendingResizedItems()) {
		updateListSize();
	}

	auto to = session().data().message(_channel, msgId);
	if (_list->itemTop(to) < 0) {
		return;
	}

	auto scrollTo = std::clamp(
		itemTopForHighlight(to->mainView()),
		0,
		_scroll->scrollTopMax());
	animatedScrollToY(scrollTo, to);
}

void HistoryWidget::animatedScrollToY(int scrollTo, HistoryItem *attachTo) {
	Expects(_history != nullptr);

	if (hasPendingResizedItems()) {
		updateListSize();
	}

	// Attach our scroll animation to some item.
	auto itemTop = _list->itemTop(attachTo);
	auto scrollTop = _scroll->scrollTop();
	if (itemTop < 0 && !_history->isEmpty()) {
		attachTo = _history->blocks.back()->messages.back()->data();
		itemTop = _list->itemTop(attachTo);
	}
	if (itemTop < 0 || (scrollTop == scrollTo)) {
		synteticScrollToY(scrollTo);
		return;
	}

	_scrollToAnimation.stop();
	auto maxAnimatedDelta = _scroll->height();
	auto transition = anim::sineInOut;
	if (scrollTo > scrollTop + maxAnimatedDelta) {
		scrollTop = scrollTo - maxAnimatedDelta;
		synteticScrollToY(scrollTop);
		transition = anim::easeOutCubic;
	} else if (scrollTo + maxAnimatedDelta < scrollTop) {
		scrollTop = scrollTo + maxAnimatedDelta;
		synteticScrollToY(scrollTop);
		transition = anim::easeOutCubic;
	} else {
		// In local showHistory() we forget current scroll state,
		// so we need to restore it synchronously, otherwise we may
		// jump to the bottom of history in some updateHistoryGeometry() call.
		synteticScrollToY(scrollTop);
	}
	const auto itemId = attachTo->fullId();
	const auto relativeFrom = scrollTop - itemTop;
	const auto relativeTo = scrollTo - itemTop;
	_scrollToAnimation.start(
		[=] { scrollToAnimationCallback(itemId, relativeTo); },
		relativeFrom,
		relativeTo,
		st::slideDuration,
		anim::sineInOut);
}

void HistoryWidget::scrollToAnimationCallback(
		FullMsgId attachToId,
		int relativeTo) {
	auto itemTop = _list->itemTop(session().data().message(attachToId));
	if (itemTop < 0) {
		_scrollToAnimation.stop();
	} else {
		synteticScrollToY(qRound(_scrollToAnimation.value(relativeTo)) + itemTop);
	}
	if (!_scrollToAnimation.animating()) {
		preloadHistoryByScroll();
		checkReplyReturns();
	}
}

void HistoryWidget::enqueueMessageHighlight(
		not_null<HistoryView::Element*> view) {
<<<<<<< HEAD
	const auto originalItem = view->data();
	if (const auto group = session().data().groups().find(view->data())) {
		if (const auto leader = group->items.front()->mainView()) {
			view = leader;
		}
	}
	auto enqueueMessageId = [this](MsgId universalId, MsgId originalId) {
=======
	auto enqueueMessageId = [this](MsgId universalId) {
>>>>>>> 740ffb3c
		if (_highlightQueue.empty() && !_highlightTimer.isActive()) {
			highlightMessage(universalId, originalId);
		} else if (_highlightedMessageId != universalId
			&& !base::contains(_highlightQueue, universalId)) {
			_highlightQueue.push_back(universalId);
			_highlightOriginalQueue.push_back(originalId);
			checkNextHighlight();
		}
	};
	const auto item = view->data();
	if (item->history() == _history) {
		enqueueMessageId(item->id, originalItem->id);
	} else if (item->history() == _migrated) {
		enqueueMessageId(-item->id, -originalItem->id);
	}
}

void HistoryWidget::highlightMessage(MsgId universalMessageId, MsgId originalMessageId) {
	_highlightStart = crl::now();
	_highlightedMessageId = universalMessageId;
	_highlightedOriginalMessageId = originalMessageId;
	_highlightTimer.callEach(AnimationTimerDelta);
}

void HistoryWidget::checkNextHighlight() {
	if (_highlightTimer.isActive()) {
		return;
	}
	auto nextHighlight = [this] {
		while (!_highlightQueue.empty()) {
			auto msgId = _highlightQueue.front();
			_highlightQueue.pop_front();
			auto item = getItemFromHistoryOrMigrated(msgId);
			if (item && item->mainView()) {
				return msgId;
			}
		}
		return 0;
	}();
	auto nextOriginalHighlight = [this] {
		while (!_highlightOriginalQueue.empty()) {
			auto msgId = _highlightOriginalQueue.front();
			_highlightOriginalQueue.pop_front();
			auto item = getItemFromHistoryOrMigrated(msgId);
			if (item && item->mainView()) {
				return msgId;
			}
		}
		return 0;
	}();
	if (!nextHighlight || !nextOriginalHighlight) {
		return;
	}
	highlightMessage(nextHighlight, nextOriginalHighlight);
}

void HistoryWidget::updateHighlightedMessage() {
	const auto item = getItemFromHistoryOrMigrated(_highlightedMessageId);
	auto view = item ? item->mainView() : nullptr;
	if (!view) {
		return stopMessageHighlight();
	}
	auto duration = st::activeFadeInDuration + st::activeFadeOutDuration;
	if (crl::now() - _highlightStart > duration) {
		return stopMessageHighlight();
	}

	if (const auto group = session().data().groups().find(view->data())) {
		if (const auto leader = group->items.front()->mainView()) {
			view = leader;
		}
	}
	session().data().requestViewRepaint(view);
}

crl::time HistoryWidget::highlightStartTime(not_null<const HistoryItem*> item) const {
	auto isHighlighted = [this](not_null<const HistoryItem*> item) {
		if (item->id == _highlightedMessageId) {
			return (item->history() == _history);
		} else if (item->id == -_highlightedMessageId) {
			return (item->history() == _migrated);
		}
		return false;
	};
	return (isHighlighted(item) && _highlightTimer.isActive())
		? _highlightStart
		: 0;
}

void HistoryWidget::stopMessageHighlight() {
	_highlightTimer.cancel();
	_highlightedMessageId = 0;
	_highlightedOriginalMessageId = 0;
	checkNextHighlight();
}

void HistoryWidget::clearHighlightMessages() {
	_highlightQueue.clear();
	_highlightOriginalQueue.clear();
	stopMessageHighlight();
}

int HistoryWidget::itemTopForHighlight(
		not_null<HistoryView::Element*> view) const {
	if (const auto group = session().data().groups().find(view->data())) {
		if (const auto leader = group->items.front()->mainView()) {
			view = leader;
		}
	}
	auto itemTop = _list->itemTop(view);
	Assert(itemTop >= 0);

	auto heightLeft = (_scroll->height() - view->height());
	if (heightLeft <= 0) {
		return itemTop;
	}
	return qMax(itemTop - (heightLeft / 2), 0);
}

void HistoryWidget::start() {
	session().data().stickers().updated(
	) | rpl::start_with_next([=] {
		updateStickersByEmoji();
	}, lifetime());
	session().data().stickers().notifySavedGifsUpdated();
	subscribe(session().api().fullPeerUpdated(), [this](PeerData *peer) {
		fullPeerUpdated(peer);
	});
}

void HistoryWidget::insertMention(UserData *user, FieldAutocomplete::ChooseMethod method) {
	QString replacement, entityTag;
	if (user->username.isEmpty()
		|| method == FieldAutocomplete::ChooseMethod::ByRightClick
		|| method == FieldAutocomplete::ChooseMethod::ByCtrlEnter
		|| method == FieldAutocomplete::ChooseMethod::ByCtrlClick) {
		replacement = user->firstName;
		if (replacement.isEmpty()) {
			replacement = user->name;
		}
		entityTag = PrepareMentionTag(user);
	} else {
		replacement = '@' + user->username;
	}
	_field->insertTag(replacement, entityTag);
}

void HistoryWidget::insertHashtagOrBotCommand(
		QString str,
		FieldAutocomplete::ChooseMethod method) {
	if (!_peer) {
		return;
	}

	// Send bot command at once, if it was not inserted by pressing Tab.
	if (str.at(0) == '/' && method != FieldAutocomplete::ChooseMethod::ByTab) {
		App::sendBotCommand(_peer, nullptr, str, replyToId());
		session().api().finishForwarding(Api::SendAction(_history));
		setFieldText(_field->getTextWithTagsPart(_field->textCursor().position()));
	} else {
		_field->insertTag(str);
	}
}

void HistoryWidget::updateInlineBotQuery() {
	if (!_history) {
		return;
	}
	const auto query = ParseInlineBotQuery(&session(), _field);
	if (_inlineBotUsername != query.username) {
		_inlineBotUsername = query.username;
		if (_inlineBotResolveRequestId) {
			_api.request(_inlineBotResolveRequestId).cancel();
			_inlineBotResolveRequestId = 0;
		}
		if (query.lookingUpBot) {
			_inlineBot = nullptr;
			_inlineLookingUpBot = true;
			const auto username = _inlineBotUsername;
			_inlineBotResolveRequestId = _api.request(MTPcontacts_ResolveUsername(
				MTP_string(username)
			)).done([=](const MTPcontacts_ResolvedPeer &result) {
				inlineBotResolveDone(result);
			}).fail([=](const RPCError &error) {
				inlineBotResolveFail(error, username);
			}).send();
		} else {
			applyInlineBotQuery(query.bot, query.query);
		}
	} else if (query.lookingUpBot) {
		if (!_inlineLookingUpBot) {
			applyInlineBotQuery(_inlineBot, query.query);
		}
	} else {
		applyInlineBotQuery(query.bot, query.query);
	}
}

void HistoryWidget::applyInlineBotQuery(UserData *bot, const QString &query) {
	if (bot) {
		if (_inlineBot != bot) {
			_inlineBot = bot;
			_inlineLookingUpBot = false;
			inlineBotChanged();
		}
		if (!_inlineResults) {
			_inlineResults.create(this, controller());
			_inlineResults->setResultSelectedCallback([=](
					InlineBots::ResultSelected result) {
				sendInlineResult(result);
			});
			_inlineResults->setCurrentDialogsEntryState(
				computeDialogsEntryState());
			_inlineResults->requesting(
			) | rpl::start_with_next([=](bool requesting) {
				_tabbedSelectorToggle->setLoading(requesting);
			}, _inlineResults->lifetime());
			updateControlsGeometry();
			orderWidgets();
		}
		_inlineResults->queryInlineBot(_inlineBot, _peer, query);
		if (!_fieldAutocomplete->isHidden()) {
			_fieldAutocomplete->hideAnimated();
		}
	} else {
		clearInlineBot();
	}
}

void HistoryWidget::orderWidgets() {
	_voiceRecordBar->raise();
	_send->raise();
	if (_contactStatus) {
		_contactStatus->raise();
	}
	if (_pinnedBar) {
		_pinnedBar->raise();
	}
	if (_groupCallBar) {
		_groupCallBar->raise();
	}
	_topShadow->raise();
	if (_fieldAutocomplete) {
		_fieldAutocomplete->raise();
	}
	if (_membersDropdown) {
		_membersDropdown->raise();
	}
	if (_inlineResults) {
		_inlineResults->raise();
	}
	if (_tabbedPanel) {
		_tabbedPanel->raise();
	}
	_raiseEmojiSuggestions();
	_attachDragAreas.document->raise();
	_attachDragAreas.photo->raise();
}

void HistoryWidget::updateStickersByEmoji() {
	if (!_peer) {
		return;
	}
	const auto emoji = [&] {
		const auto errorForStickers = Data::RestrictionError(
			_peer,
			ChatRestriction::f_send_stickers);
		if (!_editMsgId && !errorForStickers) {
			const auto &text = _field->getTextWithTags().text;
			auto length = 0;
			if (const auto emoji = Ui::Emoji::Find(text, &length)) {
				if (text.size() <= length) {
					return emoji;
				}
			}
		}
		return EmojiPtr(nullptr);
	}();
	_fieldAutocomplete->showStickers(emoji);
}

void HistoryWidget::fieldChanged() {
	InvokeQueued(this, [=] {
		updateInlineBotQuery();
		updateStickersByEmoji();
	});

	if (_history) {
		if (!_inlineBot
			&& !_editMsgId
			&& (_textUpdateEvents & TextUpdateEvent::SendTyping)) {
			session().sendProgressManager().update(
				_history,
				Api::SendProgressType::Typing);
		}
	}

	updateSendButtonType();
	if (!HasSendText(_field)) {
		_previewState = Data::PreviewState::Allowed;
	}
	if (updateCmdStartShown()) {
		updateControlsVisibility();
		updateControlsGeometry();
	}

	_saveCloudDraftTimer.cancel();
	if (!_peer || !(_textUpdateEvents & TextUpdateEvent::SaveDraft)) {
		return;
	}

	_saveDraftText = true;
	saveDraft(true);
}

void HistoryWidget::saveDraftDelayed() {
	if (!_peer || !(_textUpdateEvents & TextUpdateEvent::SaveDraft)) {
		return;
	}
	if (!_field->textCursor().position()
		&& !_field->textCursor().anchor()
		&& !_field->scrollTop().current()) {
		if (!session().local().hasDraftCursors(_peer->id)) {
			return;
		}
	}
	saveDraft(true);
}

void HistoryWidget::saveDraft(bool delayed) {
	if (!_peer) {
		return;
	} else if (delayed) {
		auto ms = crl::now();
		if (!_saveDraftStart) {
			_saveDraftStart = ms;
			return _saveDraftTimer.callOnce(kSaveDraftTimeout);
		} else if (ms - _saveDraftStart < kSaveDraftAnywayTimeout) {
			return _saveDraftTimer.callOnce(kSaveDraftTimeout);
		}
	}
	writeDrafts();
}

void HistoryWidget::saveFieldToHistoryLocalDraft() {
	if (!_history) return;

	if (_editMsgId) {
		_history->setLocalEditDraft(std::make_unique<Data::Draft>(
			_field,
			_editMsgId,
			_previewState,
			_saveEditMsgRequestId));
	} else {
		if (_replyToId || !_field->empty()) {
			_history->setLocalDraft(std::make_unique<Data::Draft>(
				_field,
				_replyToId,
				_previewState));
		} else {
			_history->clearLocalDraft();
		}
		_history->clearLocalEditDraft();
	}
}

void HistoryWidget::saveCloudDraft() {
	controller()->session().api().saveCurrentDraftToCloud();
}

void HistoryWidget::writeDraftTexts() {
	Expects(_history != nullptr);

	session().local().writeDrafts(
		_history,
		_editMsgId ? Data::DraftKey::LocalEdit() : Data::DraftKey::Local(),
		Storage::MessageDraft{
			_editMsgId ? _editMsgId : _replyToId,
			_field->getTextWithTags(),
			_previewState,
		});
	if (_migrated) {
		_migrated->clearDrafts();
		session().local().writeDrafts(_migrated);
	}
}

void HistoryWidget::writeDraftCursors() {
	Expects(_history != nullptr);

	session().local().writeDraftCursors(
		_history,
		_editMsgId ? Data::DraftKey::LocalEdit() : Data::DraftKey::Local(),
		MessageCursor(_field));
	if (_migrated) {
		_migrated->clearDrafts();
		session().local().writeDraftCursors(_migrated);
	}
}

void HistoryWidget::writeDrafts() {
	const auto save = (_history != nullptr) && (_saveDraftStart > 0);
	_saveDraftStart = 0;
	_saveDraftTimer.cancel();
	if (save) {
		if (_saveDraftText) {
			writeDraftTexts();
		}
		writeDraftCursors();
	}
	_saveDraftText = false;

	if (!_editMsgId && !_inlineBot) {
		_saveCloudDraftTimer.callOnce(kSaveCloudDraftIdleTimeout);
	}
}

bool HistoryWidget::isRecording() const {
	return _voiceRecordBar->isRecording();
}

void HistoryWidget::activate() {
	if (_history) {
		if (!_historyInited) {
			updateHistoryGeometry(true);
		} else if (hasPendingResizedItems()) {
			updateHistoryGeometry();
		}
	}
	controller()->widget()->setInnerFocus();
}

void HistoryWidget::setInnerFocus() {
	if (_scroll->isHidden()) {
		setFocus();
	} else if (_list) {
		if (_nonEmptySelection
			|| (_list && _list->wasSelectedText())
			|| isRecording()
			|| isBotStart()
			|| isBlocked()
			|| !_canSendMessages) {
			_list->setFocus();
		} else {
			_field->setFocus();
		}
	}
}

bool HistoryWidget::notify_switchInlineBotButtonReceived(const QString &query, UserData *samePeerBot, MsgId samePeerReplyTo) {
	if (samePeerBot) {
		if (_history) {
			TextWithTags textWithTags = { '@' + samePeerBot->username + ' ' + query, TextWithTags::Tags() };
			MessageCursor cursor = { textWithTags.text.size(), textWithTags.text.size(), QFIXED_MAX };
			_history->setLocalDraft(std::make_unique<Data::Draft>(
				textWithTags,
				0,
				cursor,
				Data::PreviewState::Allowed));
			applyDraft();
			return true;
		}
	} else if (const auto bot = _peer ? _peer->asUser() : nullptr) {
		const auto to = bot->isBot()
			? bot->botInfo->inlineReturnTo
			: Dialogs::EntryState();
		const auto history = to.key.history();
		if (!history) {
			return false;
		}
		bot->botInfo->inlineReturnTo = Dialogs::EntryState();
		using Section = Dialogs::EntryState::Section;

		TextWithTags textWithTags = { '@' + bot->username + ' ' + query, TextWithTags::Tags() };
		MessageCursor cursor = { textWithTags.text.size(), textWithTags.text.size(), QFIXED_MAX };
		auto draft = std::make_unique<Data::Draft>(
			textWithTags,
			to.currentReplyToId,
			cursor,
			Data::PreviewState::Allowed);

		if (to.section == Section::Replies) {
			history->setDraft(
				Data::DraftKey::Replies(to.rootId),
				std::move(draft));
			controller()->showRepliesForMessage(history, to.rootId);
		} else if (to.section == Section::Scheduled) {
			history->setDraft(Data::DraftKey::Scheduled(), std::move(draft));
			controller()->showSection(
				std::make_shared<HistoryView::ScheduledMemento>(history));
		} else {
			history->setLocalDraft(std::move(draft));
			if (history == _history) {
				applyDraft();
			} else {
				Ui::showPeerHistory(history->peer, ShowAtUnreadMsgId);
			}
		}
		return true;
	}
	return false;
}

void HistoryWidget::notify_showScheduledButtonChanged() {
	refreshScheduledToggle();
	updateControlsVisibility();
	updateControlsGeometry();
}

void HistoryWidget::setupShortcuts() {
	Shortcuts::Requests(
	) | rpl::filter([=] {
		return Ui::AppInFocus()
			&& Ui::InFocusChain(this)
			&& !Ui::isLayerShown();
	}) | rpl::start_with_next([=](not_null<Shortcuts::Request*> request) {
		using Command = Shortcuts::Command;
		if (_history) {
			request->check(Command::Search, 1) && request->handle([=] {
				controller()->content()->searchInChat(_history);
				return true;
			});
			if (session().supportMode()) {
				request->check(
					Command::SupportToggleMuted
				) && request->handle([=] {
					toggleMuteUnmute();
					return true;
				});
			}
			request->check(Command::SaveDraft, 1) && request->handle([=] {
				saveCloudDraft();
				return true;
			});
			request->check(Command::JumpToDate, 1) && request->handle([=] {
				controller()->showJumpToDate(Dialogs::Key(_history), QDate());
				return true;
			});
		}
	}, lifetime());
}

void HistoryWidget::clearReplyReturns() {
	_replyReturns.clear();
	_replyReturn = nullptr;
}

void HistoryWidget::pushReplyReturn(not_null<HistoryItem*> item) {
	if (item->history() == _history) {
		_replyReturns.push_back(item->id);
	} else if (item->history() == _migrated) {
		_replyReturns.push_back(-item->id);
	} else {
		return;
	}
	_replyReturn = item;
	updateControlsVisibility();
}

QList<MsgId> HistoryWidget::replyReturns() {
	return _replyReturns;
}

void HistoryWidget::setReplyReturns(PeerId peer, const QList<MsgId> &replyReturns) {
	if (!_peer || _peer->id != peer) return;

	_replyReturns = replyReturns;
	if (_replyReturns.isEmpty()) {
		_replyReturn = nullptr;
	} else if (_replyReturns.back() < 0 && -_replyReturns.back() < ServerMaxMsgId) {
		_replyReturn = session().data().message(0, -_replyReturns.back());
	} else {
		_replyReturn = session().data().message(_channel, _replyReturns.back());
	}
	while (!_replyReturns.isEmpty() && !_replyReturn) {
		_replyReturns.pop_back();
		if (_replyReturns.isEmpty()) {
			_replyReturn = nullptr;
		} else if (_replyReturns.back() < 0 && -_replyReturns.back() < ServerMaxMsgId) {
			_replyReturn = session().data().message(0, -_replyReturns.back());
		} else {
			_replyReturn = session().data().message(_channel, _replyReturns.back());
		}
	}
}

void HistoryWidget::calcNextReplyReturn() {
	_replyReturn = nullptr;
	while (!_replyReturns.isEmpty() && !_replyReturn) {
		_replyReturns.pop_back();
		if (_replyReturns.isEmpty()) {
			_replyReturn = nullptr;
		} else if (_replyReturns.back() < 0 && -_replyReturns.back() < ServerMaxMsgId) {
			_replyReturn = session().data().message(0, -_replyReturns.back());
		} else {
			_replyReturn = session().data().message(_channel, _replyReturns.back());
		}
	}
	if (!_replyReturn) {
		updateControlsVisibility();
	}
}

void HistoryWidget::fastShowAtEnd(not_null<History*> history) {
	if (_history != history) {
		return;
	}

	clearAllLoadRequests();
	setMsgId(ShowAtUnreadMsgId);
	_pinnedClickedId = FullMsgId();
	_minPinnedId = std::nullopt;
	if (_history->isReadyFor(_showAtMsgId)) {
		historyLoaded();
	} else {
		firstLoadMessages();
		doneShow();
	}
}

void HistoryWidget::applyDraft(FieldHistoryAction fieldHistoryAction) {
	InvokeQueued(this, [=] { updateStickersByEmoji(); });

	if (_voiceRecordBar->isActive()) {
		return;
	}

	auto draft = !_history
		? nullptr
		: _history->localEditDraft()
		? _history->localEditDraft()
		: _history->localDraft();
	auto fieldAvailable = canWriteMessage();
	if (!draft || (!_history->localEditDraft() && !fieldAvailable)) {
		auto fieldWillBeHiddenAfterEdit = (!fieldAvailable && _editMsgId != 0);
		clearFieldText(0, fieldHistoryAction);
		_field->setFocus();
		_replyEditMsg = nullptr;
		_editMsgId = _replyToId = 0;
		if (fieldWillBeHiddenAfterEdit) {
			updateControlsVisibility();
			updateControlsGeometry();
		}
		refreshTopBarActiveChat();
		return;
	}

	_textUpdateEvents = 0;
	setFieldText(draft->textWithTags, 0, fieldHistoryAction);
	_field->setFocus();
	draft->cursor.applyTo(_field);
	_textUpdateEvents = TextUpdateEvent::SaveDraft
		| TextUpdateEvent::SendTyping;

	// Save links from _field to _parsedLinks without generating preview.
	_previewState = Data::PreviewState::Cancelled;
	_fieldLinksParser->parseNow();
	_parsedLinks = _fieldLinksParser->list().current();
	_previewState = draft->previewState;

	_replyEditMsg = nullptr;
	if (const auto editDraft = _history->localEditDraft()) {
		_editMsgId = editDraft->msgId;
		_replyToId = 0;
	} else {
		_editMsgId = 0;
		_replyToId = readyToForward() ? 0 : _history->localDraft()->msgId;
	}
	updateCmdStartShown();
	updateControlsVisibility();
	updateControlsGeometry();
	refreshTopBarActiveChat();
	if (_editMsgId || _replyToId) {
		updateReplyEditTexts();
		if (!_replyEditMsg) {
			requestMessageData(_editMsgId ? _editMsgId : _replyToId);
		}
	}
}

void HistoryWidget::applyCloudDraft(History *history) {
	Expects(!session().supportMode());

	if (_history == history && !_editMsgId) {
		applyDraft(Ui::InputField::HistoryAction::NewEntry);

		updateControlsVisibility();
		updateControlsGeometry();
	}
}

bool HistoryWidget::insideJumpToEndInsteadOfToUnread() const {
	if (session().supportMode()) {
		return true;
	} else if (!_historyInited) {
		return false;
	}
	_history->calculateFirstUnreadMessage();
	const auto unread = _history->firstUnreadMessage();
	const auto visibleBottom = _scroll->scrollTop() + _scroll->height();
	return unread && _list->itemTop(unread) <= visibleBottom;
}

void HistoryWidget::showHistory(
		const PeerId &peerId,
		MsgId showAtMsgId,
		bool reload) {
	_pinnedClickedId = FullMsgId();
	_minPinnedId = std::nullopt;

	const auto wasDialogsEntryState = computeDialogsEntryState();
	const auto startBot = (showAtMsgId == ShowAndStartBotMsgId);
	if (startBot) {
		showAtMsgId = ShowAtTheEndMsgId;
	}

	clearHighlightMessages();
	hideInfoTooltip(anim::type::instant);
	if (_history) {
		if (_peer->id == peerId && !reload) {
			updateForwarding();

			if (showAtMsgId == ShowAtUnreadMsgId
				&& insideJumpToEndInsteadOfToUnread()) {
				showAtMsgId = ShowAtTheEndMsgId;
			} else if (showAtMsgId == ShowForChooseMessagesMsgId) {
				if (_chooseForReport) {
					clearSelected();
					_chooseForReport->active = true;
					_list->setChooseReportReason(_chooseForReport->reason);
					updateControlsVisibility();
					updateControlsGeometry();
					updateTopBarChooseForReport();
				}
				return;
			}
			if (!IsServerMsgId(showAtMsgId)
				&& !IsServerMsgId(-showAtMsgId)) {
				// To end or to unread.
				destroyUnreadBar();
			}
			const auto canShowNow = _history->isReadyFor(showAtMsgId);
			if (!canShowNow) {
				delayedShowAt(showAtMsgId);
			} else {
				_history->forgetScrollState();
				if (_migrated) {
					_migrated->forgetScrollState();
				}

				clearDelayedShowAt();
				while (_replyReturn) {
					if (_replyReturn->history() == _history && _replyReturn->id == showAtMsgId) {
						calcNextReplyReturn();
					} else if (_replyReturn->history() == _migrated && -_replyReturn->id == showAtMsgId) {
						calcNextReplyReturn();
					} else {
						break;
					}
				}

				setMsgId(showAtMsgId);
				if (_historyInited) {
					const auto to = countInitialScrollTop();
					const auto item = getItemFromHistoryOrMigrated(
						_showAtMsgId);
					animatedScrollToY(
						std::clamp(to, 0, _scroll->scrollTopMax()),
						item);
				} else {
					historyLoaded();
				}
			}

			_topBar->update();
			update();

			if (const auto user = _peer->asUser()) {
				if (const auto &info = user->botInfo) {
					if (startBot) {
						if (wasDialogsEntryState.key) {
							info->inlineReturnTo = wasDialogsEntryState;
						}
						sendBotStartCommand();
						_history->clearLocalDraft();
						applyDraft();
						_send->finishAnimating();
					}
				}
			}
			return;
		}
		session().sendProgressManager().update(
			_history,
			Api::SendProgressType::Typing,
			-1);
		session().data().histories().sendPendingReadInbox(_history);
		session().sendProgressManager().cancelTyping(_history);
	}

	clearReplyReturns();
	if (_history) {
		if (Ui::InFocusChain(_list)) {
			// Removing focus from list clears selected and updates top bar.
			setFocus();
		}
		controller()->session().api().saveCurrentDraftToCloud();
		if (_migrated) {
			_migrated->clearDrafts(); // use migrated draft only once
		}

		_history->showAtMsgId = _showAtMsgId;

		destroyUnreadBarOnClose();
		_pinnedBar = nullptr;
		_pinnedTracker = nullptr;
		_groupCallBar = nullptr;
		_groupCallTracker = nullptr;
		_membersDropdown.destroy();
		_scrollToAnimation.stop();

		clearAllLoadRequests();
		_history = _migrated = nullptr;
		_list = nullptr;
		_peer = nullptr;
		_channel = NoChannel;
		_canSendMessages = false;
		_silent.destroy();
		updateBotKeyboard();
	} else {
		Assert(_list == nullptr);
	}

	App::clearMousedItems();

	_addToScroll = 0;
	_saveEditMsgRequestId = 0;
	_replyEditMsg = nullptr;
	_editMsgId = _replyToId = 0;
	_previewData = nullptr;
	_previewCache.clear();
	_fieldBarCancel->hide();

	_membersDropdownShowTimer.cancel();
	_scroll->takeWidget<HistoryInner>().destroy();

	clearInlineBot();

	_showAtMsgId = showAtMsgId;
	_historyInited = false;
	_contactStatus = nullptr;

	// Unload lottie animations.
	session().data().unloadHeavyViewParts(HistoryInner::ElementDelegate());

	if (peerId) {
		_peer = session().data().peer(peerId);
		_channel = peerToChannel(_peer->id);
		_canSendMessages = _peer->canWrite();
		_contactStatus = std::make_unique<HistoryView::ContactStatus>(
			controller(),
			this,
			_peer);
		_contactStatus->heightValue() | rpl::start_with_next([=] {
			updateControlsGeometry();
		}, _contactStatus->lifetime());
		orderWidgets();
		controller()->tabbedSelector()->setCurrentPeer(_peer);
	}
	refreshTabbedPanel();

	if (_peer) {
		_unblock->setText(((_peer->isUser()
			&& _peer->asUser()->isBot()
			&& !_peer->asUser()->isSupport())
				? tr::lng_restart_button(tr::now)
				: tr::lng_unblock_button(tr::now)).toUpper());
		if (const auto channel = _peer->asChannel()) {
			channel->updateFull();
			_joinChannel->setText((channel->isMegagroup()
				? tr::lng_profile_join_group(tr::now)
				: tr::lng_profile_join_channel(tr::now)).toUpper());
		}
	}

	noSelectingScroll();
	_nonEmptySelection = false;

	if (_peer) {
		_history = _peer->owner().history(_peer);
		_migrated = _history->migrateFrom();
		if (_migrated
			&& !_migrated->isEmpty()
			&& (!_history->loadedAtTop() || !_migrated->loadedAtBottom())) {
			_migrated->clear(History::ClearType::Unload);
		}
		_history->setFakeUnreadWhileOpened(true);

		if (_showAtMsgId == ShowForChooseMessagesMsgId) {
			_showAtMsgId = ShowAtUnreadMsgId;
			if (_chooseForReport) {
				_chooseForReport->active = true;
			}
		} else {
			_chooseForReport = nullptr;
		}
		refreshTopBarActiveChat();
		updateTopBarSelection();

		if (_channel) {
			updateNotifyControls();
			session().data().requestNotifySettings(_peer);
			refreshSilentToggle();
		} else if (_peer->isRepliesChat()) {
			updateNotifyControls();
		}
		refreshScheduledToggle();

		if (_showAtMsgId == ShowAtUnreadMsgId) {
			if (_history->scrollTopItem) {
				_showAtMsgId = _history->showAtMsgId;
			}
		} else {
			_history->forgetScrollState();
			if (_migrated) {
				_migrated->forgetScrollState();
			}
		}

		_scroll->hide();
		_list = _scroll->setOwnedWidget(
			object_ptr<HistoryInner>(this, _scroll, controller(), _history));
		_list->show();

		if (_chooseForReport && _chooseForReport->active) {
			_list->setChooseReportReason(_chooseForReport->reason);
		}
		updateTopBarChooseForReport();

		_updateHistoryItems.cancel();

		setupPinnedTracker();
		setupGroupCallTracker();
		checkMessagesTTL();
		if (_history->scrollTopItem
			|| (_migrated && _migrated->scrollTopItem)
			|| _history->isReadyFor(_showAtMsgId)) {
			historyLoaded();
		} else {
			firstLoadMessages();
			doneShow();
		}

		handlePeerUpdate();

		session().local().readDraftsWithCursors(_history);
		applyDraft();
		_send->finishAnimating();

		updateControlsGeometry();

		connect(_scroll, SIGNAL(geometryChanged()), _list, SLOT(onParentGeometryChanged()));

		if (const auto user = _peer->asUser()) {
			if (const auto &info = user->botInfo) {
				if (startBot) {
					if (wasDialogsEntryState.key) {
						info->inlineReturnTo = wasDialogsEntryState;
					}
					sendBotStartCommand();
				}
			}
		}
		if (!_history->folderKnown()) {
			session().data().histories().requestDialogEntry(_history);
		}
		if (_history->chatListUnreadMark()) {
			_history->owner().histories().changeDialogUnreadMark(
				_history,
				false);
			if (_migrated) {
				_migrated->owner().histories().changeDialogUnreadMark(
					_migrated,
					false);
			}

			// Must be done before unreadCountUpdated(), or we auto-close.
			_history->setUnreadMark(false);
			if (_migrated) {
				_migrated->setUnreadMark(false);
			}
		}
		unreadCountUpdated(); // set _historyDown badge.
		showAboutTopPromotion();
		_history->owner().session().account().addToRecent(_peer->id);
		_history->owner().chatsFilters().refreshHistory(_history);
	} else {
		_chooseForReport = nullptr;
		refreshTopBarActiveChat();
		updateTopBarSelection();
		checkMessagesTTL();

		clearFieldText();
		doneShow();
	}
	updateForwarding();
	updateOverStates(mapFromGlobal(QCursor::pos()));

	if (_history) {
		controller()->setActiveChatEntry({
			_history,
			FullMsgId(_history->channelId(), _showAtMsgId) });
	}
	update();
	controller()->floatPlayerAreaUpdated();

	crl::on_main(this, [=] { controller()->widget()->setInnerFocus(); });
}

void HistoryWidget::clearDelayedShowAt() {
	_delayedShowAtMsgId = -1;
	clearDelayedShowAtRequest();
}

void HistoryWidget::clearDelayedShowAtRequest() {
	Expects(_history != nullptr);

	if (_delayedShowAtRequest) {
		_history->owner().histories().cancelRequest(_delayedShowAtRequest);
		_delayedShowAtRequest = 0;
	}
}

void HistoryWidget::clearAllLoadRequests() {
	Expects(_history != nullptr);

	auto &histories = _history->owner().histories();
	clearDelayedShowAtRequest();
	if (_firstLoadRequest) {
		histories.cancelRequest(_firstLoadRequest);
		_firstLoadRequest = 0;
	}
	if (_preloadRequest) {
		histories.cancelRequest(_preloadRequest);
		_preloadRequest = 0;
	}
	if (_preloadDownRequest) {
		histories.cancelRequest(_preloadDownRequest);
		_preloadDownRequest = 0;
	}
}

void HistoryWidget::updateFieldSubmitSettings() {
	const auto settings = _isInlineBot
		? Ui::InputField::SubmitSettings::None
		: Core::App().settings().sendSubmitWay();
	_field->setSubmitSettings(settings);
}

void HistoryWidget::updateNotifyControls() {
	if (!_peer || (!_peer->isChannel() && !_peer->isRepliesChat())) {
		return;
	}

	_muteUnmute->setText((_history->mute()
		? tr::lng_channel_unmute(tr::now)
		: tr::lng_channel_mute(tr::now)).toUpper());
	if (!session().data().notifySilentPostsUnknown(_peer)) {
		if (_silent) {
			_silent->setChecked(session().data().notifySilentPosts(_peer));
			updateFieldPlaceholder();
		} else if (hasSilentToggle()) {
			refreshSilentToggle();
			updateControlsVisibility();
			updateControlsGeometry();
		}
	}
}

void HistoryWidget::refreshSilentToggle() {
	if (!_silent && hasSilentToggle()) {
		_silent.create(this, _peer->asChannel());
		orderWidgets();
	} else if (_silent && !hasSilentToggle()) {
		_silent.destroy();
	}
}

void HistoryWidget::setupScheduledToggle() {
	controller()->activeChatValue(
	) | rpl::map([=](const Dialogs::Key &key) -> rpl::producer<> {
		if (const auto history = key.history()) {
			return session().data().scheduledMessages().updates(history);
		}
		return rpl::never<rpl::empty_value>();
	}) | rpl::flatten_latest(
	) | rpl::start_with_next([=] {
		refreshScheduledToggle();
		updateControlsVisibility();
		updateControlsGeometry();
	}, lifetime());
}

void HistoryWidget::refreshScheduledToggle() {
	const auto canWrite = _history && _peer->canWrite();
	const auto has = canWrite && (session().data().scheduledMessages().count(_history) > 0);
	if (_scheduled && !canWrite) {
		_scheduled.destroy();
	} else if (canWrite) {
		if (_scheduled) {
			_scheduled.destroy();
		}
		if (cAlwaysShowScheduled() || has){
			_scheduled.create(this, (has ? st::historyScheduledToggle : st::historyScheduledToggleEmpty));
			_scheduled->show();
			_scheduled->addClickHandler([=] {
				controller()->showSection(
					std::make_shared<HistoryView::ScheduledMemento>(_history));
			});
			orderWidgets(); // Raise drag areas to the top.
		}
	}
}

bool HistoryWidget::contentOverlapped(const QRect &globalRect) {
	return (_attachDragAreas.document->overlaps(globalRect)
			|| _attachDragAreas.photo->overlaps(globalRect)
			|| _fieldAutocomplete->overlaps(globalRect)
			|| (_tabbedPanel && _tabbedPanel->overlaps(globalRect))
			|| (_inlineResults && _inlineResults->overlaps(globalRect)));
}

bool HistoryWidget::canWriteMessage() const {
	if (!_history || !_canSendMessages) return false;
	if (isBlocked() || isJoinChannel() || isMuteUnmute() || isBotStart()) return false;
	return true;
}

std::optional<QString> HistoryWidget::writeRestriction() const {
	return _peer
		? Data::RestrictionError(_peer, ChatRestriction::f_send_messages)
		: std::nullopt;
}

void HistoryWidget::updateControlsVisibility() {
	if (!_a_show.animating()) {
		_topShadow->setVisible(_peer != nullptr);
		_topBar->setVisible(_peer != nullptr);
	}
	updateHistoryDownVisibility();
	updateUnreadMentionsVisibility();
	if (!_history || _a_show.animating()) {
		hideChildWidgets();
		return;
	}

	if (_pinnedBar) {
		_pinnedBar->show();
	}
	if (_groupCallBar) {
		_groupCallBar->show();
	}
	if (_firstLoadRequest && !_scroll->isHidden()) {
		_scroll->hide();
	} else if (!_firstLoadRequest && _scroll->isHidden()) {
		_scroll->show();
	}
	if (_contactStatus) {
		_contactStatus->show();
	}
	if (!editingMessage() && (isBlocked() || isJoinChannel() || isMuteUnmute() || isBotStart() || isReportMessages())) {
		if (isReportMessages()) {
			_unblock->hide();
			_joinChannel->hide();
			_muteUnmute->hide();
			_botStart->hide();
			if (_reportMessages->isHidden()) {
				_reportMessages->clearState();
				_reportMessages->show();
			}
		} else if (isBlocked()) {
			_reportMessages->hide();
			_joinChannel->hide();
			_muteUnmute->hide();
			_discuss->hide();
			_botStart->hide();
			if (_unblock->isHidden()) {
				_unblock->clearState();
				_unblock->show();
			}
		} else if (isJoinChannel()) {
			_reportMessages->hide();
			_unblock->hide();
			_muteUnmute->hide();
			_botStart->hide();
			if (_joinChannel->isHidden()) {
				_joinChannel->clearState();
				_joinChannel->show();
			}
			if (hasDiscussionGroup()) {
				if (_discuss->isHidden()) {
					_discuss->clearState();
					_discuss->show();
				}
			} else {
				_discuss->hide();
			}
		} else if (isMuteUnmute()) {
			_reportMessages->hide();
			_unblock->hide();
			_joinChannel->hide();
			_botStart->hide();
			if (_muteUnmute->isHidden()) {
				_muteUnmute->clearState();
				_muteUnmute->show();
			}
			if (hasDiscussionGroup()) {
				if (_discuss->isHidden()) {
					_discuss->clearState();
					_discuss->show();
				}
			} else {
				_discuss->hide();
			}
		} else if (isBotStart()) {
			_reportMessages->hide();
			_unblock->hide();
			_joinChannel->hide();
			_muteUnmute->hide();
			_discuss->hide();
			if (_botStart->isHidden()) {
				_botStart->clearState();
				_botStart->show();
			}
		}
		_kbShown = false;
		_fieldAutocomplete->hide();
		if (_supportAutocomplete) {
			_supportAutocomplete->hide();
		}
		_send->hide();
		if (_silent) {
			_silent->hide();
		}
		if (_scheduled) {
			_scheduled->hide();
		}
		if (_ttlInfo) {
			_ttlInfo->hide();
		}
		_kbScroll->hide();
		_fieldBarCancel->hide();
		_attachToggle->hide();
		_tabbedSelectorToggle->hide();
		_botKeyboardShow->hide();
		_botKeyboardHide->hide();
		_botCommandStart->hide();
		if (_tabbedPanel) {
			_tabbedPanel->hide();
		}
		if (_voiceRecordBar) {
			_voiceRecordBar->hideFast();
		}
		if (_inlineResults) {
			_inlineResults->hide();
		}
		if (!_field->isHidden()) {
			_field->hide();
			updateControlsGeometry();
			update();
		}
	} else if (editingMessage() || _canSendMessages) {
		checkFieldAutocomplete();
		_unblock->hide();
		_botStart->hide();
		_joinChannel->hide();
		_muteUnmute->hide();
<<<<<<< HEAD
		_discuss->hide();
=======
		_reportMessages->hide();
>>>>>>> 740ffb3c
		_send->show();
		updateSendButtonType();

		_field->show();
		if (_kbShown) {
			_kbScroll->show();
			_tabbedSelectorToggle->hide();
			_botKeyboardHide->show();
			_botKeyboardShow->hide();
			_botCommandStart->hide();
		} else if (_kbReplyTo) {
			_kbScroll->hide();
			_tabbedSelectorToggle->show();
			_botKeyboardHide->hide();
			_botKeyboardShow->hide();
			_botCommandStart->hide();
		} else {
			_kbScroll->hide();
			_tabbedSelectorToggle->show();
			_botKeyboardHide->hide();
			if (_keyboard->hasMarkup()) {
				_botKeyboardShow->show();
				_botCommandStart->hide();
			} else {
				_botKeyboardShow->hide();
				_botCommandStart->setVisible(_cmdStartShown);
			}
		}
		_attachToggle->show();
		if (_silent) {
			_silent->show();
		}
		if (_scheduled) {
			_scheduled->show();
		}
		if (_ttlInfo) {
			_ttlInfo->show();
		}
		updateFieldPlaceholder();

		if (_editMsgId || _replyToId || readyToForward() || (_previewData && _previewData->pendingTill >= 0) || _kbReplyTo) {
			if (_fieldBarCancel->isHidden()) {
				_fieldBarCancel->show();
				updateControlsGeometry();
				update();
			}
		} else {
			_fieldBarCancel->hide();
		}
	} else {
		_fieldAutocomplete->hide();
		if (_supportAutocomplete) {
			_supportAutocomplete->hide();
		}
		_send->hide();
		_unblock->hide();
		_botStart->hide();
		_joinChannel->hide();
		_muteUnmute->hide();
<<<<<<< HEAD
		_discuss->hide();
=======
		_reportMessages->hide();
>>>>>>> 740ffb3c
		_attachToggle->hide();
		if (_silent) {
			_silent->hide();
		}
		if (_scheduled) {
			_scheduled->hide();
		}
		if (_ttlInfo) {
			_ttlInfo->hide();
		}
		_kbScroll->hide();
		_fieldBarCancel->hide();
		_attachToggle->hide();
		_tabbedSelectorToggle->hide();
		_botKeyboardShow->hide();
		_botKeyboardHide->hide();
		_botCommandStart->hide();
		if (_tabbedPanel) {
			_tabbedPanel->hide();
		}
		if (_voiceRecordBar) {
			_voiceRecordBar->hideFast();
		}
		if (_inlineResults) {
			_inlineResults->hide();
		}
		_kbScroll->hide();
		if (!_field->isHidden()) {
			_field->hide();
			updateControlsGeometry();
			update();
		}
	}
	//checkTabbedSelectorToggleTooltip();
	updateMouseTracking();
}

void HistoryWidget::showAboutTopPromotion() {
	Expects(_history != nullptr);
	Expects(_list != nullptr);

	if (!_history->useTopPromotion() || _history->topPromotionAboutShown()) {
		return;
	}
	_history->markTopPromotionAboutShown();
	const auto type = _history->topPromotionType();
	const auto custom = type.isEmpty()
		? QString()
		: Lang::GetNonDefaultValue(kPsaAboutPrefix + type.toUtf8());
	const auto text = type.isEmpty()
		? tr::lng_proxy_sponsor_about(tr::now, Ui::Text::RichLangValue)
		: custom.isEmpty()
		? tr::lng_about_psa_default(tr::now, Ui::Text::RichLangValue)
		: Ui::Text::RichLangValue(custom);
	showInfoTooltip(text, nullptr);
}

void HistoryWidget::updateMouseTracking() {
	const auto trackMouse = !_fieldBarCancel->isHidden();
	setMouseTracking(trackMouse);
}

void HistoryWidget::destroyUnreadBar() {
	if (_history) _history->destroyUnreadBar();
	if (_migrated) _migrated->destroyUnreadBar();
}

void HistoryWidget::destroyUnreadBarOnClose() {
	if (!_history || !_historyInited) {
		return;
	} else if (_scroll->scrollTop() == _scroll->scrollTopMax()) {
		destroyUnreadBar();
		return;
	}
	const auto top = unreadBarTop();
	if (top && *top < _scroll->scrollTop()) {
		destroyUnreadBar();
		return;
	}
}

void HistoryWidget::unreadMessageAdded(not_null<HistoryItem*> item) {
	if (_history != item->history() || !_historyInited) {
		return;
	}

	// If we get here in non-resized state we can't rely on results of
	// doWeReadServerHistory() and mark chat as read.
	// If we receive N messages being not at bottom:
	// - on first message we set unreadcount += 1, firstUnreadMessage.
	// - on second we get wrong doWeReadServerHistory() and read both.
	session().data().sendHistoryChangeNotifications();

	const auto atBottom = (_scroll->scrollTop() >= _scroll->scrollTopMax());
	if (!atBottom) {
		return;
	}
	destroyUnreadBar();
	if (!doWeReadServerHistory()) {
		return;
	}
	if (item->isUnreadMention() && !item->isUnreadMedia()) {
		session().api().markMediaRead(item);
	}
	session().data().histories().readInboxOnNewMessage(item);

	// Also clear possible scheduled messages notifications.
	Core::App().notifications().clearFromHistory(_history);
}

void HistoryWidget::unreadCountUpdated() {
	if (_history->chatListUnreadMark()) {
		crl::on_main(this, [=, history = _history] {
			if (history == _history) {
				controller()->showBackFromStack();
				_cancelRequests.fire({});
			}
		});
	} else {
		updateHistoryDownVisibility();
		_historyDown->setUnreadCount(_history->chatListUnreadCount());
	}
}

void HistoryWidget::messagesFailed(const RPCError &error, int requestId) {
	if (error.type() == qstr("CHANNEL_PRIVATE")
		&& _peer->isChannel()
		&& _peer->asChannel()->invitePeekExpires()) {
		_peer->asChannel()->privateErrorReceived();
	} else if (error.type() == qstr("CHANNEL_PRIVATE")
		|| error.type() == qstr("CHANNEL_PUBLIC_GROUP_NA")
		|| error.type() == qstr("USER_BANNED_IN_CHANNEL")) {
		auto was = _peer;
		controller()->showBackFromStack();
		Ui::ShowMultilineToast({
			.text = { (was && was->isMegagroup())
				? tr::lng_group_not_accessible(tr::now)
				: tr::lng_channel_not_accessible(tr::now) },
		});
		return;
	}

	LOG(("RPC Error: %1 %2: %3").arg(error.code()).arg(error.type()).arg(error.description()));
	if (_preloadRequest == requestId) {
		_preloadRequest = 0;
	} else if (_preloadDownRequest == requestId) {
		_preloadDownRequest = 0;
	} else if (_firstLoadRequest == requestId) {
		_firstLoadRequest = 0;
		controller()->showBackFromStack();
	} else if (_delayedShowAtRequest == requestId) {
		_delayedShowAtRequest = 0;
	}
}

void HistoryWidget::messagesReceived(PeerData *peer, const MTPmessages_Messages &messages, int requestId) {
	Expects(_history != nullptr);

	bool toMigrated = (peer == _peer->migrateFrom());
	if (peer != _peer && !toMigrated) {
		if (_preloadRequest == requestId) {
			_preloadRequest = 0;
		} else if (_preloadDownRequest == requestId) {
			_preloadDownRequest = 0;
		} else if (_firstLoadRequest == requestId) {
			_firstLoadRequest = 0;
		} else if (_delayedShowAtRequest == requestId) {
			_delayedShowAtRequest = 0;
		}
		return;
	}

	auto count = 0;
	const QVector<MTPMessage> emptyList, *histList = &emptyList;
	switch (messages.type()) {
	case mtpc_messages_messages: {
		auto &d(messages.c_messages_messages());
		_history->owner().processUsers(d.vusers());
		_history->owner().processChats(d.vchats());
		histList = &d.vmessages().v;
		count = histList->size();
	} break;
	case mtpc_messages_messagesSlice: {
		auto &d(messages.c_messages_messagesSlice());
		_history->owner().processUsers(d.vusers());
		_history->owner().processChats(d.vchats());
		histList = &d.vmessages().v;
		count = d.vcount().v;
	} break;
	case mtpc_messages_channelMessages: {
		auto &d(messages.c_messages_channelMessages());
		if (peer && peer->isChannel()) {
			peer->asChannel()->ptsReceived(d.vpts().v);
		} else {
			LOG(("API Error: received messages.channelMessages when no channel was passed! (HistoryWidget::messagesReceived)"));
		}
		_history->owner().processUsers(d.vusers());
		_history->owner().processChats(d.vchats());
		histList = &d.vmessages().v;
		count = d.vcount().v;
	} break;
	case mtpc_messages_messagesNotModified: {
		LOG(("API Error: received messages.messagesNotModified! (HistoryWidget::messagesReceived)"));
	} break;
	}

	if (_preloadRequest == requestId) {
		auto to = toMigrated ? _migrated : _history;
		addMessagesToFront(peer, *histList);
		_preloadRequest = 0;
		preloadHistoryIfNeeded();
	} else if (_preloadDownRequest == requestId) {
		auto to = toMigrated ? _migrated : _history;
		addMessagesToBack(peer, *histList);
		_preloadDownRequest = 0;
		preloadHistoryIfNeeded();
		if (_history->loadedAtBottom()) {
			checkHistoryActivation();
		}
	} else if (_firstLoadRequest == requestId) {
		if (toMigrated) {
			_history->clear(History::ClearType::Unload);
		} else if (_migrated) {
			_migrated->clear(History::ClearType::Unload);
		}
		addMessagesToFront(peer, *histList);
		_firstLoadRequest = 0;
		if (_history->loadedAtTop() && _history->isEmpty() && count > 0) {
			firstLoadMessages();
			return;
		}

		historyLoaded();
	} else if (_delayedShowAtRequest == requestId) {
		if (toMigrated) {
			_history->clear(History::ClearType::Unload);
		} else if (_migrated) {
			_migrated->clear(History::ClearType::Unload);
		}

		clearAllLoadRequests();
		_firstLoadRequest = -1; // hack - don't updateListSize yet
		_history->getReadyFor(_delayedShowAtMsgId);
		if (_history->isEmpty()) {
			addMessagesToFront(peer, *histList);
		}
		_firstLoadRequest = 0;

		if (_history->loadedAtTop()
			&& _history->isEmpty()
			&& count > 0) {
			firstLoadMessages();
			return;
		}
		while (_replyReturn) {
			if (_replyReturn->history() == _history
				&& _replyReturn->id == _delayedShowAtMsgId) {
				calcNextReplyReturn();
			} else if (_replyReturn->history() == _migrated
				&& -_replyReturn->id == _delayedShowAtMsgId) {
				calcNextReplyReturn();
			} else {
				break;
			}
		}

		_delayedShowAtRequest = 0;
		setMsgId(_delayedShowAtMsgId);
		historyLoaded();
	}
}

void HistoryWidget::historyLoaded() {
	_historyInited = false;
	doneShow();
}

void HistoryWidget::windowShown() {
	updateControlsGeometry();
}

bool HistoryWidget::doWeReadServerHistory() const {
	return doWeReadMentions() && !session().supportMode();
}

bool HistoryWidget::doWeReadMentions() const {
	return _history
		&& _list
		&& _historyInited
		&& !_firstLoadRequest
		&& !_delayedShowAtRequest
		&& !_a_show.animating()
		&& controller()->widget()->doWeMarkAsRead();
}

void HistoryWidget::checkHistoryActivation() {
	if (_list) {
		_list->checkHistoryActivation();
	}
}

void HistoryWidget::firstLoadMessages() {
	if (!_history || _firstLoadRequest) {
		return;
	}

	auto from = _history;
	auto offsetId = 0;
	auto offset = 0;
	auto loadCount = kMessagesPerPage;
	if (_showAtMsgId == ShowAtUnreadMsgId) {
		if (const auto around = _migrated ? _migrated->loadAroundId() : 0) {
			_history->getReadyFor(_showAtMsgId);
			from = _migrated;
			offset = -loadCount / 2;
			offsetId = around;
		} else if (const auto around = _history->loadAroundId()) {
			_history->getReadyFor(_showAtMsgId);
			offset = -loadCount / 2;
			offsetId = around;
		} else {
			_history->getReadyFor(ShowAtTheEndMsgId);
		}
	} else if (_showAtMsgId == ShowAtTheEndMsgId) {
		_history->getReadyFor(_showAtMsgId);
		loadCount = kMessagesPerPageFirst;
	} else if (_showAtMsgId > 0) {
		_history->getReadyFor(_showAtMsgId);
		offset = -loadCount / 2;
		offsetId = _showAtMsgId;
	} else if (_showAtMsgId < 0 && _history->isChannel()) {
		if (_showAtMsgId < 0 && -_showAtMsgId < ServerMaxMsgId && _migrated) {
			_history->getReadyFor(_showAtMsgId);
			from = _migrated;
			offset = -loadCount / 2;
			offsetId = -_showAtMsgId;
		} else if (_showAtMsgId == SwitchAtTopMsgId) {
			_history->getReadyFor(_showAtMsgId);
		}
	}

	auto offsetDate = 0;
	auto maxId = 0;
	auto minId = 0;
	auto historyHash = 0;

	const auto history = from;
	const auto type = Data::Histories::RequestType::History;
	auto &histories = history->owner().histories();
	_firstLoadRequest = histories.sendRequest(history, type, [=](Fn<void()> finish) {
		return history->session().api().request(MTPmessages_GetHistory(
			history->peer->input,
			MTP_int(offsetId),
			MTP_int(offsetDate),
			MTP_int(offset),
			MTP_int(loadCount),
			MTP_int(maxId),
			MTP_int(minId),
			MTP_int(historyHash)
		)).done([=](const MTPmessages_Messages &result) {
			messagesReceived(history->peer, result, _firstLoadRequest);
			finish();
		}).fail([=](const RPCError &error) {
			messagesFailed(error, _firstLoadRequest);
			finish();
		}).send();
	});
}

void HistoryWidget::loadMessages() {
	if (!_history || _preloadRequest) {
		return;
	}

	if (_history->isEmpty() && _migrated && _migrated->isEmpty()) {
		return firstLoadMessages();
	}

	auto loadMigrated = _migrated
		&& (_history->isEmpty()
			|| _history->loadedAtTop()
			|| (!_migrated->isEmpty() && !_migrated->loadedAtBottom()));
	auto from = loadMigrated ? _migrated : _history;
	if (from->loadedAtTop()) {
		return;
	}

	auto offsetId = from->minMsgId();
	auto addOffset = 0;
	auto loadCount = offsetId
		? kMessagesPerPage
		: kMessagesPerPageFirst;
	auto offsetDate = 0;
	auto maxId = 0;
	auto minId = 0;
	auto historyHash = 0;

	const auto history = from;
	const auto type = Data::Histories::RequestType::History;
	auto &histories = history->owner().histories();
	_preloadRequest = histories.sendRequest(history, type, [=](Fn<void()> finish) {
		return history->session().api().request(MTPmessages_GetHistory(
			history->peer->input,
			MTP_int(offsetId),
			MTP_int(offsetDate),
			MTP_int(addOffset),
			MTP_int(loadCount),
			MTP_int(maxId),
			MTP_int(minId),
			MTP_int(historyHash)
		)).done([=](const MTPmessages_Messages &result) {
			messagesReceived(history->peer, result, _preloadRequest);
			finish();
		}).fail([=](const RPCError &error) {
			messagesFailed(error, _preloadRequest);
			finish();
		}).send();
	});
}

void HistoryWidget::loadMessagesDown() {
	if (!_history || _preloadDownRequest) {
		return;
	}

	if (_history->isEmpty() && _migrated && _migrated->isEmpty()) {
		return firstLoadMessages();
	}

	auto loadMigrated = _migrated && !(_migrated->isEmpty() || _migrated->loadedAtBottom() || (!_history->isEmpty() && !_history->loadedAtTop()));
	auto from = loadMigrated ? _migrated : _history;
	if (from->loadedAtBottom()) {
		return;
	}

	auto loadCount = kMessagesPerPage;
	auto addOffset = -loadCount;
	auto offsetId = from->maxMsgId();
	if (!offsetId) {
		if (loadMigrated || !_migrated) return;
		++offsetId;
		++addOffset;
	}
	auto offsetDate = 0;
	auto maxId = 0;
	auto minId = 0;
	auto historyHash = 0;

	const auto history = from;
	const auto type = Data::Histories::RequestType::History;
	auto &histories = history->owner().histories();
	_preloadDownRequest = histories.sendRequest(history, type, [=](Fn<void()> finish) {
		return history->session().api().request(MTPmessages_GetHistory(
			history->peer->input,
			MTP_int(offsetId + 1),
			MTP_int(offsetDate),
			MTP_int(addOffset),
			MTP_int(loadCount),
			MTP_int(maxId),
			MTP_int(minId),
			MTP_int(historyHash)
		)).done([=](const MTPmessages_Messages &result) {
			messagesReceived(history->peer, result, _preloadDownRequest);
			finish();
		}).fail([=](const RPCError &error) {
			messagesFailed(error, _preloadDownRequest);
			finish();
		}).send();
	});
}

void HistoryWidget::delayedShowAt(MsgId showAtMsgId) {
	if (!_history
		|| (_delayedShowAtRequest && _delayedShowAtMsgId == showAtMsgId)) {
		return;
	}

	clearAllLoadRequests();
	_delayedShowAtMsgId = showAtMsgId;

	auto from = _history;
	auto offsetId = 0;
	auto offset = 0;
	auto loadCount = kMessagesPerPage;
	if (_delayedShowAtMsgId == ShowAtUnreadMsgId) {
		if (const auto around = _migrated ? _migrated->loadAroundId() : 0) {
			from = _migrated;
			offset = -loadCount / 2;
			offsetId = around;
		} else if (const auto around = _history->loadAroundId()) {
			offset = -loadCount / 2;
			offsetId = around;
		} else {
			loadCount = kMessagesPerPageFirst;
		}
	} else if (_delayedShowAtMsgId == ShowAtTheEndMsgId) {
		loadCount = kMessagesPerPageFirst;
	} else if (_delayedShowAtMsgId > 0) {
		offset = -loadCount / 2;
		offsetId = _delayedShowAtMsgId;
	} else if (_delayedShowAtMsgId < 0 && _history->isChannel()) {
		if (_delayedShowAtMsgId < 0 && -_delayedShowAtMsgId < ServerMaxMsgId && _migrated) {
			from = _migrated;
			offset = -loadCount / 2;
			offsetId = -_delayedShowAtMsgId;
		}
	}
	auto offsetDate = 0;
	auto maxId = 0;
	auto minId = 0;
	auto historyHash = 0;

	const auto history = from;
	const auto type = Data::Histories::RequestType::History;
	auto &histories = history->owner().histories();
	_delayedShowAtRequest = histories.sendRequest(history, type, [=](Fn<void()> finish) {
		return history->session().api().request(MTPmessages_GetHistory(
			history->peer->input,
			MTP_int(offsetId),
			MTP_int(offsetDate),
			MTP_int(offset),
			MTP_int(loadCount),
			MTP_int(maxId),
			MTP_int(minId),
			MTP_int(historyHash)
		)).done([=](const MTPmessages_Messages &result) {
			messagesReceived(history->peer, result, _delayedShowAtRequest);
			finish();
		}).fail([=](const RPCError &error) {
			messagesFailed(error, _delayedShowAtRequest);
			finish();
		}).send();
	});
}

void HistoryWidget::handleScroll() {
	preloadHistoryIfNeeded();
	visibleAreaUpdated();
	updatePinnedViewer();
	if (!_synteticScrollEvent) {
		_lastUserScrolled = crl::now();
	}
	const auto scrollTop = _scroll->scrollTop();
	if (scrollTop != _lastScrollTop) {
		if (!_synteticScrollEvent) {
			checkLastPinnedClickedIdReset(_lastScrollTop, scrollTop);
		}
		_lastScrolled = crl::now();
		_lastScrollTop = scrollTop;
	}
}

bool HistoryWidget::isItemCompletelyHidden(HistoryItem *item) const {
	const auto view = item ? item->mainView() : nullptr;
	if (!view) {
		return true;
	}
	auto top = _list ? _list->itemTop(item) : -2;
	if (top < 0) {
		return true;
	}

	auto bottom = top + view->height();
	auto scrollTop = _scroll->scrollTop();
	auto scrollBottom = scrollTop + _scroll->height();
	return (top >= scrollBottom || bottom <= scrollTop);
}

void HistoryWidget::visibleAreaUpdated() {
	if (_list && !_scroll->isHidden()) {
		const auto scrollTop = _scroll->scrollTop();
		const auto scrollBottom = scrollTop + _scroll->height();
		_list->visibleAreaUpdated(scrollTop, scrollBottom);
		controller()->floatPlayerAreaUpdated();
	}
}

void HistoryWidget::preloadHistoryIfNeeded() {
	if (_firstLoadRequest
		|| _delayedShowAtRequest
		|| _scroll->isHidden()
		|| !_peer
		|| !_historyInited) {
		return;
	}

	updateHistoryDownVisibility();
	updateUnreadMentionsVisibility();
	if (!_scrollToAnimation.animating()) {
		preloadHistoryByScroll();
		checkReplyReturns();
	}
}

void HistoryWidget::preloadHistoryByScroll() {
	if (_firstLoadRequest
		|| _delayedShowAtRequest
		|| _scroll->isHidden()
		|| !_peer
		|| !_historyInited) {
		return;
	}

	auto scrollTop = _scroll->scrollTop();
	auto scrollTopMax = _scroll->scrollTopMax();
	auto scrollHeight = _scroll->height();
	if (scrollTop + kPreloadHeightsCount * scrollHeight >= scrollTopMax) {
		loadMessagesDown();
	}
	if (scrollTop <= kPreloadHeightsCount * scrollHeight) {
		loadMessages();
	}
}

void HistoryWidget::checkReplyReturns() {
	if (_firstLoadRequest
		|| _scroll->isHidden()
		|| !_peer
		|| !_historyInited) {
		return;
	}
	auto scrollTop = _scroll->scrollTop();
	auto scrollTopMax = _scroll->scrollTopMax();
	auto scrollHeight = _scroll->height();
	while (_replyReturn) {
		auto below = (!_replyReturn->mainView() && _replyReturn->history() == _history && !_history->isEmpty() && _replyReturn->id < _history->blocks.back()->messages.back()->data()->id);
		if (!below) {
			below = (!_replyReturn->mainView() && _replyReturn->history() == _migrated && !_history->isEmpty());
		}
		if (!below) {
			below = (!_replyReturn->mainView() && _migrated && _replyReturn->history() == _migrated && !_migrated->isEmpty() && _replyReturn->id < _migrated->blocks.back()->messages.back()->data()->id);
		}
		if (!below && _replyReturn->mainView()) {
			below = (scrollTop >= scrollTopMax) || (_list->itemTop(_replyReturn) < scrollTop + scrollHeight / 2);
		}
		if (below) {
			calcNextReplyReturn();
		} else {
			break;
		}
	}
}

void HistoryWidget::cancelInlineBot() {
	auto &textWithTags = _field->getTextWithTags();
	if (textWithTags.text.size() > _inlineBotUsername.size() + 2) {
		setFieldText(
			{ '@' + _inlineBotUsername + ' ', TextWithTags::Tags() },
			TextUpdateEvent::SaveDraft,
			Ui::InputField::HistoryAction::NewEntry);
	} else {
		clearFieldText(
			TextUpdateEvent::SaveDraft,
			Ui::InputField::HistoryAction::NewEntry);
	}
}

void HistoryWidget::windowIsVisibleChanged() {
	InvokeQueued(this, [=] {
		preloadHistoryIfNeeded();
	});
}

void HistoryWidget::historyDownClicked() {
	if (QGuiApplication::keyboardModifiers() == Qt::ControlModifier) {
		showHistory(_peer->id, ShowAtUnreadMsgId);
	} else if (_replyReturn && _replyReturn->history() == _history) {
		showHistory(_peer->id, _replyReturn->id);
	} else if (_replyReturn && _replyReturn->history() == _migrated) {
		showHistory(_peer->id, -_replyReturn->id);
	} else if (_peer) {
		showHistory(_peer->id, ShowAtUnreadMsgId);
	}
}

void HistoryWidget::showNextUnreadMention() {
	const auto msgId = _history->getMinLoadedUnreadMention();
	const auto already = (_showAtMsgId == msgId);

	// Mark mention voice/video message as read.
	// See https://github.com/telegramdesktop/tdesktop/issues/5623
	if (msgId && already) {
		const auto item = _history->owner().message(
			_history->channelId(),
			msgId);
		if (const auto media = item ? item->media() : nullptr) {
			if (const auto document = media->document()) {
				if (!media->webpage()
					&& (document->isVoiceMessage()
						|| document->isVideoMessage())) {
					document->owner().markMediaRead(document);
				}
			}
		}
	}
	showHistory(_peer->id, msgId);
}

void HistoryWidget::saveEditMsg() {
	Expects(_history != nullptr);

	if (_saveEditMsgRequestId) {
		return;
	}

	const auto item = session().data().message(_channel, _editMsgId);
	if (!item) {
		cancelEdit();
		return;
	}
	const auto webPageId = (_previewState != Data::PreviewState::Allowed)
		? CancelledWebPageId
		: ((_previewData && _previewData->pendingTill >= 0)
			? _previewData->id
			: WebPageId(0));

	const auto textWithTags = _field->getTextWithAppliedMarkdown();
	const auto prepareFlags = Ui::ItemTextOptions(
		_history,
		session().user()).flags;
	auto sending = TextWithEntities();
	auto left = TextWithEntities {
		textWithTags.text,
		TextUtilities::ConvertTextTagsToEntities(textWithTags.tags) };
	TextUtilities::PrepareForSending(left, prepareFlags);

	if (!TextUtilities::CutPart(sending, left, MaxMessageSize)) {
		const auto suggestModerateActions = false;
		Ui::show(Box<DeleteMessagesBox>(item, suggestModerateActions));
		return;
	} else if (!left.text.isEmpty()) {
		Ui::show(Box<InformBox>(tr::lng_edit_too_long(tr::now)));
		return;
	}

	const auto weak = Ui::MakeWeak(this);
	const auto history = _history;

	const auto done = [=](const MTPUpdates &result, mtpRequestId requestId) {
		crl::guard(weak, [=] {
			if (requestId == _saveEditMsgRequestId) {
				_saveEditMsgRequestId = 0;
				cancelEdit();
			}
		})();
		if (const auto editDraft = history->localEditDraft()) {
			if (editDraft->saveRequestId == requestId) {
				history->clearLocalEditDraft();
				history->session().local().writeDrafts(history);
			}
		}
	};

	const auto fail = [=](const RPCError &error, mtpRequestId requestId) {
		if (const auto editDraft = history->localEditDraft()) {
			if (editDraft->saveRequestId == requestId) {
				editDraft->saveRequestId = 0;
			}
		}
		crl::guard(weak, [=] {
			if (requestId == _saveEditMsgRequestId) {
				_saveEditMsgRequestId = 0;
			}
			const auto &err = error.type();
			if (ranges::contains(Api::kDefaultEditMessagesErrors, err)) {
				Ui::show(Box<InformBox>(tr::lng_edit_error(tr::now)));
			} else if (err == u"MESSAGE_NOT_MODIFIED"_q) {
				cancelEdit();
			} else if (err == u"MESSAGE_EMPTY"_q) {
				_field->selectAll();
				_field->setFocus();
			} else {
				Ui::show(Box<InformBox>(tr::lng_edit_error(tr::now)));
			}
			update();
		})();
	};

	_saveEditMsgRequestId = Api::EditTextMessage(
		item,
		sending,
		{ .removeWebPageId = (webPageId == CancelledWebPageId) },
		done,
		fail);
}

void HistoryWidget::hideChildWidgets() {
	if (_tabbedPanel) {
		_tabbedPanel->hideFast();
	}
	if (_pinnedBar) {
		_pinnedBar->hide();
	}
	if (_groupCallBar) {
		_groupCallBar->hide();
	}
	if (_voiceRecordBar) {
		_voiceRecordBar->hideFast();
	}
	hideChildren();
}

void HistoryWidget::hideSelectorControlsAnimated() {
	_fieldAutocomplete->hideAnimated();
	if (_supportAutocomplete) {
		_supportAutocomplete->hide();
	}
	if (_tabbedPanel) {
		_tabbedPanel->hideAnimated();
	}
	if (_inlineResults) {
		_inlineResults->hideAnimated();
	}
}

void HistoryWidget::send(Api::SendOptions options) {
	if (!_history) {
		return;
	} else if (_editMsgId) {
		saveEditMsg();
		return;
	} else if (!options.scheduled && showSlowmodeError()) {
		return;
	}

	if (_voiceRecordBar->isListenState()) {
		_voiceRecordBar->requestToSendWithOptions(options);
		return;
	}

	const auto webPageId = (_previewState != Data::PreviewState::Allowed)
		? CancelledWebPageId
		: ((_previewData && _previewData->pendingTill >= 0)
			? _previewData->id
			: WebPageId(0));

	auto message = ApiWrap::MessageToSend(_history);
	message.textWithTags = _field->getTextWithAppliedMarkdown();
	message.action.options = options;
	message.action.replyTo = replyToId();
	message.webPageId = webPageId;

	if (_canSendMessages) {
		const auto error = GetErrorTextForSending(
			_peer,
			_toForward,
			message.textWithTags,
			options.scheduled);
		if (!error.isEmpty()) {
			Ui::ShowMultilineToast({
				.text = { error },
			});
			return;
		}
	}

	session().api().sendMessage(std::move(message));

	clearFieldText();
	_saveDraftText = true;
	_saveDraftStart = crl::now();
	saveDraft();

	hideSelectorControlsAnimated();

	if (_previewData && _previewData->pendingTill) previewCancel();
	_field->setFocus();

	if (!_keyboard->hasMarkup() && _keyboard->forceReply() && !_kbReplyTo) {
		toggleKeyboard();
	}
	session().changes().historyUpdated(
		_history,
		(options.scheduled
			? Data::HistoryUpdate::Flag::ScheduledSent
			: Data::HistoryUpdate::Flag::MessageSent));
}

void HistoryWidget::sendWithModifiers(Qt::KeyboardModifiers modifiers) {
	auto options = Api::SendOptions();
	options.handleSupportSwitch = Support::HandleSwitch(modifiers);
	send(options);
}

void HistoryWidget::sendSilent() {
	auto options = Api::SendOptions();
	options.silent = true;
	send(options);
}

void HistoryWidget::sendScheduled() {
	if (!_list) {
		return;
	}
	const auto callback = [=](Api::SendOptions options) { send(options); };
	Ui::show(
		HistoryView::PrepareScheduleBox(_list, sendMenuType(), callback),
		Ui::LayerOption::KeepOther);
}

SendMenu::Type HistoryWidget::sendMenuType() const {
	return !_peer
		? SendMenu::Type::Disabled
		: _peer->isSelf()
		? SendMenu::Type::Reminder
		: HistoryView::CanScheduleUntilOnline(_peer)
		? SendMenu::Type::ScheduledToUser
		: SendMenu::Type::Scheduled;
}

auto HistoryWidget::computeSendButtonType() const {
	using Type = Ui::SendButton::Type;

	if (_editMsgId) {
		return Type::Save;
	} else if (_isInlineBot) {
		return Type::Cancel;
	} else if (showRecordButton()) {
		return Type::Record;
	}
	return Type::Send;
}

SendMenu::Type HistoryWidget::sendButtonMenuType() const {
	return (computeSendButtonType() == Ui::SendButton::Type::Send)
		? sendMenuType()
		: SendMenu::Type::Disabled;
}

void HistoryWidget::unblockUser() {
	if (const auto user = _peer ? _peer->asUser() : nullptr) {
		Window::PeerMenuUnblockUserWithBotRestart(user);
	} else {
		updateControlsVisibility();
	}
}

void HistoryWidget::sendBotStartCommand() {
	if (!_peer
		|| !_peer->isUser()
		|| !_peer->asUser()->isBot()
		|| !_canSendMessages) {
		updateControlsVisibility();
		return;
	}
	session().api().sendBotStart(_peer->asUser());
	updateControlsVisibility();
	updateControlsGeometry();
}

void HistoryWidget::joinChannel() {
	if (!_peer || !_peer->isChannel() || !isJoinChannel()) {
		updateControlsVisibility();
		return;
	}
	session().api().joinChannel(_peer->asChannel());
}

void HistoryWidget::toggleMuteUnmute() {
	const auto muteForSeconds = _history->mute()
		? 0
		: Data::NotifySettings::kDefaultMutePeriod;
	session().data().updateNotifySettings(_peer, muteForSeconds);
}

<<<<<<< HEAD
void HistoryWidget::goToDiscussionGroup() {
	const auto channel = _peer ? _peer->asChannel() : nullptr;
	const auto chat = channel ? channel->linkedChat() : nullptr;
	if (!chat) {
		return;
	}
	controller()->showPeerHistory(chat, Window::SectionShow::Way::Forward);
}

bool HistoryWidget::hasDiscussionGroup() const {
	const auto channel = _peer ? _peer->asChannel() : nullptr;
	return channel
		&& channel->isBroadcast()
		&& (channel->flags() & MTPDchannel::Flag::f_has_link);
=======
void HistoryWidget::reportSelectedMessages() {
	if (!_list || !_chooseForReport || !_list->getSelectionState().count) {
		return;
	}
	const auto ids = _list->getSelectedItems();
	const auto peer = _peer;
	const auto reason = _chooseForReport->reason;
	const auto box = std::make_shared<QPointer<Ui::GenericBox>>();
	const auto weak = Ui::MakeWeak(_list.data());
	const auto send = [=](const QString &text) {
		if (weak) {
			clearSelected();
			controller()->clearChooseReportMessages();
		}
		HistoryView::SendReport(peer, reason, text, ids);
		if (*box) {
			(*box)->closeBox();
		}
	};
	*box = controller()->window().show(Box(Ui::ReportDetailsBox, send));
>>>>>>> 740ffb3c
}

History *HistoryWidget::history() const {
	return _history;
}

PeerData *HistoryWidget::peer() const {
	return _peer;
}

// Sometimes _showAtMsgId is set directly.
void HistoryWidget::setMsgId(MsgId showAtMsgId) {
	if (_showAtMsgId != showAtMsgId) {
		auto wasMsgId = _showAtMsgId;
		_showAtMsgId = showAtMsgId;
		if (_history) {
			controller()->setActiveChatEntry({
				_history,
				FullMsgId(_history->channelId(), _showAtMsgId) });
		}
	}
}

MsgId HistoryWidget::msgId() const {
	return _showAtMsgId;
}

MsgId HistoryWidget::highlightOrigId() const {
	return _highlightedOriginalMessageId;
}

void HistoryWidget::showAnimated(
		Window::SlideDirection direction,
		const Window::SectionSlideParams &params) {
	_showDirection = direction;

	_a_show.stop();

	_cacheUnder = params.oldContentCache;

	// If we show pinned bar here, we don't want it to change the
	// calculated and prepared scrollTop of the messages history.
	_preserveScrollTop = true;
	show();
	_topBar->finishAnimating();
	historyDownAnimationFinish();
	unreadMentionsAnimationFinish();
	if (_pinnedBar) {
		_pinnedBar->finishAnimating();
	}
	if (_groupCallBar) {
		_groupCallBar->finishAnimating();
	}
	_topShadow->setVisible(params.withTopBarShadow ? false : true);
	_preserveScrollTop = false;

	_cacheOver = controller()->content()->grabForShowAnimation(params);

	hideChildWidgets();
	if (params.withTopBarShadow) _topShadow->show();

	if (_showDirection == Window::SlideDirection::FromLeft) {
		std::swap(_cacheUnder, _cacheOver);
	}
	_a_show.start([=] { animationCallback(); }, 0., 1., st::slideDuration, Window::SlideAnimation::transition());
	if (_history) {
		_topBar->show();
		_topBar->setAnimatingMode(true);
	}

	activate();
}

void HistoryWidget::animationCallback() {
	update();
	if (!_a_show.animating()) {
		historyDownAnimationFinish();
		unreadMentionsAnimationFinish();
		if (_pinnedBar) {
			_pinnedBar->finishAnimating();
		}
		if (_groupCallBar) {
			_groupCallBar->finishAnimating();
		}
		_cacheUnder = _cacheOver = QPixmap();
		doneShow();
		synteticScrollToY(_scroll->scrollTop());
	}
}

void HistoryWidget::doneShow() {
	_topBar->setAnimatingMode(false);
	updateBotKeyboard();
	updateControlsVisibility();
	if (!_historyInited) {
		updateHistoryGeometry(true);
	} else {
		handlePendingHistoryUpdate();
	}
	// If we show pinned bar here, we don't want it to change the
	// calculated and prepared scrollTop of the messages history.
	_preserveScrollTop = true;
	preloadHistoryIfNeeded();
	updatePinnedViewer();
	if (_pinnedBar) {
		_pinnedBar->finishAnimating();
	}
	if (_groupCallBar) {
		_groupCallBar->finishAnimating();
	}
	checkHistoryActivation();
	controller()->widget()->setInnerFocus();
	_preserveScrollTop = false;
	checkSuggestToGigagroup();
}

void HistoryWidget::checkSuggestToGigagroup() {
	const auto group = _peer ? _peer->asMegagroup() : nullptr;
	if (!group || !group->owner().suggestToGigagroup(group)) {
		return;
	}
	InvokeQueued(_list, [=] {
		if (!Ui::isLayerShown()) {
			group->owner().setSuggestToGigagroup(group, false);
			group->session().api().request(MTPhelp_DismissSuggestion(
				group->input,
				MTP_string("convert_to_gigagroup")
			)).send();
			Ui::show(Box([=](not_null<Ui::GenericBox*> box) {
				box->setTitle(tr::lng_gigagroup_suggest_title());
				box->addRow(
					object_ptr<Ui::FlatLabel>(
						box,
						tr::lng_gigagroup_suggest_text(
						) | Ui::Text::ToRichLangValue(),
						st::infoAboutGigagroup));
				box->addButton(
					tr::lng_gigagroup_suggest_more(),
					AboutGigagroupCallback(group));
				box->addButton(tr::lng_cancel(), [=] { box->closeBox(); });
			}));
		}
	});
}

void HistoryWidget::finishAnimating() {
	if (!_a_show.animating()) return;
	_a_show.stop();
	_topShadow->setVisible(_peer != nullptr);
	_topBar->setVisible(_peer != nullptr);
	historyDownAnimationFinish();
	unreadMentionsAnimationFinish();
}

void HistoryWidget::historyDownAnimationFinish() {
	_historyDownShown.stop();
	updateHistoryDownPosition();
}

void HistoryWidget::unreadMentionsAnimationFinish() {
	_unreadMentionsShown.stop();
	updateUnreadMentionsPosition();
}

void HistoryWidget::chooseAttach() {
	if (_editMsgId) {
		Ui::show(Box<InformBox>(tr::lng_edit_caption_attach(tr::now)));
		return;
	}

	if (!_peer || !_peer->canWrite()) {
		return;
	} else if (const auto error = Data::RestrictionError(
			_peer,
			ChatRestriction::f_send_media)) {
		Ui::ShowMultilineToast({
			.text = { *error },
		});
		return;
	} else if (showSlowmodeError()) {
		return;
	}

	const auto filter = FileDialog::AllOrImagesFilter();

	FileDialog::GetOpenPaths(this, tr::lng_choose_files(tr::now), filter, crl::guard(this, [=](
			FileDialog::OpenResult &&result) {
		if (result.paths.isEmpty() && result.remoteContent.isEmpty()) {
			return;
		}

		if (!result.remoteContent.isEmpty()) {
			auto animated = false;
			auto image = App::readImage(
				result.remoteContent,
				nullptr,
				false,
				&animated);
			if (!image.isNull() && !animated) {
				confirmSendingFiles(
					std::move(image),
					std::move(result.remoteContent));
			} else {
				uploadFile(result.remoteContent, SendMediaType::File);
			}
		} else {
			auto list = Storage::PrepareMediaList(
				result.paths,
				st::sendMediaPreviewSize);
			confirmSendingFiles(std::move(list));
		}
	}), nullptr);
}

void HistoryWidget::sendButtonClicked() {
	const auto type = _send->type();
	if (type == Ui::SendButton::Type::Cancel) {
		cancelInlineBot();
	} else if (type != Ui::SendButton::Type::Record) {
		send({});
	}
}

void HistoryWidget::leaveEventHook(QEvent *e) {
	if (hasMouseTracking()) {
		mouseMoveEvent(nullptr);
	}
}

void HistoryWidget::mouseMoveEvent(QMouseEvent *e) {
	auto pos = e ? e->pos() : mapFromGlobal(QCursor::pos());
	updateOverStates(pos);
}

void HistoryWidget::updateOverStates(QPoint pos) {
	auto inReplyEditForward = QRect(st::historyReplySkip, _field->y() - st::historySendPadding - st::historyReplyHeight, width() - st::historyReplySkip - _fieldBarCancel->width(), st::historyReplyHeight).contains(pos) && (_editMsgId || replyToId() || readyToForward());
	auto inClickable = inReplyEditForward;
	_inReplyEditForward = inReplyEditForward;
	if (inClickable != _inClickable) {
		_inClickable = inClickable;
		setCursor(_inClickable ? style::cur_pointer : style::cur_default);
	}
}

void HistoryWidget::leaveToChildEvent(QEvent *e, QWidget *child) { // e -- from enterEvent() of child TWidget
	if (hasMouseTracking()) {
		updateOverStates(mapFromGlobal(QCursor::pos()));
	}
}

void HistoryWidget::mouseReleaseEvent(QMouseEvent *e) {
	if (_replyForwardPressed) {
		_replyForwardPressed = false;
		update(0, _field->y() - st::historySendPadding - st::historyReplyHeight, width(), st::historyReplyHeight);
	}
}

void HistoryWidget::sendBotCommand(
		not_null<PeerData*> peer,
		UserData *bot,
		const QString &cmd,
		MsgId replyTo) { // replyTo != 0 from ReplyKeyboardMarkup, == 0 from cmd links
	if (_peer != peer.get()) {
		return;
	} else if (showSlowmodeError()) {
		return;
	}

	bool lastKeyboardUsed = (_keyboard->forMsgId() == FullMsgId(_channel, _history->lastKeyboardId)) && (_keyboard->forMsgId() == FullMsgId(_channel, replyTo));

	// 'bot' may be nullptr in case of sending from FieldAutocomplete.
	const auto toSend = (replyTo || !bot)
		? cmd
		: HistoryView::WrapBotCommandInChat(_peer, cmd, bot);

	auto message = ApiWrap::MessageToSend(_history);
	message.textWithTags = { toSend, TextWithTags::Tags() };
	message.action.replyTo = replyTo
		? ((!_peer->isUser()/* && (botStatus == 0 || botStatus == 2)*/)
			? replyTo
			: replyToId())
		: 0;
	session().api().sendMessage(std::move(message));
	if (replyTo) {
		if (_replyToId == replyTo) {
			cancelReply();
			saveCloudDraft();
		}
		if (_keyboard->singleUse() && _keyboard->hasMarkup() && lastKeyboardUsed) {
			if (_kbShown) toggleKeyboard(false);
			_history->lastKeyboardUsed = true;
		}
	}

	_field->setFocus();
}

void HistoryWidget::hideSingleUseKeyboard(PeerData *peer, MsgId replyTo) {
	if (!_peer || _peer != peer) return;

	bool lastKeyboardUsed = (_keyboard->forMsgId() == FullMsgId(_channel, _history->lastKeyboardId)) && (_keyboard->forMsgId() == FullMsgId(_channel, replyTo));
	if (replyTo) {
		if (_replyToId == replyTo) {
			cancelReply();
			saveCloudDraft();
		}
		if (_keyboard->singleUse() && _keyboard->hasMarkup() && lastKeyboardUsed) {
			if (_kbShown) toggleKeyboard(false);
			_history->lastKeyboardUsed = true;
		}
	}
}

bool HistoryWidget::insertBotCommand(const QString &cmd) {
	if (!canWriteMessage()) return false;

	auto insertingInlineBot = !cmd.isEmpty() && (cmd.at(0) == '@');
	auto toInsert = cmd;
	if (!toInsert.isEmpty() && !insertingInlineBot) {
		auto bot = _peer->isUser()
			? _peer
			: (App::hoveredLinkItem()
				? App::hoveredLinkItem()->data()->fromOriginal().get()
				: nullptr);
		if (bot && (!bot->isUser() || !bot->asUser()->isBot())) {
			bot = nullptr;
		}
		auto username = bot ? bot->asUser()->username : QString();
		auto botStatus = _peer->isChat() ? _peer->asChat()->botStatus : (_peer->isMegagroup() ? _peer->asChannel()->mgInfo->botStatus : -1);
		if (toInsert.indexOf('@') < 0 && !username.isEmpty() && (botStatus == 0 || botStatus == 2)) {
			toInsert += '@' + username;
		}
	}
	toInsert += ' ';

	if (!insertingInlineBot) {
		auto &textWithTags = _field->getTextWithTags();
		TextWithTags textWithTagsToSet;
		QRegularExpressionMatch m = QRegularExpression(qsl("^/[A-Za-z_0-9]{0,64}(@[A-Za-z_0-9]{0,32})?(\\s|$)")).match(textWithTags.text);
		if (m.hasMatch()) {
			textWithTagsToSet = _field->getTextWithTagsPart(m.capturedLength());
		} else {
			textWithTagsToSet = textWithTags;
		}
		textWithTagsToSet.text = toInsert + textWithTagsToSet.text;
		for (auto &tag : textWithTagsToSet.tags) {
			tag.offset += toInsert.size();
		}
		_field->setTextWithTags(textWithTagsToSet);

		QTextCursor cur(_field->textCursor());
		cur.movePosition(QTextCursor::End);
		_field->setTextCursor(cur);
	} else {
		setFieldText(
			{ toInsert, TextWithTags::Tags() },
			TextUpdateEvent::SaveDraft,
			Ui::InputField::HistoryAction::NewEntry);
		_field->setFocus();
		return true;
	}
	return false;
}

bool HistoryWidget::eventFilter(QObject *obj, QEvent *e) {
	if (e->type() == QEvent::KeyPress) {
		const auto k = static_cast<QKeyEvent*>(e);
		if ((k->modifiers() & kCommonModifiers) == Qt::ControlModifier) {
			if (k->key() == Qt::Key_Up) {
#ifdef Q_OS_MAC
				// Cmd + Up is used instead of Home.
				if (!_field->textCursor().atStart()) {
					return false;
				}
#endif
				return replyToPreviousMessage();
			} else if (k->key() == Qt::Key_Down) {
#ifdef Q_OS_MAC
				// Cmd + Down is used instead of End.
				if (!_field->textCursor().atEnd()) {
					return false;
				}
#endif
				return replyToNextMessage();
			}
		}
	}
	if ((obj == _historyDown || obj == _unreadMentions) && e->type() == QEvent::Wheel) {
		return _scroll->viewportEvent(e);
	}
	return TWidget::eventFilter(obj, e);
}

bool HistoryWidget::floatPlayerHandleWheelEvent(QEvent *e) {
	return _peer ? _scroll->viewportEvent(e) : false;
}

QRect HistoryWidget::floatPlayerAvailableRect() {
	return _peer ? mapToGlobal(_scroll->geometry()) : mapToGlobal(rect());
}

bool HistoryWidget::readyToForward() const {
	return _canSendMessages && !_toForward.empty();
}

bool HistoryWidget::hasSilentToggle() const {
	return _peer
		&& _peer->isChannel()
		&& !_peer->isMegagroup()
		&& _peer->canWrite()
		&& !session().data().notifySilentPostsUnknown(_peer);
}

void HistoryWidget::handleSupportSwitch(not_null<History*> updated) {
	if (_history != updated || !session().supportMode()) {
		return;
	}

	const auto setting = session().settings().supportSwitch();
	if (auto method = Support::GetSwitchMethod(setting)) {
		crl::on_main(this, std::move(method));
	}
}

void HistoryWidget::inlineBotResolveDone(
		const MTPcontacts_ResolvedPeer &result) {
	Expects(result.type() == mtpc_contacts_resolvedPeer);

	_inlineBotResolveRequestId = 0;
	const auto &data = result.c_contacts_resolvedPeer();
	const auto resolvedBot = [&]() -> UserData* {
		if (const auto result = session().data().processUsers(data.vusers())) {
			if (result->isBot()
				&& !result->botInfo->inlinePlaceholder.isEmpty()) {
				return result;
			}
		}
		return nullptr;
	}();
	session().data().processChats(data.vchats());

	const auto query = ParseInlineBotQuery(&session(), _field);
	if (_inlineBotUsername == query.username) {
		applyInlineBotQuery(
			query.lookingUpBot ? resolvedBot : query.bot,
			query.query);
	} else {
		clearInlineBot();
	}
}

void HistoryWidget::inlineBotResolveFail(
		const RPCError &error,
		const QString &username) {
	_inlineBotResolveRequestId = 0;
	if (username == _inlineBotUsername) {
		clearInlineBot();
	}
}

bool HistoryWidget::isBotStart() const {
	const auto user = _peer ? _peer->asUser() : nullptr;
	if (!user
		|| !user->isBot()
		|| !_canSendMessages) {
		return false;
	} else if (!user->botInfo->startToken.isEmpty()) {
		return true;
	} else if (_history->isEmpty() && !_history->lastMessage()) {
		return true;
	}
	return false;
}

bool HistoryWidget::isReportMessages() const {
	return _peer && _chooseForReport && _chooseForReport->active;
}

bool HistoryWidget::isBlocked() const {
	return _peer && _peer->isUser() && _peer->asUser()->isBlocked();
}

bool HistoryWidget::isJoinChannel() const {
	return _peer && _peer->isChannel() && !_peer->asChannel()->amIn();
}

bool HistoryWidget::isMuteUnmute() const {
	return _peer
		&& ((_peer->isBroadcast() && !_peer->asChannel()->canPublish())
			|| (_peer->isGigagroup() && !_peer->asChannel()->canWrite())
			|| _peer->isRepliesChat());
}

bool HistoryWidget::showRecordButton() const {
	return Media::Capture::instance()->available()
		&& !_voiceRecordBar->isListenState()
		&& !HasSendText(_field)
		&& !readyToForward()
		&& !_editMsgId;
}

bool HistoryWidget::showInlineBotCancel() const {
	return _inlineBot && !_inlineLookingUpBot;
}

void HistoryWidget::updateSendButtonType() {
	using Type = Ui::SendButton::Type;

	const auto type = computeSendButtonType();
	_send->setType(type);

	// This logic is duplicated in RepliesWidget.
	const auto disabledBySlowmode = _peer
		&& _peer->slowmodeApplied()
		&& (_history->latestSendingMessage() != nullptr);

	const auto delay = [&] {
		return (type != Type::Cancel && type != Type::Save && _peer)
			? _peer->slowmodeSecondsLeft()
			: 0;
	}();
	_send->setSlowmodeDelay(delay);
	_send->setDisabled(disabledBySlowmode
		&& (type == Type::Send || type == Type::Record));

	if (delay != 0) {
		base::call_delayed(
			kRefreshSlowmodeLabelTimeout,
			this,
			[=] { updateSendButtonType(); });
	}
}

bool HistoryWidget::updateCmdStartShown() {
	bool cmdStartShown = false;
	if (_history && _peer && ((_peer->isChat() && _peer->asChat()->botStatus > 0) || (_peer->isMegagroup() && _peer->asChannel()->mgInfo->botStatus > 0) || (_peer->isUser() && _peer->asUser()->isBot()))) {
		if (!isBotStart() && !isBlocked() && !_keyboard->hasMarkup() && !_keyboard->forceReply() && !_editMsgId) {
			if (!HasSendText(_field)) {
				cmdStartShown = true;
			}
		}
	}
	if (_cmdStartShown != cmdStartShown) {
		_cmdStartShown = cmdStartShown;
		return true;
	}
	return false;
}

bool HistoryWidget::kbWasHidden() const {
	return _history && (_keyboard->forMsgId() == FullMsgId(_history->channelId(), _history->lastKeyboardHiddenId));
}

void HistoryWidget::toggleKeyboard(bool manual) {
	auto fieldEnabled = canWriteMessage() && !_a_show.animating();
	if (_kbShown || _kbReplyTo) {
		_botKeyboardHide->hide();
		if (_kbShown) {
			if (fieldEnabled) {
				_botKeyboardShow->show();
			}
			if (manual && _history) {
				_history->lastKeyboardHiddenId = _keyboard->forMsgId().msg;
			}

			_kbScroll->hide();
			_kbShown = false;

			_field->setMaxHeight(computeMaxFieldHeight());

			_kbReplyTo = nullptr;
			if (!readyToForward() && (!_previewData || _previewData->pendingTill < 0) && !_editMsgId && !_replyToId) {
				_fieldBarCancel->hide();
				updateMouseTracking();
			}
		} else {
			if (_history) {
				_history->clearLastKeyboard();
			} else {
				updateBotKeyboard();
			}
		}
	} else if (!_keyboard->hasMarkup() && _keyboard->forceReply()) {
		_botKeyboardHide->hide();
		_botKeyboardShow->hide();
		if (fieldEnabled) {
			_botCommandStart->show();
		}
		_kbScroll->hide();
		_kbShown = false;

		_field->setMaxHeight(computeMaxFieldHeight());

		_kbReplyTo = (_peer->isChat() || _peer->isChannel() || _keyboard->forceReply())
			? session().data().message(_keyboard->forMsgId())
			: nullptr;
		if (_kbReplyTo && !_editMsgId && !_replyToId && fieldEnabled) {
			updateReplyToName();
			updateReplyEditText(_kbReplyTo);
		}
		if (manual && _history) {
			_history->lastKeyboardHiddenId = 0;
		}
	} else if (fieldEnabled) {
		_botKeyboardHide->show();
		_botKeyboardShow->hide();
		_kbScroll->show();
		_kbShown = true;

		const auto maxheight = computeMaxFieldHeight();
		const auto kbheight = qMin(_keyboard->height(), maxheight - (maxheight / 2));
		_field->setMaxHeight(maxheight - kbheight);

		_kbReplyTo = (_peer->isChat() || _peer->isChannel() || _keyboard->forceReply())
			? session().data().message(_keyboard->forMsgId())
			: nullptr;
		if (_kbReplyTo && !_editMsgId && !_replyToId) {
			updateReplyToName();
			updateReplyEditText(_kbReplyTo);
		}
		if (manual && _history) {
			_history->lastKeyboardHiddenId = 0;
		}
	}
	updateControlsGeometry();
	if (_botKeyboardHide->isHidden() && canWriteMessage() && !_a_show.animating()) {
		_tabbedSelectorToggle->show();
	} else {
		_tabbedSelectorToggle->hide();
	}
	updateField();
}

void HistoryWidget::startBotCommand() {
	setFieldText(
		{ qsl("/"), TextWithTags::Tags() },
		0,
		Ui::InputField::HistoryAction::NewEntry);
}

void HistoryWidget::setMembersShowAreaActive(bool active) {
	if (!active) {
		_membersDropdownShowTimer.cancel();
	}
	if (active && _peer && (_peer->isChat() || _peer->isMegagroup())) {
		if (_membersDropdown) {
			_membersDropdown->otherEnter();
		} else if (!_membersDropdownShowTimer.isActive()) {
			_membersDropdownShowTimer.callOnce(kShowMembersDropdownTimeoutMs);
		}
	} else if (_membersDropdown) {
		_membersDropdown->otherLeave();
	}
}

void HistoryWidget::showMembersDropdown() {
	if (!_peer) {
		return;
	}
	if (!_membersDropdown) {
		_membersDropdown.create(this, st::membersInnerDropdown);
		_membersDropdown->setOwnedWidget(object_ptr<Profile::GroupMembersWidget>(this, _peer, st::membersInnerItem));
		_membersDropdown->resizeToWidth(st::membersInnerWidth);

		_membersDropdown->setMaxHeight(countMembersDropdownHeightMax());
		_membersDropdown->moveToLeft(0, _topBar->height());
		_membersDropdown->setHiddenCallback([this] { _membersDropdown.destroyDelayed(); });
	}
	_membersDropdown->otherEnter();
}

bool HistoryWidget::pushTabbedSelectorToThirdSection(
		not_null<PeerData*> peer,
		const Window::SectionShow &params) {
	if (!_tabbedPanel) {
		return true;
	} else if (!peer->canWrite()) {
		Core::App().settings().setTabbedReplacedWithInfo(true);
		controller()->showPeerInfo(peer, params.withThirdColumn());
		return false;
	}
	Core::App().settings().setTabbedReplacedWithInfo(false);
	controller()->resizeForThirdSection();
	controller()->showSection(
		std::make_shared<ChatHelpers::TabbedMemento>(),
		params.withThirdColumn());
	return true;
}

bool HistoryWidget::returnTabbedSelector() {
	createTabbedPanel();
	moveFieldControls();
	return true;
}

void HistoryWidget::createTabbedPanel() {
	setTabbedPanel(std::make_unique<TabbedPanel>(
		this,
		controller(),
		controller()->tabbedSelector()));
}

void HistoryWidget::setTabbedPanel(std::unique_ptr<TabbedPanel> panel) {
	_tabbedPanel = std::move(panel);
	if (const auto raw = _tabbedPanel.get()) {
		if (HoverEmojiPanel()) {
			_tabbedSelectorToggle->installEventFilter(raw);
		}
		_tabbedSelectorToggle->setColorOverrides(nullptr, nullptr, nullptr);
	} else {
		_tabbedSelectorToggle->setColorOverrides(
			&st::historyAttachEmojiActive,
			&st::historyRecordVoiceFgActive,
			&st::historyRecordVoiceRippleBgActive);
	}
}

bool HistoryWidget::preventsClose(Fn<void()> &&continueCallback) const {
	if (_voiceRecordBar->isActive()) {
		_voiceRecordBar->showDiscardBox(std::move(continueCallback));
		return true;
	}
	return false;
}

void HistoryWidget::toggleTabbedSelectorMode() {
	if (!_peer) {
		return;
	}
	if (_tabbedPanel) {
		if (controller()->canShowThirdSection() && !Adaptive::OneColumn()) {
			Core::App().settings().setTabbedSelectorSectionEnabled(true);
			Core::App().saveSettingsDelayed();
			pushTabbedSelectorToThirdSection(
				_peer,
				Window::SectionShow::Way::ClearStack);
		} else {
			_tabbedPanel->toggleAnimated();
		}
	} else {
		controller()->closeThirdSection();
	}
}

void HistoryWidget::recountChatWidth() {
	auto layout = (width() < st::adaptiveChatWideWidth)
		? Adaptive::ChatLayout::Normal
		: Adaptive::ChatLayout::Wide;
	if (layout != Global::AdaptiveChatLayout()) {
		Global::SetAdaptiveChatLayout(layout);
		Adaptive::Changed().notify(true);
	}
}

void HistoryWidget::moveFieldControls() {
	auto keyboardHeight = 0;
	auto bottom = height();
	auto maxKeyboardHeight = computeMaxFieldHeight() - _field->height();
	_keyboard->resizeToWidth(width(), maxKeyboardHeight);
	if (_kbShown) {
		keyboardHeight = qMin(_keyboard->height(), maxKeyboardHeight);
		bottom -= keyboardHeight;
		_kbScroll->setGeometryToLeft(0, bottom, width(), keyboardHeight);
	}

// _attachToggle --------- _inlineResults -------------------------------------- _tabbedPanel --------- _fieldBarCancel
<<<<<<< HEAD
// (_attachDocument|_attachPhoto) _field (_scheduled) (_silent|_cmdStart|_kbShow) (_kbHide|_tabbedSelectorToggle) _send
// (_botStart|_unblock|_joinChannel|{_muteUnmute&_discuss})
=======
// (_attachDocument|_attachPhoto) _field (_ttlInfo) (_scheduled) (_silent|_cmdStart|_kbShow) (_kbHide|_tabbedSelectorToggle) _send
// (_botStart|_unblock|_joinChannel|_muteUnmute|_reportMessages)
>>>>>>> 740ffb3c

	auto buttonsBottom = bottom - _attachToggle->height();
	auto left = st::historySendRight;
	_attachToggle->moveToLeft(left, buttonsBottom); left += _attachToggle->width();
	_field->moveToLeft(left, bottom - _field->height() - st::historySendPadding);
	auto right = st::historySendRight;
	_send->moveToRight(right, buttonsBottom); right += _send->width();
	_voiceRecordBar->moveToLeft(0, bottom - _voiceRecordBar->height());
	_tabbedSelectorToggle->moveToRight(right, buttonsBottom);
	_botKeyboardHide->moveToRight(right, buttonsBottom); right += _botKeyboardHide->width();
	_botKeyboardShow->moveToRight(right, buttonsBottom);
	_botCommandStart->moveToRight(right, buttonsBottom);
	if (_silent) {
		_silent->moveToRight(right, buttonsBottom);
	}
	const auto kbShowShown = _history && !_kbShown && _keyboard->hasMarkup();
	if (kbShowShown || _cmdStartShown || _silent) {
		right += _botCommandStart->width();
	}
	if (_scheduled) {
		_scheduled->moveToRight(right, buttonsBottom);
		right += _scheduled->width();
	}
	if (_ttlInfo) {
		_ttlInfo->move(width() - right - _ttlInfo->width(), buttonsBottom);
	}

	_fieldBarCancel->moveToRight(0, _field->y() - st::historySendPadding - _fieldBarCancel->height());
	if (_inlineResults) {
		_inlineResults->moveBottom(_field->y() - st::historySendPadding);
	}
	if (_tabbedPanel) {
		_tabbedPanel->moveBottomRight(buttonsBottom, width());
	}

	const auto fullWidthButtonRect = myrtlrect(
		0,
		bottom - _botStart->height(),
		width(),
		_botStart->height());
	_botStart->setGeometry(fullWidthButtonRect);
	_unblock->setGeometry(fullWidthButtonRect);
<<<<<<< HEAD

	if (hasDiscussionGroup()) {
		_joinChannel->setGeometry(myrtlrect(
			0,
			fullWidthButtonRect.y(),
			width() / 2,
			fullWidthButtonRect.height()));
		_muteUnmute->setGeometry(myrtlrect(
			0,
			fullWidthButtonRect.y(),
			width() / 2,
			fullWidthButtonRect.height()));
		_discuss->setGeometry(myrtlrect(
			width() / 2,
			fullWidthButtonRect.y(),
			width() - (width() / 2),
			fullWidthButtonRect.height()));
	} else {
		_joinChannel->setGeometry(fullWidthButtonRect);
		_muteUnmute->setGeometry(fullWidthButtonRect);
	}
=======
	_joinChannel->setGeometry(fullWidthButtonRect);
	_muteUnmute->setGeometry(fullWidthButtonRect);
	_reportMessages->setGeometry(fullWidthButtonRect);
>>>>>>> 740ffb3c
}

void HistoryWidget::updateFieldSize() {
	auto kbShowShown = _history && !_kbShown && _keyboard->hasMarkup();
	auto fieldWidth = width() - _attachToggle->width() - st::historySendRight;
	fieldWidth -= _send->width();
	fieldWidth -= _tabbedSelectorToggle->width();
	if (kbShowShown) fieldWidth -= _botKeyboardShow->width();
	if (_cmdStartShown) fieldWidth -= _botCommandStart->width();
	if (_silent) fieldWidth -= _silent->width();
	if (_scheduled) fieldWidth -= _scheduled->width();
	if (_ttlInfo) fieldWidth -= _ttlInfo->width();

	if (_field->width() != fieldWidth) {
		_field->resize(fieldWidth, _field->height());
	} else {
		moveFieldControls();
	}
}

void HistoryWidget::clearInlineBot() {
	if (_inlineBot || _inlineLookingUpBot) {
		_inlineBot = nullptr;
		_inlineLookingUpBot = false;
		inlineBotChanged();
		_field->finishAnimating();
	}
	if (_inlineResults) {
		_inlineResults->clearInlineBot();
	}
	checkFieldAutocomplete();
}

void HistoryWidget::inlineBotChanged() {
	bool isInlineBot = showInlineBotCancel();
	if (_isInlineBot != isInlineBot) {
		_isInlineBot = isInlineBot;
		updateFieldPlaceholder();
		updateFieldSubmitSettings();
		updateControlsVisibility();
	}
}

void HistoryWidget::fieldResized() {
	moveFieldControls();
	updateHistoryGeometry();
	updateField();
}

void HistoryWidget::fieldFocused() {
	if (_list) {
		_list->clearSelected(true);
	}
}

void HistoryWidget::checkFieldAutocomplete() {
	if (!_history || _a_show.animating()) {
		return;
	}

	const auto isInlineBot = _inlineBot && !_inlineLookingUpBot;
	const auto autocomplete = isInlineBot
		? AutocompleteQuery()
		: ParseMentionHashtagBotCommandQuery(_field);
	if (!autocomplete.query.isEmpty()) {
		if (autocomplete.query[0] == '#'
			&& cRecentWriteHashtags().isEmpty()
			&& cRecentSearchHashtags().isEmpty()) {
			session().local().readRecentHashtagsAndBots();
		} else if (autocomplete.query[0] == '@'
			&& cRecentInlineBots().isEmpty()) {
			session().local().readRecentHashtagsAndBots();
		} else if (autocomplete.query[0] == '/'
			&& ((_peer->isUser() && !_peer->asUser()->isBot())
				|| _editMsgId)) {
			return;
		}
	}
	_fieldAutocomplete->showFiltered(
		_peer,
		autocomplete.query,
		autocomplete.fromStart);
}

void HistoryWidget::updateFieldPlaceholder() {
	if (!_editMsgId && _inlineBot && !_inlineLookingUpBot) {
		_field->setPlaceholder(
			rpl::single(_inlineBot->botInfo->inlinePlaceholder.mid(1)),
			_inlineBot->username.size() + 2);
		return;
	}

	_field->setPlaceholder([&] {
		if (_editMsgId) {
			return tr::lng_edit_message_text();
		} else if (!_history) {
			return tr::lng_message_ph();
		} else if (const auto channel = _history->peer->asChannel()) {
			if (channel->isBroadcast()) {
				return session().data().notifySilentPosts(channel)
					? tr::lng_broadcast_silent_ph()
					: tr::lng_broadcast_ph();
			} else if (channel->adminRights() & ChatAdminRight::f_anonymous) {
				return tr::lng_send_anonymous_ph();
			} else {
				return tr::lng_message_ph();
			}
		} else {
			return tr::lng_message_ph();
		}
	}());
	updateSendButtonType();
}

bool HistoryWidget::showSendingFilesError(
		const Ui::PreparedList &list) const {
	const auto text = [&] {
		const auto error = _peer
			? Data::RestrictionError(
				_peer,
				ChatRestriction::f_send_media)
			: std::nullopt;
		if (error) {
			return *error;
		} else if (!canWriteMessage()) {
			return tr::lng_forward_send_files_cant(tr::now);
		}
		if (_peer->slowmodeApplied() && !list.canBeSentInSlowmode()) {
			return tr::lng_slowmode_no_many(tr::now);
		} else if (const auto left = _peer->slowmodeSecondsLeft()) {
			return tr::lng_slowmode_enabled(
				tr::now,
				lt_left,
				Ui::FormatDurationWords(left));
		}
		using Error = Ui::PreparedList::Error;
		switch (list.error) {
		case Error::None: return QString();
		case Error::EmptyFile:
		case Error::Directory:
		case Error::NonLocalUrl: return tr::lng_send_image_empty(
			tr::now,
			lt_name,
			list.errorData);
		case Error::TooLargeFile: return tr::lng_send_image_too_large(
			tr::now,
			lt_name,
			list.errorData);
		}
		return tr::lng_forward_send_files_cant(tr::now);
	}();
	if (text.isEmpty()) {
		return false;
	}

	Ui::ShowMultilineToast({
		.text = { text },
	});
	return true;
}

bool HistoryWidget::confirmSendingFiles(const QStringList &files) {
	return confirmSendingFiles(files, QString());
}

bool HistoryWidget::confirmSendingFiles(not_null<const QMimeData*> data) {
	return confirmSendingFiles(data, std::nullopt);
}

bool HistoryWidget::confirmSendingFiles(
		const QStringList &files,
		const QString &insertTextOnCancel) {
	return confirmSendingFiles(
		Storage::PrepareMediaList(files, st::sendMediaPreviewSize),
		insertTextOnCancel);
}

bool HistoryWidget::confirmSendingFiles(
		Ui::PreparedList &&list,
		const QString &insertTextOnCancel) {
	if (showSendingFilesError(list)) {
		return false;
	}
	if (_editMsgId) {
		Ui::show(Box<InformBox>(tr::lng_edit_caption_attach(tr::now)));
		return false;
	}

	const auto cursor = _field->textCursor();
	const auto position = cursor.position();
	const auto anchor = cursor.anchor();
	const auto text = _field->getTextWithTags();
	using SendLimit = SendFilesBox::SendLimit;
	auto box = Box<SendFilesBox>(
		controller(),
		std::move(list),
		text,
		_peer->slowmodeApplied() ? SendLimit::One : SendLimit::Many,
		Api::SendType::Normal,
		sendMenuType());
	_field->setTextWithTags({});
	box->setConfirmedCallback(crl::guard(this, [=](
			Ui::PreparedList &&list,
			Ui::SendFilesWay way,
			TextWithTags &&caption,
			Api::SendOptions options,
			bool ctrlShiftEnter) {
		sendingFilesConfirmed(
			std::move(list),
			way,
			std::move(caption),
			options,
			ctrlShiftEnter);
	}));
	box->setCancelledCallback(crl::guard(this, [=] {
		_field->setTextWithTags(text);
		auto cursor = _field->textCursor();
		cursor.setPosition(anchor);
		if (position != anchor) {
			cursor.setPosition(position, QTextCursor::KeepAnchor);
		}
		_field->setTextCursor(cursor);
		if (!insertTextOnCancel.isEmpty()) {
			_field->textCursor().insertText(insertTextOnCancel);
		}
	}));

	Window::ActivateWindow(controller());
	const auto shown = Ui::show(std::move(box));
	shown->setCloseByOutsideClick(false);

	return true;
}

void HistoryWidget::sendingFilesConfirmed(
		Ui::PreparedList &&list,
		Ui::SendFilesWay way,
		TextWithTags &&caption,
		Api::SendOptions options,
		bool ctrlShiftEnter) {
	Expects(list.filesToProcess.empty());

	if (showSendingFilesError(list)) {
		return;
	}
	auto groups = DivideByGroups(
		std::move(list),
		way,
		_peer->slowmodeApplied());
	const auto type = way.sendImagesAsPhotos()
		? SendMediaType::Photo
		: SendMediaType::File;
	auto action = Api::SendAction(_history);
	action.replyTo = replyToId();
	action.options = options;
	action.clearDraft = false;
	if ((groups.size() != 1 || !groups.front().sentWithCaption())
		&& !caption.text.isEmpty()) {
		auto message = Api::MessageToSend(_history);
		message.textWithTags = base::take(caption);
		message.action = action;
		session().api().sendMessage(std::move(message));
	}
	for (auto &group : groups) {
		const auto album = (group.type != Ui::AlbumType::None)
			? std::make_shared<SendingAlbum>()
			: nullptr;
		session().api().sendFiles(
			std::move(group.list),
			type,
			base::take(caption),
			album,
			action);
	}
}

bool HistoryWidget::confirmSendingFiles(
		QImage &&image,
		QByteArray &&content,
		std::optional<bool> overrideSendImagesAsPhotos,
		const QString &insertTextOnCancel) {
	if (image.isNull()) {
		return false;
	}

	auto list = Storage::PrepareMediaFromImage(
		std::move(image),
		std::move(content),
		st::sendMediaPreviewSize);
	list.overrideSendImagesAsPhotos = overrideSendImagesAsPhotos;
	return confirmSendingFiles(std::move(list), insertTextOnCancel);
}

bool HistoryWidget::canSendFiles(not_null<const QMimeData*> data) const {
	if (!canWriteMessage()) {
		return false;
	} else if (data->hasImage()) {
		return true;
	} else if (const auto urls = data->urls(); !urls.empty()) {
		if (ranges::all_of(urls, &QUrl::isLocalFile)) {
			return true;
		}
	}
	return false;
}

bool HistoryWidget::confirmSendingFiles(
		not_null<const QMimeData*> data,
		std::optional<bool> overrideSendImagesAsPhotos,
		const QString &insertTextOnCancel) {
	if (!canWriteMessage()) {
		return false;
	}

	const auto hasImage = data->hasImage();

	if (const auto urls = data->urls(); !urls.empty()) {
		auto list = Storage::PrepareMediaList(
			urls,
			st::sendMediaPreviewSize);
		if (list.error != Ui::PreparedList::Error::NonLocalUrl) {
			if (list.error == Ui::PreparedList::Error::None
				|| !hasImage) {
				const auto emptyTextOnCancel = QString();
				list.overrideSendImagesAsPhotos = overrideSendImagesAsPhotos;
				confirmSendingFiles(std::move(list), emptyTextOnCancel);
				return true;
			}
		}
	}

	if (hasImage) {
		auto image = Platform::GetImageFromClipboard();
		if (image.isNull()) {
			image = qvariant_cast<QImage>(data->imageData());
		}
		if (!image.isNull()) {
			confirmSendingFiles(
				std::move(image),
				QByteArray(),
				overrideSendImagesAsPhotos,
				insertTextOnCancel);
			return true;
		}
	}
	return false;
}

void HistoryWidget::uploadFile(
		const QByteArray &fileContent,
		SendMediaType type) {
	if (!canWriteMessage()) return;

	auto action = Api::SendAction(_history);
	action.replyTo = replyToId();
	session().api().sendFile(fileContent, type, action);
}

void HistoryWidget::handleHistoryChange(not_null<const History*> history) {
	if (_list && (_history == history || _migrated == history)) {
		handlePendingHistoryUpdate();
		updateBotKeyboard();
		if (!_scroll->isHidden()) {
			const auto unblock = isBlocked();
			const auto botStart = isBotStart();
			const auto joinChannel = isJoinChannel();
			const auto muteUnmute = isMuteUnmute();
<<<<<<< HEAD
			const auto discuss = (muteUnmute || joinChannel) && hasDiscussionGroup();
=======
			const auto reportMessages = isReportMessages();
>>>>>>> 740ffb3c
			const auto update = false
				|| (_reportMessages->isHidden() == reportMessages)
				|| (!reportMessages && _unblock->isHidden() == unblock)
				|| (!reportMessages
					&& !unblock
					&& _botStart->isHidden() == botStart)
				|| (!reportMessages
					&& !unblock
					&& !botStart
<<<<<<< HEAD
					&& (_joinChannel->isHidden() == joinChannel
						|| _discuss->isHidden() == discuss))
				|| (!unblock
=======
					&& _joinChannel->isHidden() == joinChannel)
				|| (!reportMessages
					&& !unblock
>>>>>>> 740ffb3c
					&& !botStart
					&& !joinChannel
					&& _muteUnmute->isHidden() == muteUnmute);
			if (update) {
				updateControlsVisibility();
				updateControlsGeometry();
			}
		}
	}
}

QPixmap HistoryWidget::grabForShowAnimation(
		const Window::SectionSlideParams &params) {
	if (params.withTopBarShadow) {
		_topShadow->hide();
	}
	_inGrab = true;
	updateControlsGeometry();
	auto result = Ui::GrabWidget(this);
	_inGrab = false;
	updateControlsGeometry();
	if (params.withTopBarShadow) {
		_topShadow->show();
	}
	return result;
}

bool HistoryWidget::skipItemRepaint() {
	auto ms = crl::now();
	if (_lastScrolled + kSkipRepaintWhileScrollMs <= ms) {
		return false;
	}
	_updateHistoryItems.callOnce(
		_lastScrolled + kSkipRepaintWhileScrollMs - ms);
	return true;
}

void HistoryWidget::updateHistoryItemsByTimer() {
	if (!_list) {
		return;
	}

	auto ms = crl::now();
	if (_lastScrolled + kSkipRepaintWhileScrollMs <= ms) {
		_list->update();
	} else {
		_updateHistoryItems.callOnce(
			_lastScrolled + kSkipRepaintWhileScrollMs - ms);
	}
}

PeerData *HistoryWidget::ui_getPeerForMouseAction() {
	return _peer;
}

void HistoryWidget::handlePendingHistoryUpdate() {
	if (hasPendingResizedItems() || _updateHistoryGeometryRequired) {
		updateHistoryGeometry();
		_list->update();
	}
}

void HistoryWidget::resizeEvent(QResizeEvent *e) {
	//updateTabbedSelectorSectionShown();
	recountChatWidth();
	updateControlsGeometry();
}

void HistoryWidget::updateControlsGeometry() {
	_topBar->resizeToWidth(width());
	_topBar->moveToLeft(0, 0);
	_voiceRecordBar->resizeToWidth(width());

	moveFieldControls();

	const auto groupCallTop = _topBar->bottomNoMargins();
	if (_groupCallBar) {
		_groupCallBar->move(0, groupCallTop);
		_groupCallBar->resizeToWidth(width());
	}
	const auto pinnedBarTop = groupCallTop + (_groupCallBar ? _groupCallBar->height() : 0);
	if (_pinnedBar) {
		_pinnedBar->move(0, pinnedBarTop);
		_pinnedBar->resizeToWidth(width());
	}
	const auto contactStatusTop = pinnedBarTop + (_pinnedBar ? _pinnedBar->height() : 0);
	if (_contactStatus) {
		_contactStatus->move(0, contactStatusTop);
	}
	const auto scrollAreaTop = contactStatusTop + (_contactStatus ? _contactStatus->height() : 0);
	if (_scroll->y() != scrollAreaTop) {
		_scroll->moveToLeft(0, scrollAreaTop);
		_fieldAutocomplete->setBoundings(_scroll->geometry());
		if (_supportAutocomplete) {
			_supportAutocomplete->setBoundings(_scroll->geometry());
		}
	}

	updateHistoryGeometry(false, false, { ScrollChangeAdd, _topDelta });

	updateFieldSize();

	updateHistoryDownPosition();

	if (_membersDropdown) {
		_membersDropdown->setMaxHeight(countMembersDropdownHeightMax());
	}

	auto topShadowLeft = (Adaptive::OneColumn() || _inGrab) ? 0 : st::lineWidth;
	auto topShadowRight = (Adaptive::ThreeColumn() && !_inGrab && _peer) ? st::lineWidth : 0;
	_topShadow->setGeometryToLeft(
		topShadowLeft,
		_topBar->bottomNoMargins(),
		width() - topShadowLeft - topShadowRight,
		st::lineWidth);
}

void HistoryWidget::itemRemoved(not_null<const HistoryItem*> item) {
	if (item == _replyEditMsg && _editMsgId) {
		cancelEdit();
	}
	if (item == _replyEditMsg && _replyToId) {
		cancelReply();
	}
	while (item == _replyReturn) {
		calcNextReplyReturn();
	}
	if (_kbReplyTo && item == _kbReplyTo) {
		toggleKeyboard();
		_kbReplyTo = nullptr;
	}
	auto found = ranges::find(_toForward, item);
	if (found != _toForward.end()) {
		_toForward.erase(found);
		updateForwardingTexts();
		if (_toForward.empty()) {
			updateControlsVisibility();
			updateControlsGeometry();
		}
	}
}

void HistoryWidget::itemEdited(not_null<HistoryItem*> item) {
	if (item.get() == _replyEditMsg) {
		updateReplyEditTexts(true);
	}
}

void HistoryWidget::updateScrollColors() {
	_scroll->updateBars();
}

MsgId HistoryWidget::replyToId() const {
	return _replyToId ? _replyToId : (_kbReplyTo ? _kbReplyTo->id : 0);
}

int HistoryWidget::countInitialScrollTop() {
	if (_history->scrollTopItem || (_migrated && _migrated->scrollTopItem)) {
		return _list->historyScrollTop();
	} else if (_showAtMsgId
		&& (IsServerMsgId(_showAtMsgId)
			|| IsServerMsgId(-_showAtMsgId))) {
		const auto item = getItemFromHistoryOrMigrated(_showAtMsgId);
		const auto itemTop = _list->itemTop(item);
		if (itemTop < 0) {
			setMsgId(0);
			return countInitialScrollTop();
		} else {
			const auto view = item->mainView();
			Assert(view != nullptr);

			enqueueMessageHighlight(view);
			const auto result = itemTopForHighlight(view);
			createUnreadBarIfBelowVisibleArea(result);
			return result;
		}
	} else if (_showAtMsgId == ShowAtTheEndMsgId) {
		return ScrollMax;
	} else if (const auto top = unreadBarTop()) {
		return *top;
	} else {
		_history->calculateFirstUnreadMessage();
		return countAutomaticScrollTop();
	}
}

void HistoryWidget::createUnreadBarIfBelowVisibleArea(int withScrollTop) {
	Expects(_history != nullptr);

	if (_history->unreadBar()) {
		return;
	}
	_history->calculateFirstUnreadMessage();
	if (const auto unread = _history->firstUnreadMessage()) {
		if (_list->itemTop(unread) > withScrollTop) {
			createUnreadBarAndResize();
		}
	}
}

void HistoryWidget::createUnreadBarAndResize() {
	if (!_history->firstUnreadMessage()) {
		return;
	}
	const auto was = base::take(_historyInited);
	_history->addUnreadBar();
	if (hasPendingResizedItems()) {
		updateListSize();
	}
	_historyInited = was;
}

int HistoryWidget::countAutomaticScrollTop() {
	Expects(_history != nullptr);
	Expects(_list != nullptr);

	if (const auto unread = _history->firstUnreadMessage()) {
		const auto firstUnreadTop = _list->itemTop(unread);
		const auto possibleUnreadBarTop = _scroll->scrollTopMax()
			+ HistoryView::UnreadBar::height()
			- HistoryView::UnreadBar::marginTop();
		if (firstUnreadTop < possibleUnreadBarTop) {
			createUnreadBarAndResize();
			if (_history->unreadBar() != nullptr) {
				setMsgId(ShowAtUnreadMsgId);
				return countInitialScrollTop();
			}
		}
	}
	return ScrollMax;
}

void HistoryWidget::updateHistoryGeometry(
		bool initial,
		bool loadedDown,
		const ScrollChange &change) {
	if (!_history || (initial && _historyInited) || (!initial && !_historyInited)) {
		return;
	}
	if (_firstLoadRequest || _a_show.animating()) {
		_updateHistoryGeometryRequired = true;
		return; // scrollTopMax etc are not working after recountHistoryGeometry()
	}

	auto newScrollHeight = height() - _topBar->height();
	if (_pinnedBar) {
		newScrollHeight -= _pinnedBar->height();
	}
	if (_groupCallBar) {
		newScrollHeight -= _groupCallBar->height();
	}
	if (_contactStatus) {
		newScrollHeight -= _contactStatus->height();
	}
	if (!editingMessage() && (isBlocked() || isBotStart() || isJoinChannel() || isMuteUnmute() || isReportMessages())) {
		newScrollHeight -= _unblock->height();
	} else {
		if (editingMessage() || _canSendMessages) {
			newScrollHeight -= (_field->height() + 2 * st::historySendPadding);
		} else if (writeRestriction().has_value()) {
			newScrollHeight -= _unblock->height();
		}
		if (_editMsgId || replyToId() || readyToForward() || (_previewData && _previewData->pendingTill >= 0)) {
			newScrollHeight -= st::historyReplyHeight;
		}
		if (_kbShown) {
			newScrollHeight -= _kbScroll->height();
		}
	}
	if (newScrollHeight <= 0) {
		return;
	}
	const auto wasScrollTop = _scroll->scrollTop();
	const auto wasAtBottom = (wasScrollTop == _scroll->scrollTopMax());
	const auto needResize = (_scroll->width() != width())
		|| (_scroll->height() != newScrollHeight);
	if (needResize) {
		_scroll->resize(width(), newScrollHeight);
		// on initial updateListSize we didn't put the _scroll->scrollTop correctly yet
		// so visibleAreaUpdated() call will erase it with the new (undefined) value
		if (!initial) {
			visibleAreaUpdated();
		}

		_fieldAutocomplete->setBoundings(_scroll->geometry());
		if (_supportAutocomplete) {
			_supportAutocomplete->setBoundings(_scroll->geometry());
		}
		if (!_historyDownShown.animating()) {
			// _historyDown is a child widget of _scroll, not me.
			_historyDown->moveToRight(st::historyToDownPosition.x(), _scroll->height() - _historyDown->height() - st::historyToDownPosition.y());
			if (!_unreadMentionsShown.animating()) {
				// _unreadMentions is a child widget of _scroll, not me.
				auto additionalSkip = _historyDownIsShown ? (_historyDown->height() + st::historyUnreadMentionsSkip) : 0;
				_unreadMentions->moveToRight(st::historyToDownPosition.x(), _scroll->height() - _unreadMentions->height() - additionalSkip - st::historyToDownPosition.y());
			}
		}

		controller()->floatPlayerAreaUpdated();
	}

	updateListSize();
	_updateHistoryGeometryRequired = false;

	auto newScrollTop = 0;
	if (initial) {
		newScrollTop = countInitialScrollTop();
		_historyInited = true;
		_scrollToAnimation.stop();
	} else if (wasAtBottom && !loadedDown && !_history->unreadBar()) {
		newScrollTop = countAutomaticScrollTop();
	} else {
		newScrollTop = std::min(
			_list->historyScrollTop(),
			_scroll->scrollTopMax());
		if (change.type == ScrollChangeAdd) {
			newScrollTop += change.value;
		} else if (change.type == ScrollChangeNoJumpToBottom) {
			newScrollTop = wasScrollTop;
		} else if (const auto add = base::take(_addToScroll)) {
			newScrollTop += add;
		}
	}
	const auto toY = std::clamp(newScrollTop, 0, _scroll->scrollTopMax());
	synteticScrollToY(toY);
}

void HistoryWidget::updateListSize() {
	_list->recountHistoryGeometry();
	auto washidden = _scroll->isHidden();
	if (washidden) {
		_scroll->show();
	}
	_list->updateSize();
	if (washidden) {
		_scroll->hide();
	}
	_updateHistoryGeometryRequired = true;
}

bool HistoryWidget::hasPendingResizedItems() const {
	return (_history && _history->hasPendingResizedItems())
		|| (_migrated && _migrated->hasPendingResizedItems());
}

std::optional<int> HistoryWidget::unreadBarTop() const {
	const auto bar = [&]() -> HistoryView::Element* {
		if (const auto bar = _migrated ? _migrated->unreadBar() : nullptr) {
			return bar;
		}
		return _history->unreadBar();
	}();
	if (bar) {
		const auto result = _list->itemTop(bar)
			+ HistoryView::UnreadBar::marginTop();
		if (bar->Has<HistoryView::DateBadge>()) {
			return result + bar->Get<HistoryView::DateBadge>()->height();
		}
		return result;
	}
	return std::nullopt;
}

void HistoryWidget::addMessagesToFront(PeerData *peer, const QVector<MTPMessage> &messages) {
	_list->messagesReceived(peer, messages);
	if (!_firstLoadRequest) {
		updateHistoryGeometry();
		updateBotKeyboard();
	}
}

void HistoryWidget::addMessagesToBack(
		PeerData *peer,
		const QVector<MTPMessage> &messages) {
	const auto checkForUnreadStart = [&] {
		if (_history->unreadBar() || !_history->trackUnreadMessages()) {
			return false;
		}
		_history->calculateFirstUnreadMessage();
		return !_history->firstUnreadMessage();
	}();
	_list->messagesReceivedDown(peer, messages);
	if (checkForUnreadStart) {
		_history->calculateFirstUnreadMessage();
		createUnreadBarAndResize();
	}
	if (!_firstLoadRequest) {
		updateHistoryGeometry(false, true, { ScrollChangeNoJumpToBottom, 0 });
	}
}

void HistoryWidget::updateBotKeyboard(History *h, bool force) {
	if (h && h != _history && h != _migrated) {
		return;
	}

	bool changed = false;
	bool wasVisible = _kbShown || _kbReplyTo;
	if ((_replyToId && !_replyEditMsg) || _editMsgId || !_history) {
		changed = _keyboard->updateMarkup(nullptr, force);
	} else if (_replyToId && _replyEditMsg) {
		changed = _keyboard->updateMarkup(_replyEditMsg, force);
	} else {
		const auto keyboardItem = _history->lastKeyboardId
			? session().data().message(_channel, _history->lastKeyboardId)
			: nullptr;
		changed = _keyboard->updateMarkup(keyboardItem, force);
	}
	updateCmdStartShown();
	if (!changed) return;

	bool hasMarkup = _keyboard->hasMarkup(), forceReply = _keyboard->forceReply() && (!_replyToId || !_replyEditMsg);
	if (hasMarkup || forceReply) {
		if (_keyboard->singleUse() && _keyboard->hasMarkup() && _keyboard->forMsgId() == FullMsgId(_channel, _history->lastKeyboardId) && _history->lastKeyboardUsed) {
			_history->lastKeyboardHiddenId = _history->lastKeyboardId;
		}
		if (!isBotStart() && !isBlocked() && _canSendMessages && (wasVisible || (_replyToId && _replyEditMsg) || (!HasSendText(_field) && !kbWasHidden()))) {
			if (!_a_show.animating()) {
				if (hasMarkup) {
					_kbScroll->show();
					_tabbedSelectorToggle->hide();
					_botKeyboardHide->show();
				} else {
					_kbScroll->hide();
					_tabbedSelectorToggle->show();
					_botKeyboardHide->hide();
				}
				_botKeyboardShow->hide();
				_botCommandStart->hide();
			}
			const auto maxheight = computeMaxFieldHeight();
			const auto kbheight = hasMarkup ? qMin(_keyboard->height(), maxheight - (maxheight / 2)) : 0;
			_field->setMaxHeight(maxheight - kbheight);
			_kbShown = hasMarkup;
			_kbReplyTo = (_peer->isChat() || _peer->isChannel() || _keyboard->forceReply())
				? session().data().message(_keyboard->forMsgId())
				: nullptr;
			if (_kbReplyTo && !_replyToId) {
				updateReplyToName();
				updateReplyEditText(_kbReplyTo);
			}
		} else {
			if (!_a_show.animating()) {
				_kbScroll->hide();
				_tabbedSelectorToggle->show();
				_botKeyboardHide->hide();
				_botKeyboardShow->show();
				_botCommandStart->hide();
			}
			_field->setMaxHeight(computeMaxFieldHeight());
			_kbShown = false;
			_kbReplyTo = nullptr;
			if (!readyToForward() && (!_previewData || _previewData->pendingTill < 0) && !_replyToId) {
				_fieldBarCancel->hide();
				updateMouseTracking();
			}
		}
	} else {
		if (!_scroll->isHidden()) {
			_kbScroll->hide();
			_tabbedSelectorToggle->show();
			_botKeyboardHide->hide();
			_botKeyboardShow->hide();
			_botCommandStart->setVisible(!_editMsgId);
		}
		_field->setMaxHeight(computeMaxFieldHeight());
		_kbShown = false;
		_kbReplyTo = nullptr;
		if (!readyToForward() && (!_previewData || _previewData->pendingTill < 0) && !_replyToId && !_editMsgId) {
			_fieldBarCancel->hide();
			updateMouseTracking();
		}
	}
	refreshTopBarActiveChat();
	updateControlsGeometry();
	update();
}

int HistoryWidget::computeMaxFieldHeight() const {
	const auto available = height()
		- _topBar->height()
		- (_contactStatus ? _contactStatus->height() : 0)
		- (_pinnedBar ? _pinnedBar->height() : 0)
		- (_groupCallBar ? _groupCallBar->height() : 0)
		- ((_editMsgId
			|| replyToId()
			|| readyToForward()
			|| (_previewData && _previewData->pendingTill >= 0))
			? st::historyReplyHeight
			: 0)
		- (2 * st::historySendPadding)
		- st::historyReplyHeight; // at least this height for history.
	return std::min(st::historyComposeFieldMaxHeight, available);
}

void HistoryWidget::updateHistoryDownPosition() {
	// _historyDown is a child widget of _scroll, not me.
	auto top = anim::interpolate(0, _historyDown->height() + st::historyToDownPosition.y(), _historyDownShown.value(_historyDownIsShown ? 1. : 0.));
	_historyDown->moveToRight(st::historyToDownPosition.x(), _scroll->height() - top);
	auto shouldBeHidden = !_historyDownIsShown && !_historyDownShown.animating();
	if (shouldBeHidden != _historyDown->isHidden()) {
		_historyDown->setVisible(!shouldBeHidden);
	}
	updateUnreadMentionsPosition();
}

void HistoryWidget::updateHistoryDownVisibility() {
	if (_a_show.animating()) return;

	const auto haveUnreadBelowBottom = [&](History *history) {
		if (!_list || !history || history->unreadCount() <= 0) {
			return false;
		}
		const auto unread = history->firstUnreadMessage();
		if (!unread) {
			return false;
		}
		const auto top = _list->itemTop(unread);
		return (top >= _scroll->scrollTop() + _scroll->height());
	};
	const auto historyDownIsVisible = [&] {
		if (!_list || _firstLoadRequest) {
			return false;
		}
		if (_voiceRecordBar->isLockPresent()) {
			return false;
		}
		if (!_history->loadedAtBottom() || _replyReturn) {
			return true;
		}
		const auto top = _scroll->scrollTop() + st::historyToDownShownAfter;
		if (top < _scroll->scrollTopMax()) {
			return true;
		}
		if (haveUnreadBelowBottom(_history)
			|| haveUnreadBelowBottom(_migrated)) {
			return true;
		}
		return false;
	};
	auto historyDownIsShown = historyDownIsVisible();
	if (_historyDownIsShown != historyDownIsShown) {
		_historyDownIsShown = historyDownIsShown;
		_historyDownShown.start([=] { updateHistoryDownPosition(); }, _historyDownIsShown ? 0. : 1., _historyDownIsShown ? 1. : 0., st::historyToDownDuration);
	}
}

void HistoryWidget::updateUnreadMentionsPosition() {
	// _unreadMentions is a child widget of _scroll, not me.
	auto right = anim::interpolate(-_unreadMentions->width(), st::historyToDownPosition.x(), _unreadMentionsShown.value(_unreadMentionsIsShown ? 1. : 0.));
	auto shift = anim::interpolate(0, _historyDown->height() + st::historyUnreadMentionsSkip, _historyDownShown.value(_historyDownIsShown ? 1. : 0.));
	auto top = _scroll->height() - _unreadMentions->height() - st::historyToDownPosition.y() - shift;
	_unreadMentions->moveToRight(right, top);
	auto shouldBeHidden = !_unreadMentionsIsShown && !_unreadMentionsShown.animating();
	if (shouldBeHidden != _unreadMentions->isHidden()) {
		_unreadMentions->setVisible(!shouldBeHidden);
	}
}

void HistoryWidget::updateUnreadMentionsVisibility() {
	if (_a_show.animating()) return;

	auto showUnreadMentions = _peer && (_peer->isChat() || _peer->isMegagroup());
	if (showUnreadMentions) {
		session().api().preloadEnoughUnreadMentions(_history);
	}
	const auto unreadMentionsIsShown = [&] {
		if (!showUnreadMentions || _firstLoadRequest) {
			return false;
		}
		if (_voiceRecordBar->isLockPresent()) {
			return false;
		}
		if (!_history->getUnreadMentionsLoadedCount()) {
			return false;
		}
		// If we have an unheard voice message with the mention
		// and our message is the last one, we can't see the status
		// (delivered/read) of this message.
		// (Except for MacBooks with the TouchPad.)
		if (_scroll->scrollTop() == _scroll->scrollTopMax()) {
			if (const auto lastMessage = _history->lastMessage()) {
				return !lastMessage->from()->isSelf();
			}
		}
		return true;
	}();
	if (unreadMentionsIsShown) {
		_unreadMentions->setUnreadCount(_history->getUnreadMentionsCount());
	}
	if (_unreadMentionsIsShown != unreadMentionsIsShown) {
		_unreadMentionsIsShown = unreadMentionsIsShown;
		_unreadMentionsShown.start([=] { updateUnreadMentionsPosition(); }, _unreadMentionsIsShown ? 0. : 1., _unreadMentionsIsShown ? 1. : 0., st::historyToDownDuration);
	}
}

void HistoryWidget::mousePressEvent(QMouseEvent *e) {
	const auto hasSecondLayer = (_editMsgId
		|| _replyToId
		|| readyToForward()
		|| _kbReplyTo);
	_replyForwardPressed = hasSecondLayer && QRect(
		0,
		_field->y() - st::historySendPadding - st::historyReplyHeight,
		st::historyReplySkip,
		st::historyReplyHeight).contains(e->pos());
	if (_replyForwardPressed && !_fieldBarCancel->isHidden()) {
		updateField();
	} else if (_inReplyEditForward) {
		if (readyToForward()) {
			if (e->button() != Qt::LeftButton) {
				return;
			}
			const auto items = std::move(_toForward);
			session().data().cancelForwarding(_history);
			auto list = ranges::view::all(
				items
			) | ranges::view::transform(
				&HistoryItem::fullId
			) | ranges::to_vector;
			Window::ShowForwardMessagesBox(controller(), std::move(list));
		} else {
			Ui::showPeerHistory(_peer, _editMsgId ? _editMsgId : replyToId());
		}
	}
}

void HistoryWidget::contextMenuEvent(QContextMenuEvent *e) {
	if (_menu) {
		return;
	}
	const auto hasSecondLayer = (_editMsgId
		|| _replyToId
		|| readyToForward()
		|| _kbReplyTo);
	_replyForwardPressed = hasSecondLayer && QRect(
		0,
		_field->y() - st::historySendPadding - st::historyReplyHeight,
		st::historyReplySkip,
		st::historyReplyHeight).contains(e->pos());
	if (_replyForwardPressed && !_fieldBarCancel->isHidden()) {
		return;
	} else if (_inReplyEditForward) {
		if (readyToForward()) {
			const auto count = int(_toForward.size());
			auto hasMediaToGroup = false;

			if (count > 1) {
				auto grouppableMediaCount = 0;
				for (const auto item : _toForward) {
					if (item->media() && item->media()->canBeGrouped()) {
						grouppableMediaCount++;
					} else {
						grouppableMediaCount = 0;
					}
					if (grouppableMediaCount > 1) {
						hasMediaToGroup = true;
						break;
					}
				}
			}

			_menu = base::make_unique_q<Ui::PopupMenu>(this);
			
			if (!cForwardQuoted()) {
				_menu->addAction(tr::ktg_forward_menu_quoted(tr::now), [=] {
					cSetForwardQuoted(true);
					updateForwardingTexts();
				});
			}
			if (cForwardQuoted() || !cForwardCaptioned()) {
				_menu->addAction(tr::ktg_forward_menu_unquoted(tr::now), [=] {
					cSetForwardQuoted(false);
					cSetForwardCaptioned(true);
					updateForwardingTexts();
				});
			}
			if (cForwardQuoted() || cForwardCaptioned()) {
				_menu->addAction(tr::ktg_forward_menu_uncaptioned(tr::now), [=] {
					cSetForwardQuoted(false);
					cSetForwardCaptioned(false);
					updateForwardingTexts();
				});
			}
			if (hasMediaToGroup && count > 1) {
				_menu->addSeparator();
				if (!cForwardAlbumsAsIs()) {
					_menu->addAction(tr::ktg_forward_menu_default_albums(tr::now), [=] {
						cSetForwardAlbumsAsIs(true);
						updateForwardingTexts();
					});
				}
				if (cForwardAlbumsAsIs() || !cForwardGrouped()) {
					_menu->addAction(tr::ktg_forward_menu_group_all_media(tr::now), [=] {
						cSetForwardAlbumsAsIs(false);
						cSetForwardGrouped(true);
						updateForwardingTexts();
					});
				}
				if (cForwardAlbumsAsIs() || cForwardGrouped()) {
					_menu->addAction(tr::ktg_forward_menu_separate_messages(tr::now), [=] {
						cSetForwardAlbumsAsIs(false);
						cSetForwardGrouped(false);
						updateForwardingTexts();
					});
				}
			}

			_menu->popup(QCursor::pos());
		}
	}
}

void HistoryWidget::keyPressEvent(QKeyEvent *e) {
	if (!_history) return;

	const auto commonModifiers = e->modifiers() & kCommonModifiers;
	if (e->key() == Qt::Key_Escape) {
		e->ignore();
	} else if (e->key() == Qt::Key_Back) {
		controller()->showBackFromStack();
		_cancelRequests.fire({});
	} else if (e->key() == Qt::Key_PageDown) {
		_scroll->keyPressEvent(e);
	} else if (e->key() == Qt::Key_PageUp) {
		_scroll->keyPressEvent(e);
	} else if (e->key() == Qt::Key_Down && !commonModifiers) {
		_scroll->keyPressEvent(e);
	} else if (e->key() == Qt::Key_Up && !commonModifiers) {
<<<<<<< HEAD
		if (!cDisableUpEdit()) {
			const auto item = _history
				? _history->lastSentMessage()
				: nullptr;
			if (item
				&& item->allowsEdit(base::unixtime::now())
				&& _field->empty()
				&& !_editMsgId
				&& !_replyToId) {
				editMessage(item);
				return;
			}
=======
		const auto item = _history
			? _history->lastEditableMessage()
			: nullptr;
		if (item
			&& _field->empty()
			&& !_editMsgId
			&& !_replyToId) {
			editMessage(item);
			return;
>>>>>>> 740ffb3c
		}
		_scroll->keyPressEvent(e);
	} else if (e->key() == Qt::Key_Return || e->key() == Qt::Key_Enter) {
		if (!_botStart->isHidden()) {
			sendBotStartCommand();
		}
		if (!_canSendMessages) {
			const auto submitting = Ui::InputField::ShouldSubmit(
				Core::App().settings().sendSubmitWay(),
				e->modifiers());
			if (submitting) {
				sendWithModifiers(e->modifiers());
			}
		}
	} else if (e->key() == Qt::Key_O && e->modifiers() == Qt::ControlModifier) {
		chooseAttach();
	} else {
		e->ignore();
	}
}

void HistoryWidget::handlePeerMigration() {
	const auto current = _peer->migrateToOrMe();
	const auto chat = current->migrateFrom();
	if (!chat) {
		return;
	}
	const auto channel = current->asChannel();
	Assert(channel != nullptr);

	if (_peer != channel) {
		showHistory(
			channel->id,
			(_showAtMsgId > 0) ? (-_showAtMsgId) : _showAtMsgId);
		channel->session().api().requestParticipantsCountDelayed(channel);
	} else {
		_migrated = _history->migrateFrom();
		_list->notifyMigrateUpdated();
		setupPinnedTracker();
		setupGroupCallTracker();
		updateHistoryGeometry();
	}
	const auto from = chat->owner().historyLoaded(chat);
	const auto to = channel->owner().historyLoaded(channel);
	if (from
		&& to
		&& !from->isEmpty()
		&& (!from->loadedAtBottom() || !to->loadedAtTop())) {
		from->clear(History::ClearType::Unload);
	}
}

bool HistoryWidget::replyToPreviousMessage() {
	if (!_history || _editMsgId) {
		return false;
	}
	const auto fullId = FullMsgId(
		_history->channelId(),
		_replyToId);
	if (const auto item = session().data().message(fullId)) {
		if (const auto view = item->mainView()) {
			if (const auto previousView = view->previousDisplayedInBlocks()) {
				const auto previous = previousView->data();
				Ui::showPeerHistoryAtItem(previous);
				replyToMessage(previous);
				return true;
			}
		}
	} else if (const auto previousView = _history->findLastDisplayed()) {
		const auto previous = previousView->data();
		Ui::showPeerHistoryAtItem(previous);
		replyToMessage(previous);
		return true;
	}
	return false;
}

bool HistoryWidget::replyToNextMessage() {
	if (!_history || _editMsgId) {
		return false;
	}
	const auto fullId = FullMsgId(
		_history->channelId(),
		_replyToId);
	if (const auto item = session().data().message(fullId)) {
		if (const auto view = item->mainView()) {
			if (const auto nextView = view->nextDisplayedInBlocks()) {
				const auto next = nextView->data();
				Ui::showPeerHistoryAtItem(next);
				replyToMessage(next);
			} else {
				clearHighlightMessages();
				cancelReply(false);
			}
			return true;
		}
	}
	return false;
}

bool HistoryWidget::showSlowmodeError() {
	const auto text = [&] {
		if (const auto left = _peer->slowmodeSecondsLeft()) {
			return tr::lng_slowmode_enabled(
				tr::now,
				lt_left,
				Ui::FormatDurationWords(left));
		} else if (_peer->slowmodeApplied()) {
			if (const auto item = _history->latestSendingMessage()) {
				if (const auto view = item->mainView()) {
					animatedScrollToItem(item->id);
					enqueueMessageHighlight(view);
				}
				return tr::lng_slowmode_no_many(tr::now);
			}
		}
		return QString();
	}();
	if (text.isEmpty()) {
		return false;
	}
	Ui::ShowMultilineToast({
		.text = { text },
	});
	return true;
}

void HistoryWidget::fieldTabbed() {
	if (_supportAutocomplete) {
		_supportAutocomplete->activate(_field.data());
	} else if (!_fieldAutocomplete->isHidden()) {
		_fieldAutocomplete->chooseSelected(FieldAutocomplete::ChooseMethod::ByTab);
	}
}

void HistoryWidget::sendInlineResult(InlineBots::ResultSelected result) {
	if (!_peer || !_peer->canWrite()) {
		return;
	} else if (showSlowmodeError()) {
		return;
	}

	auto errorText = result.result->getErrorOnSend(_history);
	if (!errorText.isEmpty()) {
		Ui::show(Box<InformBox>(errorText));
		return;
	}

	auto action = Api::SendAction(_history);
	action.replyTo = replyToId();
	action.options = std::move(result.options);
	action.generateLocal = true;
	session().api().sendInlineResult(result.bot, result.result, action);

	clearFieldText();
	_saveDraftText = true;
	_saveDraftStart = crl::now();
	saveDraft();

	auto &bots = cRefRecentInlineBots();
	const auto index = bots.indexOf(result.bot);
	if (index) {
		if (index > 0) {
			bots.removeAt(index);
		} else if (bots.size() >= RecentInlineBotsLimit) {
			bots.resize(RecentInlineBotsLimit - 1);
		}
		bots.push_front(result.bot);
		session().local().writeRecentHashtagsAndBots();
	}

	hideSelectorControlsAnimated();

	_field->setFocus();
}

void HistoryWidget::updatePinnedViewer() {
	if (_firstLoadRequest
		|| _delayedShowAtRequest
		|| _scroll->isHidden()
		|| !_history
		|| !_historyInited) {
		return;
	}
	const auto visibleBottom = _scroll->scrollTop() + _scroll->height();
	auto [view, offset] = _list->findViewForPinnedTracking(visibleBottom);
	const auto lessThanId = !view
		? (ServerMaxMsgId - 1)
		: (view->data()->history() != _history)
		? (view->data()->id + (offset > 0 ? 1 : 0) - ServerMaxMsgId)
		: (view->data()->id + (offset > 0 ? 1 : 0));
	const auto lastClickedId = !_pinnedClickedId
		? (ServerMaxMsgId - 1)
		: (!_migrated || _pinnedClickedId.channel)
		? _pinnedClickedId.msg
		: (_pinnedClickedId.msg - ServerMaxMsgId);
	if (_pinnedClickedId
		&& lessThanId <= lastClickedId
		&& !_scrollToAnimation.animating()) {
		_pinnedClickedId = FullMsgId();
	}
	if (_pinnedClickedId && !_minPinnedId) {
		_minPinnedId = Data::ResolveMinPinnedId(
			_peer,
			_migrated ? _migrated->peer.get() : nullptr);
	}
	if (_pinnedClickedId && _minPinnedId && _minPinnedId >= _pinnedClickedId) {
		// After click on the last pinned message we should the top one.
		_pinnedTracker->trackAround(ServerMaxMsgId - 1);
	} else {
		_pinnedTracker->trackAround(std::min(lessThanId, lastClickedId));
	}
}

void HistoryWidget::checkLastPinnedClickedIdReset(
		int wasScrollTop,
		int nowScrollTop) {
	if (_firstLoadRequest
		|| _delayedShowAtRequest
		|| _scroll->isHidden()
		|| !_history
		|| !_historyInited) {
		return;
	}
	if (wasScrollTop < nowScrollTop && _pinnedClickedId) {
		// User scrolled down.
		_pinnedClickedId = FullMsgId();
		_minPinnedId = std::nullopt;
		updatePinnedViewer();
	}
}

bool HistoryWidget::hasHiddenPinnedMessage(not_null<PeerData*> peer) {
	auto result = false;
	auto &session = peer->session();
	const auto migrated = peer->migrateFrom();
	const auto top = Data::ResolveTopPinnedId(peer, migrated);
	const auto universal = !top
		? int32(0)
		: (migrated && !top.channel)
		? (top.msg - ServerMaxMsgId)
		: top.msg;
	if (universal) {
		const auto hiddenId = session.settings().hiddenPinnedMessageId(
			peer->id);
		if (hiddenId == universal) {
			result = true;
		}
	} else {
		session.api().requestFullPeer(peer);
	}
	return result;
}

bool HistoryWidget::switchPinnedHidden(not_null<PeerData*> peer, bool hidden) {
	auto result = false;
	auto &session = peer->session();
	if (hidden) {
		const auto migrated = peer->migrateFrom();
		const auto top = Data::ResolveTopPinnedId(peer, migrated);
		const auto universal = !top
			? int32(0)
			: (migrated && !top.channel)
			? (top.msg - ServerMaxMsgId)
			: top.msg;
		if (universal) {
			session.settings().setHiddenPinnedMessageId(peer->id, universal);
			session.saveSettingsDelayed();
			result = true;
		} else {
			session.api().requestFullPeer(peer);
		}
	} else {
		const auto hiddenId = session.settings().hiddenPinnedMessageId(peer->id);
		if (hiddenId != 0) {
			session.settings().setHiddenPinnedMessageId(peer->id, 0);
			session.saveSettingsDelayed();
			result = true;
		}
	}
	return result;
}

void HistoryWidget::setupPinnedTracker() {
	Expects(_history != nullptr);

	_pinnedTracker = std::make_unique<HistoryView::PinnedTracker>(_history);
	_pinnedBar = nullptr;
	checkPinnedBarState();
}

void HistoryWidget::checkPinnedBarState() {
	Expects(_pinnedTracker != nullptr);

	const auto hiddenId = session().settings().hiddenPinnedMessageId(_peer->id);
	const auto currentPinnedId = Data::ResolveTopPinnedId(
		_peer,
		_migrated ? _migrated->peer.get() : nullptr);
	const auto universalPinnedId = !currentPinnedId
		? int32(0)
		: (_migrated && !currentPinnedId.channel)
		? (currentPinnedId.msg - ServerMaxMsgId)
		: currentPinnedId.msg;
	if (universalPinnedId == hiddenId) {
		if (_pinnedBar) {
			_pinnedTracker->reset();
			auto qobject = base::unique_qptr{
				Ui::WrapAsQObject(this, std::move(_pinnedBar)).get()
			};
			auto destroyer = [this, object = std::move(qobject)]() mutable {
				object = nullptr;
				updateHistoryGeometry();
				updateControlsGeometry();
			};
			base::call_delayed(
				st::defaultMessageBar.duration,
				this,
				std::move(destroyer));
		}
		return;
	}
	if (_pinnedBar || !universalPinnedId) {
		return;
	}

	auto barContent = HistoryView::PinnedBarContent(
		&session(),
		_pinnedTracker->shownMessageId());
	_pinnedBar = std::make_unique<Ui::PinnedBar>(
		this,
		std::move(barContent));
	Info::Profile::SharedMediaCountValue(
		_peer,
		nullptr,
		Storage::SharedMediaType::Pinned
	) | rpl::distinct_until_changed(
	) | rpl::map([=](int count) {
		if (_pinnedClickedId) {
			_pinnedClickedId = FullMsgId();
			_minPinnedId = std::nullopt;
			updatePinnedViewer();
		}
		return (count > 1);
	}) | rpl::distinct_until_changed(
	) | rpl::start_with_next([=](bool many) {
		refreshPinnedBarButton(many);
	}, _pinnedBar->lifetime());

	rpl::single(
		rpl::empty_value()
	) | rpl::then(
		base::ObservableViewer(Adaptive::Changed())
	) | rpl::map([] {
		return Adaptive::OneColumn();
	}) | rpl::start_with_next([=](bool one) {
		_pinnedBar->setShadowGeometryPostprocess([=](QRect geometry) {
			if (!one) {
				geometry.setLeft(geometry.left() + st::lineWidth);
			}
			return geometry;
		});
	}, _pinnedBar->lifetime());

	_pinnedBar->barClicks(
	) | rpl::start_with_next([=] {
		const auto id = _pinnedTracker->currentMessageId();
		if (const auto item = session().data().message(id.message)) {
			Ui::showPeerHistory(item->history()->peer, item->id);
			if (const auto group = session().data().groups().find(item)) {
				// Hack for the case when a non-first item of an album
				// is pinned and we still want the 'show last after first'.
				_pinnedClickedId = group->items.front()->fullId();
			} else {
				_pinnedClickedId = id.message;
			}
			_minPinnedId = std::nullopt;
			updatePinnedViewer();
		}
	}, _pinnedBar->lifetime());

	_pinnedBarHeight = 0;
	_pinnedBar->heightValue(
	) | rpl::start_with_next([=](int height) {
		_topDelta = _preserveScrollTop ? 0 : (height - _pinnedBarHeight);
		_pinnedBarHeight = height;
		updateHistoryGeometry();
		updateControlsGeometry();
		_topDelta = 0;
	}, _pinnedBar->lifetime());

	orderWidgets();

	if (_a_show.animating()) {
		_pinnedBar->hide();
	}
}

void HistoryWidget::checkMessagesTTL() {
	if (!_peer || !_peer->messagesTTL()) {
		if (_ttlInfo) {
			_ttlInfo = nullptr;
			updateControlsGeometry();
			updateControlsVisibility();
		}
	} else if (!_ttlInfo || _ttlInfo->peer() != _peer) {
		_ttlInfo = std::make_unique<HistoryView::Controls::TTLButton>(
			this,
			_peer);
		orderWidgets();
		updateControlsGeometry();
		updateControlsVisibility();
	}
}

void HistoryWidget::setChooseReportMessagesDetails(
		Ui::ReportReason reason,
		Fn<void(MessageIdsList)> callback) {
	if (!callback) {
		const auto refresh = _chooseForReport && _chooseForReport->active;
		_chooseForReport = nullptr;
		if (_list) {
			_list->clearChooseReportReason();
		}
		if (refresh) {
			clearSelected();
			updateControlsVisibility();
			updateControlsGeometry();
			updateTopBarChooseForReport();
		}
	} else {
		_chooseForReport = std::make_unique<ChooseMessagesForReport>(
			ChooseMessagesForReport{
				.reason = reason,
				.callback = std::move(callback) });
	}
}

void HistoryWidget::refreshPinnedBarButton(bool many) {
	const auto close = !many;
	auto button = object_ptr<Ui::IconButton>(
		this,
		close ? st::historyReplyCancel : st::historyPinnedShowAll);
	button->clicks(
	) | rpl::start_with_next([=] {
		if (close) {
			// if (button->clickModifiers() & Qt::ControlModifier) {
				// hidePinnedMessage(true);
			// } else {
				hidePinnedMessage();
			// }
		} else {
			const auto id = _pinnedTracker->currentMessageId();
			if (id.message) {
				controller()->showSection(
					std::make_shared<HistoryView::PinnedMemento>(
						_history,
						((!_migrated || id.message.channel)
							? id.message.msg
							: (id.message.msg - ServerMaxMsgId))));
			}
		}
	}, button->lifetime());
	_pinnedBar->setRightButton(std::move(button));
}

void HistoryWidget::setupGroupCallTracker() {
	Expects(_history != nullptr);

	const auto peer = _history->peer;
	if (!peer->asMegagroup() && !peer->asChat()) {
		_groupCallTracker = nullptr;
		_groupCallBar = nullptr;
		return;
	}
	_groupCallTracker = std::make_unique<HistoryView::GroupCallTracker>(
		peer);
	_groupCallBar = std::make_unique<Ui::GroupCallBar>(
		this,
		_groupCallTracker->content(),
		Core::App().appDeactivatedValue());

	rpl::single(
		rpl::empty_value()
	) | rpl::then(
		base::ObservableViewer(Adaptive::Changed())
	) | rpl::map([] {
		return Adaptive::OneColumn();
	}) | rpl::start_with_next([=](bool one) {
		_groupCallBar->setShadowGeometryPostprocess([=](QRect geometry) {
			if (!one) {
				geometry.setLeft(geometry.left() + st::lineWidth);
			}
			return geometry;
		});
	}, _groupCallBar->lifetime());

	rpl::merge(
		_groupCallBar->barClicks(),
		_groupCallBar->joinClicks()
	) | rpl::start_with_next([=] {
		const auto peer = _history->peer;
		const auto channel = peer->asChannel();
		if (channel && channel->amAnonymous()) {
			Ui::ShowMultilineToast({
				.text = { tr::lng_group_call_no_anonymous(tr::now) },
			});
			return;
		} else if (peer->groupCall()) {
			controller()->startOrJoinGroupCall(peer);
		}
	}, _groupCallBar->lifetime());

	_groupCallBarHeight = 0;
	_groupCallBar->heightValue(
	) | rpl::start_with_next([=](int height) {
		_topDelta = _preserveScrollTop ? 0 : (height - _groupCallBarHeight);
		_groupCallBarHeight = height;
		updateHistoryGeometry();
		updateControlsGeometry();
		_topDelta = 0;
	}, _groupCallBar->lifetime());

	orderWidgets();

	if (_a_show.animating()) {
		_groupCallBar->hide();
	}
}

void HistoryWidget::requestMessageData(MsgId msgId) {
	const auto callback = [=](ChannelData *channel, MsgId msgId) {
		messageDataReceived(channel, msgId);
	};
	session().api().requestMessageData(
		_peer->asChannel(),
		msgId,
		crl::guard(this, callback));
}

bool HistoryWidget::sendExistingDocument(
		not_null<DocumentData*> document,
		Api::SendOptions options) {
	const auto error = !_peer
		? std::nullopt
		: document->sticker()
			? Data::RestrictionError(_peer, ChatRestriction::f_send_stickers)
			: Data::RestrictionError(_peer, ChatRestriction::f_send_gifs);
	if (error) {
		Ui::show(Box<InformBox>(*error), Ui::LayerOption::KeepOther);
		return false;
	} else if (!_peer || !_peer->canWrite()) {
		return false;
	} else if (showSlowmodeError()) {
		return false;
	}

	auto message = Api::MessageToSend(_history);
	message.action.options = std::move(options);
	message.action.replyTo = replyToId();
	Api::SendExistingDocument(std::move(message), document);

	if (_fieldAutocomplete->stickersShown()) {
		clearFieldText();
		//_saveDraftText = true;
		//_saveDraftStart = crl::now();
		//saveDraft();
		saveCloudDraft(); // won't be needed if SendInlineBotResult will clear the cloud draft
	}

	hideSelectorControlsAnimated();

	_field->setFocus();
	return true;
}

bool HistoryWidget::sendExistingPhoto(
		not_null<PhotoData*> photo,
		Api::SendOptions options) {
	const auto error = _peer
		? Data::RestrictionError(_peer, ChatRestriction::f_send_media)
		: std::nullopt;
	if (error) {
		Ui::show(Box<InformBox>(*error), Ui::LayerOption::KeepOther);
		return false;
	} else if (!_peer || !_peer->canWrite()) {
		return false;
	} else if (showSlowmodeError()) {
		return false;
	}

	auto message = Api::MessageToSend(_history);
	message.action.replyTo = replyToId();
	message.action.options = std::move(options);
	Api::SendExistingPhoto(std::move(message), photo);

	hideSelectorControlsAnimated();

	_field->setFocus();
	return true;
}

void HistoryWidget::mentionUser(PeerData *peer) {
	if (!peer || !peer->isUser()) {
		return;
	}

	const auto user = peer->asUser();
	QString replacement, entityTag;
	if (user->username.isEmpty()) {
		replacement = user->firstName;
		if (replacement.isEmpty()) {
			replacement = user->name;
		}
		entityTag = PrepareMentionTag(user);
	} else {
		replacement = '@' + user->username;
	}
	_field->insertTag(replacement, entityTag);
}

void HistoryWidget::showInfoTooltip(
		const TextWithEntities &text,
		Fn<void()> hiddenCallback) {
	hideInfoTooltip(anim::type::normal);
	_topToast = Ui::Toast::Show(_scroll, Ui::Toast::Config{
		.text = text,
		.st = &st::historyInfoToast,
		.durationMs = CountToastDuration(text),
		.multiline = true,
		.dark = true,
		.slideSide = RectPart::Top,
	});
	if (const auto strong = _topToast.get()) {
		if (hiddenCallback) {
			connect(strong->widget(), &QObject::destroyed, hiddenCallback);
		}
	} else if (hiddenCallback) {
		hiddenCallback();
	}
}

void HistoryWidget::hideInfoTooltip(anim::type animated) {
	if (const auto strong = _topToast.get()) {
		if (animated == anim::type::normal) {
			strong->hideAnimated();
		} else {
			strong->hide();
		}
	}
}

void HistoryWidget::setFieldText(
		const TextWithTags &textWithTags,
		TextUpdateEvents events,
		FieldHistoryAction fieldHistoryAction) {
	_textUpdateEvents = events;
	_field->setTextWithTags(textWithTags, fieldHistoryAction);
	auto cursor = _field->textCursor();
	cursor.movePosition(QTextCursor::End);
	_field->setTextCursor(cursor);
	_textUpdateEvents = TextUpdateEvent::SaveDraft
		| TextUpdateEvent::SendTyping;

	previewCancel();
	_previewState = Data::PreviewState::Allowed;
}

void HistoryWidget::clearFieldText(
		TextUpdateEvents events,
		FieldHistoryAction fieldHistoryAction) {
	setFieldText(TextWithTags(), events, fieldHistoryAction);
}

void HistoryWidget::replyToMessage(FullMsgId itemId) {
	if (const auto item = session().data().message(itemId)) {
		replyToMessage(item);
	}
}

void HistoryWidget::replyToMessage(not_null<HistoryItem*> item) {
	if (!IsServerMsgId(item->id) || !_canSendMessages) {
		return;
	}
	if (item->history() == _migrated) {
		if (item->serviceMsg()) {
			Ui::show(Box<InformBox>(tr::lng_reply_cant(tr::now)));
		} else {
			const auto itemId = item->fullId();
			Ui::show(Box<ConfirmBox>(tr::lng_reply_cant_forward(tr::now), tr::lng_selected_forward(tr::now), crl::guard(this, [=] {
				controller()->content()->setForwardDraft(
					_peer->id,
					{ 1, itemId });
			})));
		}
		return;
	}

	session().data().cancelForwarding(_history);

	if (_editMsgId) {
		if (auto localDraft = _history->localDraft()) {
			localDraft->msgId = item->id;
		} else {
			_history->setLocalDraft(std::make_unique<Data::Draft>(
				TextWithTags(),
				item->id,
				MessageCursor(),
				Data::PreviewState::Allowed));
		}
	} else {
		_replyEditMsg = item;
		_replyToId = item->id;
		updateReplyEditText(_replyEditMsg);
		updateBotKeyboard();
		updateReplyToName();
		updateControlsGeometry();
		updateField();
		refreshTopBarActiveChat();
	}

	_saveDraftText = true;
	_saveDraftStart = crl::now();
	saveDraft();

	_field->setFocus();
}

void HistoryWidget::editMessage(FullMsgId itemId) {
	if (const auto item = session().data().message(itemId)) {
		editMessage(item);
	}
}

void HistoryWidget::editMessage(not_null<HistoryItem*> item) {
	if (_voiceRecordBar->isActive()) {
		Ui::show(Box<InformBox>(tr::lng_edit_caption_voice(tr::now)));
		return;
	}
	if (const auto media = item->media()) {
		if (media->allowsEditCaption()) {
			Ui::show(Box<EditCaptionBox>(controller(), item));
			return;
		}
	}

	if (isRecording()) {
		// Just fix some strange inconsistency.
		_send->clearState();
	}
	if (!_editMsgId) {
		if (_replyToId || !_field->empty()) {
			_history->setLocalDraft(std::make_unique<Data::Draft>(
				_field,
				_replyToId,
				_previewState));
		} else {
			_history->clearLocalDraft();
		}
	}

	const auto editData = PrepareEditText(item);
	const auto cursor = MessageCursor {
		editData.text.size(),
		editData.text.size(),
		QFIXED_MAX
	};
	const auto previewPage = [&]() -> WebPageData* {
		if (const auto media = item->media()) {
			return media->webpage();
		}
		return nullptr;
	}();
	const auto previewState = previewPage
		? Data::PreviewState::Allowed
		: Data::PreviewState::EmptyOnEdit;
	_history->setLocalEditDraft(std::make_unique<Data::Draft>(
		editData,
		item->id,
		cursor,
		previewState));
	applyDraft();

	_previewData = previewPage;
	if (_previewData) {
		updatePreview();
	}

	updateBotKeyboard();

	if (!_field->isHidden()) _fieldBarCancel->show();
	updateFieldPlaceholder();
	updateMouseTracking();
	updateReplyToName();
	updateControlsGeometry();
	updateField();

	_saveDraftText = true;
	_saveDraftStart = crl::now();
	saveDraft();

	_field->setFocus();
}

void HistoryWidget::hidePinnedMessage(bool force) {
	Expects(_pinnedBar != nullptr);

	const auto id = _pinnedTracker->currentMessageId();
	if (!id.message) {
		return;
	}
	if (_peer->canPinMessages() && !force) {
		Window::ToggleMessagePinned(controller(), id.message, false);
	} else {
		const auto callback = [=] {
			if (_pinnedTracker) {
				checkPinnedBarState();
			}
		};
		Window::HidePinnedBar(
			controller(),
			_peer,
			crl::guard(this, callback));
	}
}

bool HistoryWidget::lastForceReplyReplied(const FullMsgId &replyTo) const {
	if (replyTo.channel != _channel) {
		return false;
	}
	return _keyboard->forceReply()
		&& _keyboard->forMsgId() == FullMsgId(_channel, _history->lastKeyboardId)
		&& _keyboard->forMsgId().msg == replyTo.msg;
}

bool HistoryWidget::lastForceReplyReplied() const {
	return _keyboard->forceReply()
		&& _keyboard->forMsgId() == FullMsgId(_channel, _history->lastKeyboardId)
		&& _keyboard->forMsgId().msg == replyToId();
}

bool HistoryWidget::cancelReply(bool lastKeyboardUsed) {
	bool wasReply = false;
	if (_replyToId) {
		wasReply = true;

		_replyEditMsg = nullptr;
		_replyToId = 0;
		mouseMoveEvent(0);
		if (!readyToForward() && (!_previewData || _previewData->pendingTill < 0) && !_kbReplyTo) {
			_fieldBarCancel->hide();
			updateMouseTracking();
		}

		updateBotKeyboard();
		refreshTopBarActiveChat();
		updateControlsGeometry();
		update();
	} else if (auto localDraft = (_history ? _history->localDraft() : nullptr)) {
		if (localDraft->msgId) {
			if (localDraft->textWithTags.text.isEmpty()) {
				_history->clearLocalDraft();
			} else {
				localDraft->msgId = 0;
			}
		}
	}
	if (wasReply) {
		_saveDraftText = true;
		_saveDraftStart = crl::now();
		saveDraft();
	}
	if (!_editMsgId
		&& _keyboard->singleUse()
		&& _keyboard->forceReply()
		&& lastKeyboardUsed) {
		if (_kbReplyTo) {
			toggleKeyboard(false);
		}
	}
	return wasReply;
}

void HistoryWidget::cancelReplyAfterMediaSend(bool lastKeyboardUsed) {
	if (cancelReply(lastKeyboardUsed)) {
		saveCloudDraft();
	}
}

int HistoryWidget::countMembersDropdownHeightMax() const {
	int result = height() - st::membersInnerDropdown.padding.top() - st::membersInnerDropdown.padding.bottom();
	result -= _tabbedSelectorToggle->height();
	accumulate_min(result, st::membersInnerHeightMax);
	return result;
}

void HistoryWidget::cancelEdit() {
	if (!_editMsgId) {
		return;
	}

	_replyEditMsg = nullptr;
	_editMsgId = 0;
	_history->clearLocalEditDraft();
	applyDraft();

	if (_saveEditMsgRequestId) {
		_history->session().api().request(_saveEditMsgRequestId).cancel();
		_saveEditMsgRequestId = 0;
	}

	_saveDraftText = true;
	_saveDraftStart = crl::now();
	saveDraft();

	mouseMoveEvent(nullptr);
	if (!readyToForward() && (!_previewData || _previewData->pendingTill < 0) && !replyToId()) {
		_fieldBarCancel->hide();
		updateMouseTracking();
	}

	auto old = _textUpdateEvents;
	_textUpdateEvents = 0;
	fieldChanged();
	_textUpdateEvents = old;

	if (!canWriteMessage()) {
		updateControlsVisibility();
	}
	updateBotKeyboard();
	updateFieldPlaceholder();

	updateControlsGeometry();
	update();
}

void HistoryWidget::cancelFieldAreaState() {
	Ui::hideLayer();
	_replyForwardPressed = false;
	if (_previewData && _previewData->pendingTill >= 0) {
		_previewState = Data::PreviewState::Cancelled;
		previewCancel();

		_saveDraftText = true;
		_saveDraftStart = crl::now();
		saveDraft();
	} else if (_editMsgId) {
		cancelEdit();
	} else if (readyToForward()) {
		session().data().cancelForwarding(_history);
	} else if (_replyToId) {
		cancelReply();
	} else if (_kbReplyTo) {
		toggleKeyboard();
	}
}

void HistoryWidget::previewCancel() {
	_api.request(base::take(_previewRequest)).cancel();
	_previewData = nullptr;
	_previewLinks.clear();
	updatePreview();
}

void HistoryWidget::checkPreview() {
	const auto previewRestricted = [&] {
		return _peer && _peer->amRestricted(ChatRestriction::f_embed_links);
	}();
	if (_previewState != Data::PreviewState::Allowed || previewRestricted) {
		previewCancel();
		return;
	}
	const auto links = _parsedLinks.join(' ');
	if (_previewLinks != links) {
		_api.request(base::take(_previewRequest)).cancel();
		_previewLinks = links;
		if (_previewLinks.isEmpty()) {
			if (_previewData && _previewData->pendingTill >= 0) {
				previewCancel();
			}
		} else {
			const auto i = _previewCache.constFind(links);
			if (i == _previewCache.cend()) {
				_previewRequest = _api.request(MTPmessages_GetWebPagePreview(
					MTP_flags(0),
					MTP_string(links),
					MTPVector<MTPMessageEntity>()
				)).done([=](const MTPMessageMedia &result, mtpRequestId requestId) {
					gotPreview(links, result, requestId);
				}).send();
			} else if (i.value()) {
				_previewData = session().data().webpage(i.value());
				updatePreview();
			} else if (_previewData && _previewData->pendingTill >= 0) {
				previewCancel();
			}
		}
	}
}

void HistoryWidget::requestPreview() {
	if (!_previewData
		|| (_previewData->pendingTill <= 0)
		|| _previewLinks.isEmpty()) {
		return;
	}
	const auto links = _previewLinks;
	_previewRequest = _api.request(MTPmessages_GetWebPagePreview(
		MTP_flags(0),
		MTP_string(links),
		MTPVector<MTPMessageEntity>()
	)).done([=](const MTPMessageMedia &result, mtpRequestId requestId) {
		gotPreview(links, result, requestId);
	}).send();
}

void HistoryWidget::gotPreview(
		QString links,
		const MTPMessageMedia &result,
		mtpRequestId req) {
	if (req == _previewRequest) {
		_previewRequest = 0;
	}
	if (result.type() == mtpc_messageMediaWebPage) {
		const auto &data = result.c_messageMediaWebPage().vwebpage();
		const auto page = session().data().processWebpage(data);
		_previewCache.insert(links, page->id);
		if (page->pendingTill > 0
			&& page->pendingTill <= base::unixtime::now()) {
			page->pendingTill = -1;
		}
		if (links == _previewLinks
			&& _previewState == Data::PreviewState::Allowed) {
			_previewData = (page->id && page->pendingTill >= 0)
				? page.get()
				: nullptr;
			updatePreview();
		}
		session().data().sendWebPageGamePollNotifications();
	} else if (result.type() == mtpc_messageMediaEmpty) {
		_previewCache.insert(links, 0);
		if (links == _previewLinks
			&& _previewState == Data::PreviewState::Allowed) {
			_previewData = nullptr;
			updatePreview();
		}
	}
}

void HistoryWidget::updatePreview() {
	_previewTimer.cancel();
	if (_previewData && _previewData->pendingTill >= 0) {
		_fieldBarCancel->show();
		updateMouseTracking();
		if (_previewData->pendingTill) {
			_previewTitle.setText(
				st::msgNameStyle,
				tr::lng_preview_loading(tr::now),
				Ui::NameTextOptions());
#ifndef OS_MAC_OLD
			auto linkText = _previewLinks.splitRef(' ').at(0).toString();
#else // OS_MAC_OLD
			auto linkText = _previewLinks.split(' ').at(0);
#endif // OS_MAC_OLD
			_previewDescription.setText(
				st::messageTextStyle,
				TextUtilities::Clean(linkText),
				Ui::DialogTextOptions());

			const auto timeout = (_previewData->pendingTill - base::unixtime::now());
			_previewTimer.callOnce(std::max(timeout, 0) * crl::time(1000));
		} else {
			auto preview =
				HistoryView::TitleAndDescriptionFromWebPage(_previewData);
			if (preview.title.isEmpty()) {
				if (_previewData->document) {
					preview.title = tr::lng_attach_file(tr::now);
				} else if (_previewData->photo) {
					preview.title = tr::lng_attach_photo(tr::now);
				}
			}
			_previewTitle.setText(
				st::msgNameStyle,
				preview.title,
				Ui::NameTextOptions());
			_previewDescription.setText(
				st::messageTextStyle,
				TextUtilities::Clean(preview.description),
				Ui::DialogTextOptions());
		}
	} else if (!readyToForward() && !replyToId() && !_editMsgId) {
		_fieldBarCancel->hide();
		updateMouseTracking();
	}
	updateControlsGeometry();
	update();
}

void HistoryWidget::fullPeerUpdated(PeerData *peer) {
	auto refresh = false;
	if (_list && peer == _peer) {
		auto newCanSendMessages = _peer->canWrite();
		if (newCanSendMessages != _canSendMessages) {
			_canSendMessages = newCanSendMessages;
			if (!_canSendMessages) {
				cancelReply();
			}
			refreshScheduledToggle();
			refreshSilentToggle();
			refresh = true;
		}
		checkFieldAutocomplete();
		_list->updateBotInfo();

		handlePeerUpdate();
		checkSuggestToGigagroup();
	}
	if (updateCmdStartShown()) {
		refresh = true;
	} else if (!_scroll->isHidden() && _unblock->isHidden() == isBlocked()) {
		refresh = true;
	}
	if (refresh) {
		updateControlsVisibility();
		updateControlsGeometry();
	}
}

void HistoryWidget::handlePeerUpdate() {
	bool resize = false;
	updateHistoryGeometry();
	if (_peer->isChat() && _peer->asChat()->noParticipantInfo()) {
		session().api().requestFullPeer(_peer);
	} else if (_peer->isUser()
		&& (_peer->asUser()->blockStatus() == UserData::BlockStatus::Unknown
			|| _peer->asUser()->callsStatus() == UserData::CallsStatus::Unknown)) {
		session().api().requestFullPeer(_peer);
	} else if (auto channel = _peer->asMegagroup()) {
		if (!channel->mgInfo->botStatus) {
			session().api().requestBots(channel);
		}
		if (channel->mgInfo->admins.empty()) {
			session().api().requestAdmins(channel);
		}
	}
	if (!_a_show.animating()) {
		if (_unblock->isHidden() == isBlocked()
			|| (!isBlocked()
				&& _joinChannel->isHidden() == isJoinChannel()
				&& _discuss->isHidden() == hasDiscussionGroup())
			|| (isMuteUnmute() && _discuss->isHidden() == hasDiscussionGroup())) {
			resize = true;
		}
		bool newCanSendMessages = _peer->canWrite();
		if (newCanSendMessages != _canSendMessages) {
			_canSendMessages = newCanSendMessages;
			if (!_canSendMessages) {
				cancelReply();
			}
			refreshScheduledToggle();
			refreshSilentToggle();
			resize = true;
		}
		updateControlsVisibility();
		if (resize) {
			updateControlsGeometry();
		}
	}
}

void HistoryWidget::forwardSelected() {
	if (!_list) {
		return;
	}
	const auto weak = Ui::MakeWeak(this);
	Window::ShowForwardMessagesBox(controller(), getSelectedItems(), [=] {
		if (const auto strong = weak.data()) {
			strong->clearSelected();
		}
	});
}

void HistoryWidget::confirmDeleteSelected() {
	if (!_list) return;

	auto items = _list->getSelectedItems();
	if (items.empty()) {
		return;
	}
	const auto weak = Ui::MakeWeak(this);
	const auto box = Ui::show(Box<DeleteMessagesBox>(
		&session(),
		std::move(items)));
	box->setDeleteConfirmedCallback([=] {
		if (const auto strong = weak.data()) {
			strong->clearSelected();
		}
	});
}

void HistoryWidget::escape() {
	if (_chooseForReport) {
		controller()->clearChooseReportMessages();
	} else if (_nonEmptySelection && _list) {
		clearSelected();
	} else if (_isInlineBot) {
		cancelInlineBot();
	} else if (_editMsgId) {
		if (_replyEditMsg
			&& PrepareEditText(_replyEditMsg) != _field->getTextWithTags()) {
			Ui::show(Box<ConfirmBox>(
				tr::lng_cancel_edit_post_sure(tr::now),
				tr::lng_cancel_edit_post_yes(tr::now),
				tr::lng_cancel_edit_post_no(tr::now),
				crl::guard(this, [this] {
					if (_editMsgId) {
						cancelEdit();
						Ui::hideLayer();
					}
				})));
		} else {
			cancelEdit();
		}
	} else if (!_fieldAutocomplete->isHidden()) {
		_fieldAutocomplete->hideAnimated();
	} else if (_replyToId && _field->getTextWithTags().text.isEmpty()) {
		cancelReply();
	} else if (auto &voice = _voiceRecordBar; voice->isActive()) {
		voice->showDiscardBox(nullptr, anim::type::normal);
	} else {
		_cancelRequests.fire({});
	}
}

void HistoryWidget::clearSelected() {
	if (_list) {
		_list->clearSelected();
	}
}

HistoryItem *HistoryWidget::getItemFromHistoryOrMigrated(MsgId genericMsgId) const {
	if (genericMsgId < 0 && -genericMsgId < ServerMaxMsgId && _migrated) {
		return session().data().message(_migrated->channelId(), -genericMsgId);
	}
	return session().data().message(_channel, genericMsgId);
}

MessageIdsList HistoryWidget::getSelectedItems() const {
	return _list ? _list->getSelectedItems() : MessageIdsList();
}

void HistoryWidget::updateTopBarChooseForReport() {
	if (_chooseForReport && _chooseForReport->active) {
		_topBar->showChooseMessagesForReport(
			_chooseForReport->reason);
	} else {
		_topBar->clearChooseMessagesForReport();
	}
	updateTopBarSelection();
	updateControlsVisibility();
	updateControlsGeometry();
}

void HistoryWidget::updateTopBarSelection() {
	if (!_list) {
		_topBar->showSelected(HistoryView::TopBarWidget::SelectedState {});
		return;
	}

	auto selectedState = _list->getSelectionState();
	_nonEmptySelection = (selectedState.count > 0)
		|| selectedState.textSelected;
	_topBar->showSelected(selectedState);

	const auto transparent = Qt::WA_TransparentForMouseEvents;
	if (selectedState.count == 0) {
		_reportMessages->clearState();
		_reportMessages->setAttribute(transparent);
		_reportMessages->setColorOverride(st::windowSubTextFg->c);
	} else if (_reportMessages->testAttribute(transparent)) {
		_reportMessages->setAttribute(transparent, false);
		_reportMessages->setColorOverride(std::nullopt);
	}
	_reportMessages->setText(Ui::Text::Upper(selectedState.count
		? tr::lng_report_messages_count(
			tr::now,
			lt_count,
			selectedState.count)
		: tr::lng_report_messages_none(tr::now)));
	updateControlsVisibility();
	updateHistoryGeometry();
	if (!Ui::isLayerShown() && !Core::App().passcodeLocked()) {
		if (_nonEmptySelection
			|| (_list && _list->wasSelectedText())
			|| isRecording()
			|| isBotStart()
			|| isBlocked()
			|| !_canSendMessages) {
			_list->setFocus();
		} else {
			_field->setFocus();
		}
	}
	_topBar->update();
	update();
}

void HistoryWidget::messageDataReceived(ChannelData *channel, MsgId msgId) {
	if (!_peer || _peer->asChannel() != channel || !msgId) {
		return;
	}
	if (_editMsgId == msgId || _replyToId == msgId) {
		updateReplyEditTexts(true);
	}
}

void HistoryWidget::updateReplyEditText(not_null<HistoryItem*> item) {
	_replyEditMsgText.setText(
		st::messageTextStyle,
		item->inReplyText(),
		Ui::DialogTextOptions());
	if (!_field->isHidden() || isRecording()) {
		_fieldBarCancel->show();
		updateMouseTracking();
	}
}

void HistoryWidget::updateReplyEditTexts(bool force) {
	if (!force) {
		if (_replyEditMsg || (!_editMsgId && !_replyToId)) {
			return;
		}
	}
	if (!_replyEditMsg) {
		_replyEditMsg = session().data().message(_channel, _editMsgId ? _editMsgId : _replyToId);
	}
	if (_replyEditMsg) {
		updateReplyEditText(_replyEditMsg);
		updateBotKeyboard();
		updateReplyToName();
		updateField();
	} else if (force) {
		if (_editMsgId) {
			cancelEdit();
		} else {
			cancelReply();
		}
	}
}

void HistoryWidget::updateForwarding() {
	if (_history) {
		_toForward = _history->validateForwardDraft();
		updateForwardingTexts();
	} else {
		_toForward.clear();
	}
	updateControlsVisibility();
	updateControlsGeometry();
}

void HistoryWidget::updateForwardingTexts() {
	int32 version = 0;
	QString from, text;
	if (const auto count = int(_toForward.size())) {
		auto insertedPeers = base::flat_set<not_null<PeerData*>>();
		auto insertedNames = base::flat_set<QString>();
		auto fullname = QString();
		auto hasMediaToGroup = false;
		auto grouppableMediaCount = 0;
		auto names = std::vector<QString>();
		names.reserve(_toForward.size());
		for (const auto item : _toForward) {
			if (const auto from = item->senderOriginal()) {
				if (!insertedPeers.contains(from)) {
					insertedPeers.emplace(from);
					names.push_back(from->shortName());
					fullname = from->name;
				}
				version += from->nameVersion;
			} else if (const auto info = item->hiddenForwardedInfo()) {
				if (!insertedNames.contains(info->name)) {
					insertedNames.emplace(info->name);
					names.push_back(info->firstName);
					fullname = info->name;
				}
				++version;
			} else {
				Unexpected("Corrupt forwarded information in message.");
			}
			if (!hasMediaToGroup) {
				if (item->media() && item->media()->canBeGrouped()) {
					grouppableMediaCount++;
				} else {
					grouppableMediaCount = 0;
				}
				if (grouppableMediaCount > 1) {
					hasMediaToGroup = true;
				}
			}
		}

		if (names.size() > 2) {
			from = tr::lng_forwarding_from(tr::now, lt_count, names.size() - 1, lt_user, names[0]);
		} else if (names.size() < 2) {
			from = fullname;
		} else {
			from = tr::lng_forwarding_from_two(tr::now, lt_user, names[0], lt_second_user, names[1]);
		}

		if (count < 2 && cForwardQuoted()) {
			text = _toForward.front()->inReplyText();
		} else {
			text = textcmdLink(1, tr::lng_forward_messages(tr::now, lt_count, count)
				+ (cForwardQuoted()
					? QString()
					: qsl(", ") + (cForwardCaptioned()
						? tr::ktg_forward_subtitle_unquoted(tr::now)
						: tr::ktg_forward_subtitle_uncaptioned(tr::now)))
				+ (cForwardAlbumsAsIs() || !hasMediaToGroup
					? QString()
					: qsl(", ") + (cForwardGrouped()
						? tr::ktg_forward_subtitle_group_all_media(tr::now)
						: tr::ktg_forward_subtitle_separate_messages(tr::now))));
		}
	}
	_toForwardFrom.setText(st::msgNameStyle, from, Ui::NameTextOptions());
	_toForwardText.setText(
		st::messageTextStyle,
		text,
		Ui::DialogTextOptions());
	_toForwardNameVersion = version;
}

void HistoryWidget::checkForwardingInfo() {
	if (!_toForward.empty()) {
		auto version = 0;
		for (const auto item : _toForward) {
			if (const auto from = item->senderOriginal()) {
				version += from->nameVersion;
			} else if (const auto info = item->hiddenForwardedInfo()) {
				++version;
			} else {
				Unexpected("Corrupt forwarded information in message.");
			}
		}
		if (version != _toForwardNameVersion) {
			updateForwardingTexts();
		}
	}
}

void HistoryWidget::updateReplyToName() {
	if (_editMsgId) {
		return;
	} else if (!_replyEditMsg && (_replyToId || !_kbReplyTo)) {
		return;
	}
	const auto from = [&] {
		const auto item = _replyEditMsg ? _replyEditMsg : _kbReplyTo;
		if (const auto from = item->displayFrom()) {
			return from;
		}
		return item->author().get();
	}();
	_replyToName.setText(
		st::msgNameStyle,
		from->name,
		Ui::NameTextOptions());
	_replyToNameVersion = (_replyEditMsg ? _replyEditMsg : _kbReplyTo)->author()->nameVersion;
}

void HistoryWidget::updateField() {
	auto fieldAreaTop = _scroll->y() + _scroll->height();
	rtlupdate(0, fieldAreaTop, width(), height() - fieldAreaTop);
}

void HistoryWidget::drawField(Painter &p, const QRect &rect) {
	auto backy = _field->y() - st::historySendPadding;
	auto backh = _field->height() + 2 * st::historySendPadding;
	auto hasForward = readyToForward();
	auto drawMsgText = (_editMsgId || _replyToId) ? _replyEditMsg : _kbReplyTo;
	if (_editMsgId || _replyToId || (!hasForward && _kbReplyTo)) {
		if (!_editMsgId && drawMsgText && drawMsgText->author()->nameVersion > _replyToNameVersion) {
			updateReplyToName();
		}
		backy -= st::historyReplyHeight;
		backh += st::historyReplyHeight;
	} else if (hasForward) {
		checkForwardingInfo();
		backy -= st::historyReplyHeight;
		backh += st::historyReplyHeight;
	} else if (_previewData && _previewData->pendingTill >= 0) {
		backy -= st::historyReplyHeight;
		backh += st::historyReplyHeight;
	}
	auto drawWebPagePreview = (_previewData && _previewData->pendingTill >= 0) && !_replyForwardPressed;
	p.fillRect(myrtlrect(0, backy, width(), backh), st::historyReplyBg);
	if (_editMsgId || _replyToId || (!hasForward && _kbReplyTo)) {
		auto replyLeft = st::historyReplySkip;
		(_editMsgId ? st::historyEditIcon : st::historyReplyIcon).paint(p, st::historyReplyIconPosition + QPoint(0, backy), width());
		if (!drawWebPagePreview) {
			if (drawMsgText) {
				if (drawMsgText->media() && drawMsgText->media()->hasReplyPreview()) {
					if (const auto image = drawMsgText->media()->replyPreview()) {
						auto to = QRect(replyLeft, backy + st::msgReplyPadding.top(), st::msgReplyBarSize.height(), st::msgReplyBarSize.height());
						p.drawPixmap(to.x(), to.y(), image->pixSingle(image->width() / cIntRetinaFactor(), image->height() / cIntRetinaFactor(), to.width(), to.height(), ImageRoundRadius::Small));
					}
					replyLeft += st::msgReplyBarSize.height() + st::msgReplyBarSkip - st::msgReplyBarSize.width() - st::msgReplyBarPos.x();
				}
				p.setPen(st::historyReplyNameFg);
				if (_editMsgId) {
					paintEditHeader(p, rect, replyLeft, backy);
				} else {
					_replyToName.drawElided(p, replyLeft, backy + st::msgReplyPadding.top(), width() - replyLeft - _fieldBarCancel->width() - st::msgReplyPadding.right());
				}
				p.setPen(st::historyComposeAreaFg);
				p.setTextPalette(st::historyComposeAreaPalette);
				_replyEditMsgText.drawElided(p, replyLeft, backy + st::msgReplyPadding.top() + st::msgServiceNameFont->height, width() - replyLeft - _fieldBarCancel->width() - st::msgReplyPadding.right());
				p.restoreTextPalette();
			} else {
				p.setFont(st::msgDateFont);
				p.setPen(st::historyComposeAreaFgService);
				p.drawText(replyLeft, backy + st::msgReplyPadding.top() + (st::msgReplyBarSize.height() - st::msgDateFont->height) / 2 + st::msgDateFont->ascent, st::msgDateFont->elided(tr::lng_profile_loading(tr::now), width() - replyLeft - _fieldBarCancel->width() - st::msgReplyPadding.right()));
			}
		}
	} else if (hasForward) {
		auto forwardLeft = st::historyReplySkip;
		st::historyForwardIcon.paint(p, st::historyReplyIconPosition + QPoint(0, backy), width());
		if (!drawWebPagePreview) {
			const auto firstItem = _toForward.front();
			const auto firstMedia = firstItem->media();
			const auto preview = (_toForward.size() < 2 && firstMedia && firstMedia->hasReplyPreview())
				? firstMedia->replyPreview()
				: nullptr;
			if (preview) {
				auto to = QRect(forwardLeft, backy + st::msgReplyPadding.top(), st::msgReplyBarSize.height(), st::msgReplyBarSize.height());
				if (preview->width() == preview->height()) {
					p.drawPixmap(to.x(), to.y(), preview->pix());
				} else {
					auto from = (preview->width() > preview->height()) ? QRect((preview->width() - preview->height()) / 2, 0, preview->height(), preview->height()) : QRect(0, (preview->height() - preview->width()) / 2, preview->width(), preview->width());
					p.drawPixmap(to, preview->pix(), from);
				}
				forwardLeft += st::msgReplyBarSize.height() + st::msgReplyBarSkip - st::msgReplyBarSize.width() - st::msgReplyBarPos.x();
			}
			p.setPen(st::historyReplyNameFg);
			_toForwardFrom.drawElided(p, forwardLeft, backy + st::msgReplyPadding.top(), width() - forwardLeft - _fieldBarCancel->width() - st::msgReplyPadding.right());
			p.setPen(st::historyComposeAreaFg);
			p.setTextPalette(st::historyComposeAreaPalette);
			_toForwardText.drawElided(p, forwardLeft, backy + st::msgReplyPadding.top() + st::msgServiceNameFont->height, width() - forwardLeft - _fieldBarCancel->width() - st::msgReplyPadding.right());
			p.restoreTextPalette();
		}
	}
	if (drawWebPagePreview) {
		const auto textTop = backy + st::msgReplyPadding.top();
		auto previewLeft = st::historyReplySkip + st::webPageLeft;
		p.fillRect(
			st::historyReplySkip,
			textTop,
			st::webPageBar,
			st::msgReplyBarSize.height(),
			st::msgInReplyBarColor);

		const auto to = QRect(
			previewLeft,
			textTop,
			st::msgReplyBarSize.height(),
			st::msgReplyBarSize.height());
		if (HistoryView::DrawWebPageDataPreview(p, _previewData, to)) {
			previewLeft += st::msgReplyBarSize.height()
				+ st::msgReplyBarSkip
				- st::msgReplyBarSize.width()
				- st::msgReplyBarPos.x();
		}
		p.setPen(st::historyReplyNameFg);
		const auto elidedWidth = width()
			- previewLeft
			- _fieldBarCancel->width()
			- st::msgReplyPadding.right();

		_previewTitle.drawElided(
			p,
			previewLeft,
			textTop,
			elidedWidth);
		p.setPen(st::historyComposeAreaFg);
		_previewDescription.drawElided(
			p,
			previewLeft,
			textTop + st::msgServiceNameFont->height,
			elidedWidth);
	}
}

void HistoryWidget::drawRestrictedWrite(Painter &p, const QString &error) {
	auto rect = myrtlrect(0, height() - _unblock->height(), width(), _unblock->height());
	p.fillRect(rect, st::historyReplyBg);

	p.setFont(st::normalFont);
	p.setPen(st::windowSubTextFg);
	p.drawText(rect.marginsRemoved(QMargins(st::historySendPadding, 0, st::historySendPadding, 0)), error, style::al_center);
}

void HistoryWidget::paintEditHeader(Painter &p, const QRect &rect, int left, int top) const {
	if (!rect.intersects(myrtlrect(left, top, width() - left, st::normalFont->height))) {
		return;
	}

	p.setFont(st::msgServiceNameFont);
	p.drawTextLeft(left, top + st::msgReplyPadding.top(), width(), tr::lng_edit_message(tr::now));

	if (!_replyEditMsg
		|| _replyEditMsg->history()->peer->canEditMessagesIndefinitely()) {
		return;
	}

	QString editTimeLeftText;
	int updateIn = -1;
	auto timeSinceMessage = ItemDateTime(_replyEditMsg).msecsTo(QDateTime::currentDateTime());
	auto editTimeLeft = (session().serverConfig().editTimeLimit * 1000LL) - timeSinceMessage;
	if (editTimeLeft < 2) {
		editTimeLeftText = qsl("0:00");
	} else {
		updateIn = static_cast<int>(editTimeLeft % 1000);
		if (!updateIn) {
			updateIn = 1000;
		}
		++updateIn;

		editTimeLeft = (editTimeLeft - 1) / 1000; // seconds
		editTimeLeftText = (editTimeLeft >= 3600
			? qsl("%1:%2:%3").arg(editTimeLeft / 3600).arg(editTimeLeft % 3600 / 60, 2, 10, QChar('0')).arg(editTimeLeft % 60, 2, 10, QChar('0'))
			: qsl("%1:%2").arg(editTimeLeft / 60).arg(editTimeLeft % 60, 2, 10, QChar('0')));
	}

	// Restart timer only if we are sure that we've painted the whole timer.
	if (rect.contains(myrtlrect(left, top, width() - left, st::normalFont->height)) && updateIn > 0) {
		_updateEditTimeLeftDisplay.callOnce(updateIn);
	}

	if (!editTimeLeftText.isEmpty()) {
		p.setFont(st::normalFont);
		p.setPen(st::historyComposeAreaFgService);
		p.drawText(left + st::msgServiceNameFont->width(tr::lng_edit_message(tr::now)) + st::normalFont->spacew, top + st::msgReplyPadding.top() + st::msgServiceNameFont->ascent, editTimeLeftText);
	}
}

//
//void HistoryWidget::drawPinnedBar(Painter &p) {
//	//if (_pinnedBar->msg) {
//	//	const auto media = _pinnedBar->msg->media();
//	//	if (media && media->hasReplyPreview()) {
//	//		if (const auto image = media->replyPreview()) {
//	//			QRect to(left, top, st::msgReplyBarSize.height(), st::msgReplyBarSize.height());
//	//			p.drawPixmap(to.x(), to.y(), image->pixSingle(image->width() / cIntRetinaFactor(), image->height() / cIntRetinaFactor(), to.width(), to.height(), ImageRoundRadius::Small));
//	//		}
//	//		left += st::msgReplyBarSize.height() + st::msgReplyBarSkip - st::msgReplyBarSize.width() - st::msgReplyBarPos.x();
//	//	}
//	//}
//}

bool HistoryWidget::paintShowAnimationFrame() {
	auto progress = _a_show.value(1.);
	if (!_a_show.animating()) {
		return false;
	}

	Painter p(this);
	auto animationWidth = width();
	auto retina = cIntRetinaFactor();
	auto fromLeft = (_showDirection == Window::SlideDirection::FromLeft);
	auto coordUnder = fromLeft ? anim::interpolate(-st::slideShift, 0, progress) : anim::interpolate(0, -st::slideShift, progress);
	auto coordOver = fromLeft ? anim::interpolate(0, animationWidth, progress) : anim::interpolate(animationWidth, 0, progress);
	auto shadow = fromLeft ? (1. - progress) : progress;
	if (coordOver > 0) {
		p.drawPixmap(QRect(0, 0, coordOver, height()), _cacheUnder, QRect(-coordUnder * retina, 0, coordOver * retina, height() * retina));
		p.setOpacity(shadow);
		p.fillRect(0, 0, coordOver, height(), st::slideFadeOutBg);
		p.setOpacity(1);
	}
	p.drawPixmap(QRect(coordOver, 0, _cacheOver.width() / retina, height()), _cacheOver, QRect(0, 0, _cacheOver.width(), height() * retina));
	p.setOpacity(shadow);
	st::slideShadow.fill(p, QRect(coordOver - st::slideShadow.width(), 0, st::slideShadow.width(), height()));
	return true;
}

void HistoryWidget::paintEvent(QPaintEvent *e) {
	if (paintShowAnimationFrame()) {
		return;
	}
	if (Ui::skipPaintEvent(this, e)) {
		return;
	}
	if (hasPendingResizedItems()) {
		updateListSize();
	}

	Window::SectionWidget::PaintBackground(controller(), this, e->rect());

	Painter p(this);
	const auto clip = e->rect();
	if (_list) {
		if (!_field->isHidden() || isRecording()) {
			drawField(p, clip);
		} else if (const auto error = writeRestriction()) {
			drawRestrictedWrite(p, *error);
		}
	} else {
		const auto w = st::msgServiceFont->width(tr::lng_willbe_history(tr::now))
			+ st::msgPadding.left()
			+ st::msgPadding.right();
		const auto h = st::msgServiceFont->height
			+ st::msgServicePadding.top()
			+ st::msgServicePadding.bottom();
		const auto tr = QRect(
			(width() - w) / 2,
			st::msgServiceMargin.top() + (height()
				- _field->height()
				- 2 * st::historySendPadding
				- h
				- st::msgServiceMargin.top()
				- st::msgServiceMargin.bottom()) / 2,
			w,
			h);
		HistoryView::ServiceMessagePainter::paintBubble(p, tr.x(), tr.y(), tr.width(), tr.height());

		p.setPen(st::msgServiceFg);
		p.setFont(st::msgServiceFont);
		p.drawTextLeft(tr.left() + st::msgPadding.left(), tr.top() + st::msgServicePadding.top(), width(), tr::lng_willbe_history(tr::now));

		//AssertIsDebug();
		//Ui::EmptyUserpic::PaintRepliesMessages(p, width() / 4, width() / 4, width(), width() / 2);
	}
}

QRect HistoryWidget::historyRect() const {
	return _scroll->geometry();
}

QPoint HistoryWidget::clampMousePosition(QPoint point) {
	if (point.x() < 0) {
		point.setX(0);
	} else if (point.x() >= _scroll->width()) {
		point.setX(_scroll->width() - 1);
	}
	if (point.y() < _scroll->scrollTop()) {
		point.setY(_scroll->scrollTop());
	} else if (point.y() >= _scroll->scrollTop() + _scroll->height()) {
		point.setY(_scroll->scrollTop() + _scroll->height() - 1);
	}
	return point;
}

void HistoryWidget::scrollByTimer() {
	const auto d = (_scrollDelta > 0)
		? qMin(_scrollDelta * 3 / 20 + 1, int32(Ui::kMaxScrollSpeed))
		: qMax(_scrollDelta * 3 / 20 - 1, -int32(Ui::kMaxScrollSpeed));
	_scroll->scrollToY(_scroll->scrollTop() + d);
}

void HistoryWidget::checkSelectingScroll(QPoint point) {
	if (point.y() < _scroll->scrollTop()) {
		_scrollDelta = point.y() - _scroll->scrollTop();
	} else if (point.y() >= _scroll->scrollTop() + _scroll->height()) {
		_scrollDelta = point.y() - _scroll->scrollTop() - _scroll->height() + 1;
	} else {
		_scrollDelta = 0;
	}
	if (_scrollDelta) {
		_scrollTimer.callEach(15);
	} else {
		_scrollTimer.cancel();
	}
}

void HistoryWidget::noSelectingScroll() {
	_scrollTimer.cancel();
}

bool HistoryWidget::touchScroll(const QPoint &delta) {
	int32 scTop = _scroll->scrollTop(), scMax = _scroll->scrollTopMax();
	const auto scNew = std::clamp(scTop - delta.y(), 0, scMax);
	if (scNew == scTop) return false;

	_scroll->scrollToY(scNew);
	return true;
}

void HistoryWidget::synteticScrollToY(int y) {
	_synteticScrollEvent = true;
	if (_scroll->scrollTop() == y) {
		visibleAreaUpdated();
	} else {
		_scroll->scrollToY(y);
	}
	_synteticScrollEvent = false;
}

HistoryWidget::~HistoryWidget() {
	if (_history) {
		clearAllLoadRequests();
	}
	setTabbedPanel(nullptr);
}<|MERGE_RESOLUTION|>--- conflicted
+++ resolved
@@ -16,11 +16,8 @@
 #include "boxes/send_files_box.h"
 #include "boxes/share_box.h"
 #include "boxes/edit_caption_box.h"
-<<<<<<< HEAD
+#include "boxes/peers/edit_peer_permissions_box.h" // ShowAboutGigagroup.
 #include "kotato/customboxes/confirm_box.h"
-=======
-#include "boxes/peers/edit_peer_permissions_box.h" // ShowAboutGigagroup.
->>>>>>> 740ffb3c
 #include "core/file_utilities.h"
 #include "ui/toast/toast.h"
 #include "ui/toasts/common_toasts.h"
@@ -300,11 +297,8 @@
 	this,
 	tr::lng_channel_mute(tr::now).toUpper(),
 	st::historyComposeButton)
-<<<<<<< HEAD
 , _discuss(SetupDiscussButton(this, controller))
-=======
 , _reportMessages(this, QString(), st::historyComposeButton)
->>>>>>> 740ffb3c
 , _attachToggle(this, st::historyAttach)
 , _tabbedSelectorToggle(this, st::historyAttachEmoji)
 , _botKeyboardShow(this, st::historyBotKeyboardShow)
@@ -351,11 +345,8 @@
 	_botStart->addClickHandler([=] { sendBotStartCommand(); });
 	_joinChannel->addClickHandler([=] { joinChannel(); });
 	_muteUnmute->addClickHandler([=] { toggleMuteUnmute(); });
-<<<<<<< HEAD
 	_discuss->addClickHandler([=] { goToDiscussionGroup(); });
-=======
 	_reportMessages->addClickHandler([=] { reportSelectedMessages(); });
->>>>>>> 740ffb3c
 	connect(
 		_field,
 		&Ui::InputField::submitted,
@@ -487,11 +478,8 @@
 	_botStart->hide();
 	_joinChannel->hide();
 	_muteUnmute->hide();
-<<<<<<< HEAD
 	_discuss->hide();
-=======
 	_reportMessages->hide();
->>>>>>> 740ffb3c
 
 	initVoiceRecordBar();
 
@@ -1246,38 +1234,26 @@
 
 void HistoryWidget::enqueueMessageHighlight(
 		not_null<HistoryView::Element*> view) {
-<<<<<<< HEAD
-	const auto originalItem = view->data();
-	if (const auto group = session().data().groups().find(view->data())) {
-		if (const auto leader = group->items.front()->mainView()) {
-			view = leader;
-		}
-	}
-	auto enqueueMessageId = [this](MsgId universalId, MsgId originalId) {
-=======
 	auto enqueueMessageId = [this](MsgId universalId) {
->>>>>>> 740ffb3c
 		if (_highlightQueue.empty() && !_highlightTimer.isActive()) {
-			highlightMessage(universalId, originalId);
+			highlightMessage(universalId);
 		} else if (_highlightedMessageId != universalId
 			&& !base::contains(_highlightQueue, universalId)) {
 			_highlightQueue.push_back(universalId);
-			_highlightOriginalQueue.push_back(originalId);
 			checkNextHighlight();
 		}
 	};
 	const auto item = view->data();
 	if (item->history() == _history) {
-		enqueueMessageId(item->id, originalItem->id);
+		enqueueMessageId(item->id);
 	} else if (item->history() == _migrated) {
-		enqueueMessageId(-item->id, -originalItem->id);
-	}
-}
-
-void HistoryWidget::highlightMessage(MsgId universalMessageId, MsgId originalMessageId) {
+		enqueueMessageId(-item->id);
+	}
+}
+
+void HistoryWidget::highlightMessage(MsgId universalMessageId) {
 	_highlightStart = crl::now();
 	_highlightedMessageId = universalMessageId;
-	_highlightedOriginalMessageId = originalMessageId;
 	_highlightTimer.callEach(AnimationTimerDelta);
 }
 
@@ -1296,21 +1272,10 @@
 		}
 		return 0;
 	}();
-	auto nextOriginalHighlight = [this] {
-		while (!_highlightOriginalQueue.empty()) {
-			auto msgId = _highlightOriginalQueue.front();
-			_highlightOriginalQueue.pop_front();
-			auto item = getItemFromHistoryOrMigrated(msgId);
-			if (item && item->mainView()) {
-				return msgId;
-			}
-		}
-		return 0;
-	}();
-	if (!nextHighlight || !nextOriginalHighlight) {
-		return;
-	}
-	highlightMessage(nextHighlight, nextOriginalHighlight);
+	if (!nextHighlight) {
+		return;
+	}
+	highlightMessage(nextHighlight);
 }
 
 void HistoryWidget::updateHighlightedMessage() {
@@ -1349,13 +1314,11 @@
 void HistoryWidget::stopMessageHighlight() {
 	_highlightTimer.cancel();
 	_highlightedMessageId = 0;
-	_highlightedOriginalMessageId = 0;
 	checkNextHighlight();
 }
 
 void HistoryWidget::clearHighlightMessages() {
 	_highlightQueue.clear();
-	_highlightOriginalQueue.clear();
 	stopMessageHighlight();
 }
 
@@ -2534,11 +2497,8 @@
 		_botStart->hide();
 		_joinChannel->hide();
 		_muteUnmute->hide();
-<<<<<<< HEAD
 		_discuss->hide();
-=======
 		_reportMessages->hide();
->>>>>>> 740ffb3c
 		_send->show();
 		updateSendButtonType();
 
@@ -2598,11 +2558,8 @@
 		_botStart->hide();
 		_joinChannel->hide();
 		_muteUnmute->hide();
-<<<<<<< HEAD
 		_discuss->hide();
-=======
 		_reportMessages->hide();
->>>>>>> 740ffb3c
 		_attachToggle->hide();
 		if (_silent) {
 			_silent->hide();
@@ -3568,7 +3525,6 @@
 	session().data().updateNotifySettings(_peer, muteForSeconds);
 }
 
-<<<<<<< HEAD
 void HistoryWidget::goToDiscussionGroup() {
 	const auto channel = _peer ? _peer->asChannel() : nullptr;
 	const auto chat = channel ? channel->linkedChat() : nullptr;
@@ -3583,7 +3539,8 @@
 	return channel
 		&& channel->isBroadcast()
 		&& (channel->flags() & MTPDchannel::Flag::f_has_link);
-=======
+}
+
 void HistoryWidget::reportSelectedMessages() {
 	if (!_list || !_chooseForReport || !_list->getSelectionState().count) {
 		return;
@@ -3604,7 +3561,6 @@
 		}
 	};
 	*box = controller()->window().show(Box(Ui::ReportDetailsBox, send));
->>>>>>> 740ffb3c
 }
 
 History *HistoryWidget::history() const {
@@ -3630,10 +3586,6 @@
 
 MsgId HistoryWidget::msgId() const {
 	return _showAtMsgId;
-}
-
-MsgId HistoryWidget::highlightOrigId() const {
-	return _highlightedOriginalMessageId;
 }
 
 void HistoryWidget::showAnimated(
@@ -4371,13 +4323,8 @@
 	}
 
 // _attachToggle --------- _inlineResults -------------------------------------- _tabbedPanel --------- _fieldBarCancel
-<<<<<<< HEAD
-// (_attachDocument|_attachPhoto) _field (_scheduled) (_silent|_cmdStart|_kbShow) (_kbHide|_tabbedSelectorToggle) _send
-// (_botStart|_unblock|_joinChannel|{_muteUnmute&_discuss})
-=======
 // (_attachDocument|_attachPhoto) _field (_ttlInfo) (_scheduled) (_silent|_cmdStart|_kbShow) (_kbHide|_tabbedSelectorToggle) _send
-// (_botStart|_unblock|_joinChannel|_muteUnmute|_reportMessages)
->>>>>>> 740ffb3c
+// (_botStart|_unblock|_joinChannel|{_muteUnmute&_discuss}|_reportMessages)
 
 	auto buttonsBottom = bottom - _attachToggle->height();
 	auto left = st::historySendRight;
@@ -4420,10 +4367,14 @@
 		_botStart->height());
 	_botStart->setGeometry(fullWidthButtonRect);
 	_unblock->setGeometry(fullWidthButtonRect);
-<<<<<<< HEAD
 
 	if (hasDiscussionGroup()) {
 		_joinChannel->setGeometry(myrtlrect(
+			0,
+			fullWidthButtonRect.y(),
+			width() / 2,
+			fullWidthButtonRect.height()));
+		_reportMessages->setGeometry(myrtlrect(
 			0,
 			fullWidthButtonRect.y(),
 			width() / 2,
@@ -4441,12 +4392,8 @@
 	} else {
 		_joinChannel->setGeometry(fullWidthButtonRect);
 		_muteUnmute->setGeometry(fullWidthButtonRect);
-	}
-=======
-	_joinChannel->setGeometry(fullWidthButtonRect);
-	_muteUnmute->setGeometry(fullWidthButtonRect);
-	_reportMessages->setGeometry(fullWidthButtonRect);
->>>>>>> 740ffb3c
+		_reportMessages->setGeometry(fullWidthButtonRect);
+	}
 }
 
 void HistoryWidget::updateFieldSize() {
@@ -4814,11 +4761,8 @@
 			const auto botStart = isBotStart();
 			const auto joinChannel = isJoinChannel();
 			const auto muteUnmute = isMuteUnmute();
-<<<<<<< HEAD
 			const auto discuss = (muteUnmute || joinChannel) && hasDiscussionGroup();
-=======
 			const auto reportMessages = isReportMessages();
->>>>>>> 740ffb3c
 			const auto update = false
 				|| (_reportMessages->isHidden() == reportMessages)
 				|| (!reportMessages && _unblock->isHidden() == unblock)
@@ -4828,15 +4772,10 @@
 				|| (!reportMessages
 					&& !unblock
 					&& !botStart
-<<<<<<< HEAD
 					&& (_joinChannel->isHidden() == joinChannel
 						|| _discuss->isHidden() == discuss))
-				|| (!unblock
-=======
-					&& _joinChannel->isHidden() == joinChannel)
 				|| (!reportMessages
 					&& !unblock
->>>>>>> 740ffb3c
 					&& !botStart
 					&& !joinChannel
 					&& _muteUnmute->isHidden() == muteUnmute);
@@ -5566,10 +5505,9 @@
 	} else if (e->key() == Qt::Key_Down && !commonModifiers) {
 		_scroll->keyPressEvent(e);
 	} else if (e->key() == Qt::Key_Up && !commonModifiers) {
-<<<<<<< HEAD
 		if (!cDisableUpEdit()) {
 			const auto item = _history
-				? _history->lastSentMessage()
+				? _history->lastEditableMessage()
 				: nullptr;
 			if (item
 				&& item->allowsEdit(base::unixtime::now())
@@ -5579,17 +5517,6 @@
 				editMessage(item);
 				return;
 			}
-=======
-		const auto item = _history
-			? _history->lastEditableMessage()
-			: nullptr;
-		if (item
-			&& _field->empty()
-			&& !_editMsgId
-			&& !_replyToId) {
-			editMessage(item);
-			return;
->>>>>>> 740ffb3c
 		}
 		_scroll->keyPressEvent(e);
 	} else if (e->key() == Qt::Key_Return || e->key() == Qt::Key_Enter) {
@@ -6990,7 +6917,6 @@
 				}
 			}
 		}
-
 		if (names.size() > 2) {
 			from = tr::lng_forwarding_from(tr::now, lt_count, names.size() - 1, lt_user, names[0]);
 		} else if (names.size() < 2) {
