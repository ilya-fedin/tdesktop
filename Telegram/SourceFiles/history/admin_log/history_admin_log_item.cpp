--- conflicted
+++ resolved
@@ -693,13 +693,10 @@
 	const auto fromLink = from->createOpenLink();
 	const auto fromLinkText = textcmdLink(1, fromName);
 
-<<<<<<< HEAD
-	auto addSimpleServiceMessage = [&](const QString &text, PhotoData *photo = nullptr, bool showTime = true) {
-=======
-	const auto addSimpleServiceMessage = [&](
+	auto addSimpleServiceMessage = [&](
 			const QString &text,
-			PhotoData *photo = nullptr) {
->>>>>>> 9f117cd6
+			PhotoData *photo = nullptr,
+			bool showTime = true) {
 		auto message = HistoryService::PreparedText { text };
 		message.links.push_back(fromLink);
 		addPart(history->makeServiceMessage(
@@ -845,16 +842,11 @@
 			const auto pinned = data.is_pinned();
 			const auto text = (pinned
 				? tr::lng_admin_log_pinned_message
-<<<<<<< HEAD
-				: tr::lng_admin_log_unpinned_message)(tr::now, lt_from, fromLinkText);
-			addSimpleServiceMessage(text, nullptr, false);
-=======
 				: tr::lng_admin_log_unpinned_message)(
 					tr::now,
 					lt_from,
 					fromLinkText);
-			addSimpleServiceMessage(text);
->>>>>>> 9f117cd6
+			addSimpleServiceMessage(text, nullptr, false);
 
 			const auto detachExistingItem = false;
 			addPart(
@@ -913,18 +905,12 @@
 		addPart(body);
 	};
 
-<<<<<<< HEAD
-	auto createDeleteMessage = [&](const MTPDchannelAdminLogEventActionDeleteMessage &action) {
-		auto text = tr::lng_admin_log_deleted_message(tr::now, lt_from, fromLinkText);
-		addSimpleServiceMessage(text, nullptr, false);
-=======
 	const auto createDeleteMessage = [&](const LogDelete &action) {
 		const auto text = tr::lng_admin_log_deleted_message(
 			tr::now,
 			lt_from,
 			fromLinkText);
-		addSimpleServiceMessage(text);
->>>>>>> 9f117cd6
+		addSimpleServiceMessage(text, nullptr, false);
 
 		const auto detachExistingItem = false;
 		addPart(
@@ -1037,18 +1023,12 @@
 				ChatRestrictionsInfo(action.vprev_banned_rights())));
 	};
 
-<<<<<<< HEAD
-	auto createStopPoll = [&](const MTPDchannelAdminLogEventActionStopPoll &action) {
-		auto text = tr::lng_admin_log_stopped_poll(tr::now, lt_from, fromLinkText);
-		addSimpleServiceMessage(text, nullptr, false);
-=======
 	const auto createStopPoll = [&](const LogPoll &action) {
 		const auto text = tr::lng_admin_log_stopped_poll(
 			tr::now,
 			lt_from,
 			fromLinkText);
-		addSimpleServiceMessage(text);
->>>>>>> 9f117cd6
+		addSimpleServiceMessage(text, nullptr, false);
 
 		const auto detachExistingItem = false;
 		addPart(
