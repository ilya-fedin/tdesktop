--- conflicted
+++ resolved
@@ -168,7 +168,6 @@
 	PeerData *peer() const;
 	void setMsgId(MsgId showAtMsgId);
 	MsgId msgId() const;
-	MsgId highlightOrigId() const;
 
 	bool hasTopBarShadow() const {
 		return peer() != nullptr;
@@ -412,7 +411,7 @@
 	void supportInsertText(const QString &text);
 	void supportShareContact(Support::Contact contact);
 
-	void highlightMessage(MsgId universalMessageId, MsgId originalMessageId);
+	void highlightMessage(MsgId universalMessageId);
 	void checkNextHighlight();
 	void updateHighlightedMessage();
 	void clearHighlightMessages();
@@ -711,11 +710,8 @@
 	object_ptr<Ui::FlatButton> _botStart;
 	object_ptr<Ui::FlatButton> _joinChannel;
 	object_ptr<Ui::FlatButton> _muteUnmute;
-<<<<<<< HEAD
 	object_ptr<Ui::FlatButton> _discuss;
-=======
 	object_ptr<Ui::FlatButton> _reportMessages;
->>>>>>> 740ffb3c
 	object_ptr<Ui::IconButton> _attachToggle;
 	object_ptr<Ui::EmojiButton> _tabbedSelectorToggle;
 	object_ptr<Ui::IconButton> _botKeyboardShow;
@@ -760,8 +756,6 @@
 
 	MsgId _highlightedMessageId = 0;
 	std::deque<MsgId> _highlightQueue;
-	MsgId _highlightedOriginalMessageId = 0;
-	std::deque<MsgId> _highlightOriginalQueue;
 	base::Timer _highlightTimer;
 	crl::time _highlightStart = 0;
 
