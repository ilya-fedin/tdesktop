/*
This file is part of Telegram Desktop,
the official desktop application for the Telegram messaging service.

For license and copyright information please follow this link:
https://github.com/telegramdesktop/tdesktop/blob/master/LEGAL
*/
#pragma once

#include "data/data_types.h"
#include "data/data_peer.h"
#include "data/data_drafts.h"
#include "dialogs/dialogs_entry.h"
#include "dialogs/ui/dialogs_message_view.h"
#include "history/view/history_view_send_action.h"
#include "base/observer.h"
#include "base/timer.h"
#include "base/variant.h"
#include "base/flat_set.h"
#include "base/flags.h"

class History;
class HistoryBlock;
class HistoryItem;
class HistoryMessage;
class HistoryService;
struct HistoryMessageMarkupData;

namespace Main {
class Session;
} // namespace Main

namespace Data {
struct Draft;
class Session;
class Folder;
class ChatFilter;

enum class ForwardOptions {
	PreserveInfo,
	NoSenderNames,
	NoNamesAndCaptions,
};

enum class GroupingOptions {
	GroupAsIs,
	RegroupAll,
	Separate,
};

struct ForwardDraft {
	MessageIdsList ids;
	ForwardOptions options = ForwardOptions::PreserveInfo;
	GroupingOptions groupOptions = GroupingOptions::GroupAsIs;
};

struct ResolvedForwardDraft {
	HistoryItemsList items;
	ForwardOptions options = ForwardOptions::PreserveInfo;
	GroupingOptions groupOptions = GroupingOptions::GroupAsIs;
};

} // namespace Data

namespace Dialogs {
class Row;
class IndexedList;
} // namespace Dialogs

namespace HistoryView {
class Element;
} // namespace HistoryView

enum class NewMessageType {
	Unread,
	Last,
	Existing,
};

enum class UnreadMentionType {
	New, // when new message is added to history
	Existing, // when some messages slice was received
};

class History final : public Dialogs::Entry {
public:
	using Element = HistoryView::Element;

	History(not_null<Data::Session*> owner, PeerId peerId);
	History(const History &) = delete;
	History &operator=(const History &) = delete;
	~History();

	ChannelId channelId() const;
	bool isChannel() const;
	bool isMegagroup() const;
	not_null<History*> migrateToOrMe() const;
	History *migrateFrom() const;
	MsgRange rangeForDifferenceRequest() const;
	void checkLocalMessages();
	void removeJoinedMessage();


	bool isEmpty() const;
	bool isDisplayedEmpty() const;
	Element *findFirstNonEmpty() const;
	Element *findFirstDisplayed() const;
	Element *findLastNonEmpty() const;
	Element *findLastDisplayed() const;
	bool hasOrphanMediaGroupPart() const;
	bool removeOrphanMediaGroupPart();
	QVector<MsgId> collectMessagesFromUserToDelete(
		not_null<UserData*> user) const;

	enum class ClearType {
		Unload,
		DeleteChat,
		ClearHistory,
	};
	void clear(ClearType type);
	void clearUpTill(MsgId availableMinId);

	void applyGroupAdminChanges(const base::flat_set<UserId> &changes);

	template <typename ...Args>
	not_null<HistoryMessage*> makeMessage(Args &&...args) {
		return static_cast<HistoryMessage*>(
			insertItem(
				std::make_unique<HistoryMessage>(
					this,
					std::forward<Args>(args)...)).get());
	}

	template <typename ...Args>
	not_null<HistoryService*> makeServiceMessage(Args &&...args) {
		return static_cast<HistoryService*>(
			insertItem(
				std::make_unique<HistoryService>(
					this,
					std::forward<Args>(args)...)).get());
	}
	void destroyMessage(not_null<HistoryItem*> item);

	void unpinAllMessages();

	not_null<HistoryItem*> addNewMessage(
		MsgId id,
		const MTPMessage &msg,
		MessageFlags localFlags,
		NewMessageType type);
	not_null<HistoryItem*> addNewLocalMessage(
		MsgId id,
		MessageFlags flags,
		UserId viaBotId,
		MsgId replyTo,
		TimeId date,
		PeerId from,
		const QString &postAuthor,
		const TextWithEntities &text,
		const MTPMessageMedia &media,
		HistoryMessageMarkupData &&markup,
		uint64 groupedId = 0);
	not_null<HistoryItem*> addNewLocalMessage(
		MsgId id,
		MessageFlags flags,
		TimeId date,
		PeerId from,
		const QString &postAuthor,
		not_null<HistoryItem*> forwardOriginal);
	not_null<HistoryItem*> addNewLocalMessage(
		MsgId id,
		MessageFlags flags,
		UserId viaBotId,
		MsgId replyTo,
		TimeId date,
		PeerId from,
		const QString &postAuthor,
		not_null<DocumentData*> document,
		const TextWithEntities &caption,
<<<<<<< HEAD
		const MTPReplyMarkup &markup,
		uint64 newGroupId = 0);
=======
		HistoryMessageMarkupData &&markup);
>>>>>>> f55d3d1c
	not_null<HistoryItem*> addNewLocalMessage(
		MsgId id,
		MessageFlags flags,
		UserId viaBotId,
		MsgId replyTo,
		TimeId date,
		PeerId from,
		const QString &postAuthor,
		not_null<PhotoData*> photo,
		const TextWithEntities &caption,
<<<<<<< HEAD
		const MTPReplyMarkup &markup,
		uint64 newGroupId = 0);
=======
		HistoryMessageMarkupData &&markup);
>>>>>>> f55d3d1c
	not_null<HistoryItem*> addNewLocalMessage(
		MsgId id,
		MessageFlags flags,
		UserId viaBotId,
		MsgId replyTo,
		TimeId date,
		PeerId from,
		const QString &postAuthor,
		not_null<GameData*> game,
		HistoryMessageMarkupData &&markup);

	// Used only internally and for channel admin log.
	not_null<HistoryItem*> createItem(
		MsgId id,
		const MTPMessage &message,
		MessageFlags localFlags,
		bool detachExistingItem);
	std::vector<not_null<HistoryItem*>> createItems(
		const QVector<MTPMessage> &data);

	void addOlderSlice(const QVector<MTPMessage> &slice);
	void addNewerSlice(const QVector<MTPMessage> &slice);

	void newItemAdded(not_null<HistoryItem*> item);

	void registerClientSideMessage(not_null<HistoryItem*> item);
	void unregisterClientSideMessage(not_null<HistoryItem*> item);
	[[nodiscard]] auto clientSideMessages()
		-> const base::flat_set<not_null<HistoryItem*>> &;
	[[nodiscard]] HistoryItem *latestSendingMessage() const;

	[[nodiscard]] bool readInboxTillNeedsRequest(MsgId tillId);
	void applyInboxReadUpdate(
		FolderId folderId,
		MsgId upTo,
		int stillUnread,
		int32 channelPts = 0);
	void inboxRead(MsgId upTo, std::optional<int> stillUnread = {});
	void inboxRead(not_null<const HistoryItem*> wasRead);
	void outboxRead(MsgId upTo);
	void outboxRead(not_null<const HistoryItem*> wasRead);
	[[nodiscard]] bool isServerSideUnread(
		not_null<const HistoryItem*> item) const;
	[[nodiscard]] MsgId loadAroundId() const;
	[[nodiscard]] MsgId inboxReadTillId() const;
	[[nodiscard]] MsgId outboxReadTillId() const;

	[[nodiscard]] bool trackUnreadMessages() const;
	[[nodiscard]] int unreadCount() const;
	[[nodiscard]] bool unreadCountKnown() const;

	// Some old unread count is known, but we read history till some place.
	[[nodiscard]] bool unreadCountRefreshNeeded(MsgId readTillId) const;

	void setUnreadCount(int newUnreadCount);
	void setUnreadMark(bool unread);
	[[nodiscard]] bool unreadMark() const;
	void setFakeUnreadWhileOpened(bool enabled);
	[[nodiscard]] bool fakeUnreadWhileOpened() const;
	[[nodiscard]] int unreadCountForBadge() const; // unreadCount || unreadMark ? 1 : 0.
	[[nodiscard]] bool mute() const;
	bool changeMute(bool newMute);
	void addUnreadBar();
	void destroyUnreadBar();
	[[nodiscard]] Element *unreadBar() const;
	void calculateFirstUnreadMessage();
	void unsetFirstUnreadMessage();
	[[nodiscard]] Element *firstUnreadMessage() const;
	void clearNotifications();
	void clearIncomingNotifications();

	[[nodiscard]] bool loadedAtBottom() const; // last message is in the list
	void setNotLoadedAtBottom();
	[[nodiscard]] bool loadedAtTop() const; // nothing was added after loading history back
	[[nodiscard]] bool isReadyFor(MsgId msgId); // has messages for showing history at msgId
	void getReadyFor(MsgId msgId);

	[[nodiscard]] HistoryItem *lastMessage() const;
	[[nodiscard]] HistoryItem *lastServerMessage() const;
	[[nodiscard]] bool lastMessageKnown() const;
	[[nodiscard]] bool lastServerMessageKnown() const;
	void unknownMessageDeleted(MsgId messageId);
	void applyDialogTopMessage(MsgId topMessageId);
	void applyDialog(Data::Folder *requestFolder, const MTPDdialog &data);
	void applyPinnedUpdate(const MTPDupdateDialogPinned &data);
	void applyDialogFields(
		Data::Folder *folder,
		int unreadCount,
		MsgId maxInboxRead,
		MsgId maxOutboxRead);
	void dialogEntryApplied();

	void cacheTopPromotion(
		bool promoted,
		const QString &type,
		const QString &message);
	[[nodiscard]] QStringView topPromotionType() const;
	[[nodiscard]] QString topPromotionMessage() const;
	[[nodiscard]] bool topPromotionAboutShown() const;
	void markTopPromotionAboutShown();

	MsgId minMsgId() const;
	MsgId maxMsgId() const;
	MsgId msgIdForRead() const;
	HistoryItem *lastEditableMessage() const;

	void resizeToWidth(int newWidth);
	void forceFullResize();
	int height() const;

	void itemRemoved(not_null<HistoryItem*> item);
	void itemVanished(not_null<HistoryItem*> item);

	HistoryItem *currentNotification();
	bool hasNotification() const;
	void skipNotification();
	void popNotification(HistoryItem *item);

	bool hasPendingResizedItems() const;
	void setHasPendingResizedItems();

	[[nodiscard]] auto sendActionPainter()
	-> not_null<HistoryView::SendActionPainter*> {
		return &_sendActionPainter;
	}

	void clearLastKeyboard();

	int getUnreadMentionsLoadedCount() const {
		return _unreadMentions.size();
	}
	MsgId getMinLoadedUnreadMention() const {
		return _unreadMentions.empty() ? 0 : _unreadMentions.front();
	}
	MsgId getMaxLoadedUnreadMention() const {
		return _unreadMentions.empty() ? 0 : _unreadMentions.back();
	}
	int getUnreadMentionsCount(int notLoadedValue = -1) const {
		return _unreadMentionsCount ? *_unreadMentionsCount : notLoadedValue;
	}
	bool hasUnreadMentions() const {
		return (getUnreadMentionsCount() > 0);
	}
	void setUnreadMentionsCount(int count);
	bool addToUnreadMentions(MsgId msgId, UnreadMentionType type);
	void eraseFromUnreadMentions(MsgId msgId);
	void addUnreadMentionsSlice(const MTPmessages_Messages &result);

	Data::Draft *draft(Data::DraftKey key) const;
	void setDraft(Data::DraftKey key, std::unique_ptr<Data::Draft> &&draft);
	void clearDraft(Data::DraftKey key);

	[[nodiscard]] const Data::HistoryDrafts &draftsMap() const;
	void setDraftsMap(Data::HistoryDrafts &&map);

	Data::Draft *localDraft() const {
		return draft(Data::DraftKey::Local());
	}
	Data::Draft *localEditDraft() const {
		return draft(Data::DraftKey::LocalEdit());
	}
	Data::Draft *cloudDraft() const {
		return draft(Data::DraftKey::Cloud());
	}
	void setLocalDraft(std::unique_ptr<Data::Draft> &&draft) {
		setDraft(Data::DraftKey::Local(), std::move(draft));
	}
	void setLocalEditDraft(std::unique_ptr<Data::Draft> &&draft) {
		setDraft(Data::DraftKey::LocalEdit(), std::move(draft));
	}
	void setCloudDraft(std::unique_ptr<Data::Draft> &&draft) {
		setDraft(Data::DraftKey::Cloud(), std::move(draft));
	}
	void clearLocalDraft() {
		clearDraft(Data::DraftKey::Local());
	}
	void clearCloudDraft() {
		clearDraft(Data::DraftKey::Cloud());
	}
	void clearLocalEditDraft() {
		clearDraft(Data::DraftKey::LocalEdit());
	}
	void clearDrafts();
	Data::Draft *createCloudDraft(const Data::Draft *fromDraft);
	bool skipCloudDraftUpdate(TimeId date) const;
	void startSavingCloudDraft();
	void finishSavingCloudDraft(TimeId savedAt);
	void takeLocalDraft(not_null<History*> from);
	void applyCloudDraft();
	void draftSavedToCloud();

	[[nodiscard]] const Data::ForwardDraft &forwardDraft() const {
		return _forwardDraft;
	}
	[[nodiscard]] Data::ResolvedForwardDraft resolveForwardDraft(
		const Data::ForwardDraft &draft) const;
	[[nodiscard]] Data::ResolvedForwardDraft resolveForwardDraft();
	void setForwardDraft(Data::ForwardDraft &&draft);

	History *migrateSibling() const;
	[[nodiscard]] bool useTopPromotion() const;
	int fixedOnTopIndex() const override;
	void updateChatListExistence() override;
	bool shouldBeInChatList() const override;
	int chatListUnreadCount() const override;
	bool chatListUnreadMark() const override;
	bool chatListMutedBadge() const override;
	Dialogs::UnreadState chatListUnreadState() const override;
	HistoryItem *chatListMessage() const override;
	bool chatListMessageKnown() const override;
	void requestChatListMessage() override;
	const QString &chatListName() const override;
	const QString &chatListNameSortKey() const override;
	const base::flat_set<QString> &chatListNameWords() const override;
	const base::flat_set<QChar> &chatListFirstLetters() const override;
	void loadUserpic() override;
	void paintUserpic(
		Painter &p,
		std::shared_ptr<Data::CloudImageView> &view,
		int x,
		int y,
		int size) const override;

	void refreshChatListNameSortKey();

	void setFakeChatListMessageFrom(const MTPmessages_Messages &data);
	void checkChatListMessageRemoved(not_null<HistoryItem*> item);

	void applyChatListGroup(
		ChannelId channelId,
		const MTPmessages_Messages &data);

	void forgetScrollState() {
		scrollTopItem = nullptr;
	}

	// find the correct scrollTopItem and scrollTopOffset using given top
	// of the displayed window relative to the history start coordinate
	void countScrollState(int top);

	[[nodiscard]] std::pair<Element*, int> findItemAndOffset(int top) const;

	[[nodiscard]] MsgId nextNonHistoryEntryId();

	bool folderKnown() const override;
	Data::Folder *folder() const override;
	void setFolder(
		not_null<Data::Folder*> folder,
		HistoryItem *folderDialogItem = nullptr);
	void clearFolder();

	// Interface for Data::Histories.
	void setInboxReadTill(MsgId upTo);
	std::optional<int> countStillUnreadLocal(MsgId readTillId) const;

	[[nodiscard]] bool hasPinnedMessages() const;
	void setHasPinnedMessages(bool has);

	// Still public data.
	std::deque<std::unique_ptr<HistoryBlock>> blocks;

	not_null<PeerData*> peer;

	// we save the last showAtMsgId to restore the state when switching
	// between different conversation histories
	MsgId showAtMsgId = ShowAtUnreadMsgId;

	// we save a pointer of the history item at the top of the displayed window
	// together with an offset from the window top to the top of this message
	// resulting scrollTop = top(scrollTopItem) + scrollTopOffset
	Element *scrollTopItem = nullptr;
	int scrollTopOffset = 0;

	bool lastKeyboardInited = false;
	bool lastKeyboardUsed = false;
	MsgId lastKeyboardId = 0;
	MsgId lastKeyboardHiddenId = 0;
	PeerId lastKeyboardFrom = 0;

	mtpRequestId sendRequestId = 0;

	Ui::Text::String cloudDraftTextCache;
	Dialogs::Ui::MessageView lastItemDialogsView;

private:
	friend class HistoryBlock;

	enum class Flag {
		f_has_pending_resized_items = (1 << 0),
	};
	using Flags = base::flags<Flag>;
	friend inline constexpr auto is_flag_type(Flag) {
		return true;
	};

	// when this item is destroyed scrollTopItem just points to the next one
	// and scrollTopOffset remains the same
	// if we are at the bottom of the window scrollTopItem == nullptr and
	// scrollTopOffset is undefined
	void getNextScrollTopItem(HistoryBlock *block, int32 i);

	// helper method for countScrollState(int top)
	[[nodiscard]] Element *findScrollTopItem(int top) const;

	// this method just removes a block from the blocks list
	// when the last item from this block was detached and
	// calls the required previousItemChanged()
	void removeBlock(not_null<HistoryBlock*> block);
	void clearSharedMedia();

	not_null<HistoryItem*> insertItem(std::unique_ptr<HistoryItem> item);
	not_null<HistoryItem*> addNewItem(
		not_null<HistoryItem*> item,
		bool unread);
	not_null<HistoryItem*> addNewToBack(
		not_null<HistoryItem*> item,
		bool unread);
	not_null<HistoryItem*> addNewInTheMiddle(
		not_null<HistoryItem*> item,
		int blockIndex,
		int itemIndex);

	// All this methods add a new item to the first or last block
	// depending on if we are in isBuildingFronBlock() state.
	// The last block is created on the go if it is needed.

	// Adds the item to the back or front block, depending on
	// isBuildingFrontBlock(), creating the block if necessary.
	void addItemToBlock(not_null<HistoryItem*> item);

	// Usually all new items are added to the last block.
	// Only when we scroll up and add a new slice to the
	// front we want to create a new front block.
	void startBuildingFrontBlock(int expectedItemsCount = 1);
	void finishBuildingFrontBlock();
	bool isBuildingFrontBlock() const {
		return _buildingFrontBlock != nullptr;
	}

	void addCreatedOlderSlice(
		const std::vector<not_null<HistoryItem*>> &items);

	void checkForLoadedAtTop(not_null<HistoryItem*> added);
	void mainViewRemoved(
		not_null<HistoryBlock*> block,
		not_null<Element*> view);
	void removeNotification(not_null<HistoryItem*> item);

	TimeId adjustedChatListTimeId() const override;
	void changedChatListPinHook() override;

	void setOutboxReadTill(MsgId upTo);
	void readClientSideMessages();

	void applyMessageChanges(
		not_null<HistoryItem*> item,
		const MTPMessage &original);
	void applyServiceChanges(
		not_null<HistoryItem*> item,
		const MTPDmessageService &data);

	// After adding a new history slice check lastMessage / loadedAtBottom.
	void checkLastMessage();
	void setLastMessage(HistoryItem *item);
	void setLastServerMessage(HistoryItem *item);

	void refreshChatListMessage();
	void setChatListMessage(HistoryItem *item);
	std::optional<HistoryItem*> computeChatListMessageFromLast() const;
	void setChatListMessageFromLast();
	void setChatListMessageUnknown();
	void setFakeChatListMessage();

	// Add all items to the unread mentions if we were not loaded at bottom and now are.
	void checkAddAllToUnreadMentions();

	void addToSharedMedia(const std::vector<not_null<HistoryItem*>> &items);
	void addEdgesToSharedMedia();

	void addItemsToLists(const std::vector<not_null<HistoryItem*>> &items);
	bool clearUnreadOnClientSide() const;
	bool skipUnreadUpdate() const;

	HistoryItem *lastAvailableMessage() const;
	void getNextFirstUnreadMessage();
	bool nonEmptyCountMoreThan(int count) const;

	// Creates if necessary a new block for adding item.
	// Depending on isBuildingFrontBlock() gets front or back block.
	HistoryBlock *prepareBlockForAddingItem();

	void viewReplaced(not_null<const Element*> was, Element *now);

	void createLocalDraftFromCloud();

	HistoryService *insertJoinedMessage();
	void insertMessageToBlocks(not_null<HistoryItem*> item);

	void setFolderPointer(Data::Folder *folder);

	Flags _flags = 0;
	bool _mute = false;
	int _width = 0;
	int _height = 0;
	Element *_unreadBarView = nullptr;
	Element *_firstUnreadView = nullptr;
	HistoryService *_joinedMessage = nullptr;
	bool _loadedAtTop = false;
	bool _loadedAtBottom = true;

	std::optional<Data::Folder*> _folder;

	std::optional<MsgId> _inboxReadBefore;
	std::optional<MsgId> _outboxReadBefore;
	std::optional<int> _unreadCount;
	std::optional<int> _unreadMentionsCount;
	base::flat_set<MsgId> _unreadMentions;
	std::optional<HistoryItem*> _lastMessage;
	std::optional<HistoryItem*> _lastServerMessage;
	base::flat_set<not_null<HistoryItem*>> _clientSideMessages;
	std::unordered_set<std::unique_ptr<HistoryItem>> _messages;

	// This almost always is equal to _lastMessage. The only difference is
	// for a group that migrated to a supergroup. Then _lastMessage can
	// be a migrate message, but _chatListMessage should be the one before.
	std::optional<HistoryItem*> _chatListMessage;

	QString _chatListNameSortKey;

	bool _unreadMark = false;
	bool _fakeUnreadWhileOpened = false;
	bool _hasPinnedMessages = false;

	// A pointer to the block that is currently being built.
	// We hold this pointer so we can destroy it while building
	// and then create a new one if it is necessary.
	struct BuildingBlock {
		int expectedItemsCount = 0; // optimization for block->items.reserve() call
		HistoryBlock *block = nullptr;
	};
	std::unique_ptr<BuildingBlock> _buildingFrontBlock;

	Data::HistoryDrafts _drafts;
	TimeId _acceptCloudDraftsAfter = 0;
	int _savingCloudDraftRequests = 0;
	Data::ForwardDraft _forwardDraft;

	QString _topPromotedMessage;
	QString _topPromotedType;

	HistoryView::SendActionPainter _sendActionPainter;

	std::deque<not_null<HistoryItem*>> _notifications;

 };

class HistoryBlock {
public:
	using Element = HistoryView::Element;

	HistoryBlock(not_null<History*> history);
	HistoryBlock(const HistoryBlock &) = delete;
	HistoryBlock &operator=(const HistoryBlock &) = delete;
	~HistoryBlock();

	std::vector<std::unique_ptr<Element>> messages;

	void remove(not_null<Element*> view);
	void refreshView(not_null<Element*> view);

	int resizeGetHeight(int newWidth, bool resizeAllItems);
	int y() const {
		return _y;
	}
	void setY(int y) {
		_y = y;
	}
	int height() const {
		return _height;
	}
	not_null<History*> history() const {
		return _history;
	}

	HistoryBlock *previousBlock() const {
		Expects(_indexInHistory >= 0);

		return (_indexInHistory > 0)
			? _history->blocks[_indexInHistory - 1].get()
			: nullptr;
	}
	HistoryBlock *nextBlock() const {
		Expects(_indexInHistory >= 0);

		return (_indexInHistory + 1 < _history->blocks.size())
			? _history->blocks[_indexInHistory + 1].get()
			: nullptr;
	}
	void setIndexInHistory(int index) {
		_indexInHistory = index;
	}
	int indexInHistory() const {
		Expects(_indexInHistory >= 0);
		Expects(_indexInHistory < _history->blocks.size());
		Expects(_history->blocks[_indexInHistory].get() == this);

		return _indexInHistory;
	}

protected:
	const not_null<History*> _history;

	int _y = 0;
	int _height = 0;
	int _indexInHistory = -1;

};<|MERGE_RESOLUTION|>--- conflicted
+++ resolved
@@ -177,12 +177,8 @@
 		const QString &postAuthor,
 		not_null<DocumentData*> document,
 		const TextWithEntities &caption,
-<<<<<<< HEAD
-		const MTPReplyMarkup &markup,
+		HistoryMessageMarkupData &&markup,
 		uint64 newGroupId = 0);
-=======
-		HistoryMessageMarkupData &&markup);
->>>>>>> f55d3d1c
 	not_null<HistoryItem*> addNewLocalMessage(
 		MsgId id,
 		MessageFlags flags,
@@ -193,12 +189,8 @@
 		const QString &postAuthor,
 		not_null<PhotoData*> photo,
 		const TextWithEntities &caption,
-<<<<<<< HEAD
-		const MTPReplyMarkup &markup,
+		HistoryMessageMarkupData &&markup,
 		uint64 newGroupId = 0);
-=======
-		HistoryMessageMarkupData &&markup);
->>>>>>> f55d3d1c
 	not_null<HistoryItem*> addNewLocalMessage(
 		MsgId id,
 		MessageFlags flags,
