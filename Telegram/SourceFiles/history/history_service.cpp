/*
This file is part of Telegram Desktop,
the official desktop application for the Telegram messaging service.

For license and copyright information please follow this link:
https://github.com/telegramdesktop/tdesktop/blob/master/LEGAL
*/
#include "history/history_service.h"

#include "lang/lang_keys.h"
#include "mainwidget.h"
#include "main/main_session.h"
#include "main/main_domain.h" // Core::App().domain().activate().
#include "apiwrap.h"
#include "history/history.h"
#include "history/view/media/history_view_invoice.h"
#include "history/history_message.h"
#include "history/history_item_components.h"
#include "history/view/history_view_service_message.h"
#include "data/data_folder.h"
#include "data/data_session.h"
#include "data/data_media_types.h"
#include "data/data_game.h"
#include "data/data_channel.h"
#include "data/data_user.h"
#include "data/data_chat.h"
#include "data/data_changes.h"
#include "data/data_group_call.h" // Data::GroupCall::id().
#include "core/application.h"
#include "core/click_handler_types.h"
#include "base/unixtime.h"
#include "base/timer_rpl.h"
#include "calls/calls_instance.h" // Core::App().calls().joinGroupCall.
#include "window/notifications_manager.h"
#include "window/window_controller.h"
#include "window/window_session_controller.h"
#include "storage/storage_shared_media.h"
#include "payments/payments_checkout_process.h" // CheckoutProcess::Start.
#include "ui/text/format_values.h"
#include "ui/text/text_options.h"
#include "base/unixtime.h"

namespace {

constexpr auto kNotificationTextLimit = 255;
constexpr auto kPinnedMessageTextLimit = 16;

QString GenerateServiceTime(TimeId date) {
	if (date > 0) {
		return qs(" · ") + base::unixtime::parse(date).toString(cTimeFormat());
	}
	return QString();
}

[[nodiscard]] bool PeerCallKnown(not_null<PeerData*> peer) {
	if (peer->groupCall() != nullptr) {
		return true;
	} else if (const auto chat = peer->asChat()) {
		return !(chat->flags() & ChatDataFlag::CallActive);
	} else if (const auto channel = peer->asChannel()) {
		return !(channel->flags() & ChannelDataFlag::CallActive);
	}
	return true;
}

[[nodiscard]] rpl::producer<bool> PeerHasThisCallValue(
		not_null<PeerData*> peer,
		uint64 id) {
	return peer->session().changes().peerFlagsValue(
		peer,
		Data::PeerUpdate::Flag::GroupCall
	) | rpl::filter([=] {
		return PeerCallKnown(peer);
	}) | rpl::map([=] {
		const auto call = peer->groupCall();
		return (call && call->id() == id);
	}) | rpl::distinct_until_changed(
	) | rpl::take_while([=](bool hasThisCall) {
		return hasThisCall;
	}) | rpl::then(
		rpl::single(false)
	);
}

[[nodiscard]] uint64 CallIdFromInput(const MTPInputGroupCall &data) {
	return data.match([&](const MTPDinputGroupCall &data) {
		return data.vid().v;
	});
}

[[nodiscard]] ClickHandlerPtr GroupCallClickHandler(
		not_null<PeerData*> peer,
		uint64 callId) {
	return std::make_shared<LambdaClickHandler>([=] {
		const auto call = peer->groupCall();
		if (call && call->id() == callId) {
			const auto &windows = peer->session().windows();
			if (windows.empty()) {
				Core::App().domain().activate(&peer->session().account());
				if (windows.empty()) {
					return;
				}
			}
			windows.front()->startOrJoinGroupCall(peer);
		}
	});
}

} // namespace

void HistoryService::setMessageByAction(const MTPmessageAction &action) {
	setNeedTime(true);
	auto prepareChatAddUserText = [this](const MTPDmessageActionChatAddUser &action) {
		auto result = PreparedText{};
		auto &users = action.vusers().v;
		if (users.size() == 1) {
			auto u = history()->owner().user(users[0].v);
			if (u == _from) {
				result.links.push_back(fromLink());
				result.text = tr::lng_action_user_joined(tr::now, lt_from, fromLinkText());
			} else {
				result.links.push_back(fromLink());
				result.links.push_back(u->createOpenLink());
				result.text = tr::lng_action_add_user(tr::now, lt_from, fromLinkText(), lt_user, textcmdLink(2, u->name));
			}
		} else if (users.isEmpty()) {
			result.links.push_back(fromLink());
			result.text = tr::lng_action_add_user(tr::now, lt_from, fromLinkText(), lt_user, qsl("somebody"));
		} else {
			result.links.push_back(fromLink());
			for (auto i = 0, l = users.size(); i != l; ++i) {
				auto user = history()->owner().user(users[i].v);
				result.links.push_back(user->createOpenLink());

				auto linkText = textcmdLink(i + 2, user->name);
				if (i == 0) {
					result.text = linkText;
				} else if (i + 1 == l) {
					result.text = tr::lng_action_add_users_and_last(tr::now, lt_accumulated, result.text, lt_user, linkText);
				} else {
					result.text = tr::lng_action_add_users_and_one(tr::now, lt_accumulated, result.text, lt_user, linkText);
				}
			}
			result.text = tr::lng_action_add_users_many(tr::now, lt_from, fromLinkText(), lt_users, result.text);
		}
		return result;
	};

	auto prepareChatJoinedByLink = [this](const MTPDmessageActionChatJoinedByLink &action) {
		auto result = PreparedText{};
		result.links.push_back(fromLink());
		result.text = tr::lng_action_user_joined_by_link(tr::now, lt_from, fromLinkText());
		return result;
	};

	auto prepareChatCreate = [this](const MTPDmessageActionChatCreate &action) {
		auto result = PreparedText{};
		result.links.push_back(fromLink());
		result.text = tr::lng_action_created_chat(tr::now, lt_from, fromLinkText(), lt_title, TextUtilities::Clean(qs(action.vtitle())));
		return result;
	};

	auto prepareChannelCreate = [this](const MTPDmessageActionChannelCreate &action) {
		auto result = PreparedText {};
		if (isPost()) {
			result.text = tr::lng_action_created_channel(tr::now);
		} else {
			result.links.push_back(fromLink());
			result.text = tr::lng_action_created_chat(tr::now, lt_from, fromLinkText(), lt_title, TextUtilities::Clean(qs(action.vtitle())));
		}
		return result;
	};

	auto prepareChatDeletePhoto = [this] {
		auto result = PreparedText{};
		if (isPost()) {
			result.text = tr::lng_action_removed_photo_channel(tr::now);
		} else {
			result.links.push_back(fromLink());
			result.text = tr::lng_action_removed_photo(tr::now, lt_from, fromLinkText());
		}
		return result;
	};

	auto prepareChatDeleteUser = [this](const MTPDmessageActionChatDeleteUser &action) {
		auto result = PreparedText{};
		if (peerFromUser(action.vuser_id()) == _from->id) {
			result.links.push_back(fromLink());
			result.text = tr::lng_action_user_left(tr::now, lt_from, fromLinkText());
		} else {
			auto user = history()->owner().user(action.vuser_id().v);
			result.links.push_back(fromLink());
			result.links.push_back(user->createOpenLink());
			result.text = tr::lng_action_kick_user(tr::now, lt_from, fromLinkText(), lt_user, textcmdLink(2, user->name));
		}
		return result;
	};

	auto prepareChatEditPhoto = [this](const MTPDmessageActionChatEditPhoto &action) {
		auto result = PreparedText{};
		if (isPost()) {
			result.text = tr::lng_action_changed_photo_channel(tr::now);
		} else {
			result.links.push_back(fromLink());
			result.text = tr::lng_action_changed_photo(tr::now, lt_from, fromLinkText());
		}
		return result;
	};

	auto prepareChatEditTitle = [this](const MTPDmessageActionChatEditTitle &action) {
		auto result = PreparedText{};
		if (isPost()) {
			result.text = tr::lng_action_changed_title_channel(tr::now, lt_title, TextUtilities::Clean(qs(action.vtitle())));
		} else {
			result.links.push_back(fromLink());
			result.text = tr::lng_action_changed_title(tr::now, lt_from, fromLinkText(), lt_title, TextUtilities::Clean(qs(action.vtitle())));
		}
		return result;
	};

	auto prepareScreenshotTaken = [this] {
		auto result = PreparedText{};
		if (out()) {
			result.text = tr::lng_action_you_took_screenshot(tr::now);
		} else {
			result.links.push_back(fromLink());
			result.text = tr::lng_action_took_screenshot(tr::now, lt_from, fromLinkText());
		}
		return result;
	};

	auto prepareCustomAction = [&](const MTPDmessageActionCustomAction &action) {
		auto result = PreparedText{};
		result.text = qs(action.vmessage());
		return result;
	};

	auto prepareBotAllowed = [&](const MTPDmessageActionBotAllowed &action) {
		auto result = PreparedText{};
		const auto domain = qs(action.vdomain());
		result.text = tr::lng_action_bot_allowed_from_domain(
			tr::now,
			lt_domain,
			textcmdLink(qstr("http://") + domain, domain));
		return result;
	};

	auto prepareSecureValuesSent = [&](const MTPDmessageActionSecureValuesSent &action) {
		auto result = PreparedText{};
		auto documents = QStringList();
		for (const auto &type : action.vtypes().v) {
			documents.push_back([&] {
				switch (type.type()) {
				case mtpc_secureValueTypePersonalDetails:
					return tr::lng_action_secure_personal_details(tr::now);
				case mtpc_secureValueTypePassport:
				case mtpc_secureValueTypeDriverLicense:
				case mtpc_secureValueTypeIdentityCard:
				case mtpc_secureValueTypeInternalPassport:
					return tr::lng_action_secure_proof_of_identity(tr::now);
				case mtpc_secureValueTypeAddress:
					return tr::lng_action_secure_address(tr::now);
				case mtpc_secureValueTypeUtilityBill:
				case mtpc_secureValueTypeBankStatement:
				case mtpc_secureValueTypeRentalAgreement:
				case mtpc_secureValueTypePassportRegistration:
				case mtpc_secureValueTypeTemporaryRegistration:
					return tr::lng_action_secure_proof_of_address(tr::now);
				case mtpc_secureValueTypePhone:
					return tr::lng_action_secure_phone(tr::now);
				case mtpc_secureValueTypeEmail:
					return tr::lng_action_secure_email(tr::now);
				}
				Unexpected("Type in prepareSecureValuesSent.");
			}());
		};
		result.links.push_back(history()->peer->createOpenLink());
		result.text = tr::lng_action_secure_values_sent(
			tr::now,
			lt_user,
			textcmdLink(1, history()->peer->name),
			lt_documents,
			documents.join(", "));
		return result;
	};

	auto prepareContactSignUp = [this] {
		auto result = PreparedText{};
		result.links.push_back(fromLink());
		result.text = tr::lng_action_user_registered(tr::now, lt_from, fromLinkText());
		return result;
	};

	auto prepareProximityReached = [this](const MTPDmessageActionGeoProximityReached &action) {
		auto result = PreparedText{};
		const auto fromId = peerFromMTP(action.vfrom_id());
		const auto fromPeer = history()->owner().peer(fromId);
		const auto toId = peerFromMTP(action.vto_id());
		const auto toPeer = history()->owner().peer(toId);
		const auto selfId = _from->session().userPeerId();
		const auto distanceMeters = action.vdistance().v;
		const auto distance = [&] {
			if (distanceMeters >= 1000) {
				const auto km = (10 * (distanceMeters / 10)) / 1000.;
				return tr::lng_action_proximity_distance_km(
					tr::now,
					lt_count,
					km);
			} else {
				return tr::lng_action_proximity_distance_m(
					tr::now,
					lt_count,
					distanceMeters);
			}
		}();
		result.text = [&] {
			if (fromId == selfId) {
				result.links.push_back(toPeer->createOpenLink());
				return tr::lng_action_you_proximity_reached(
					tr::now,
					lt_distance,
					distance,
					lt_user,
					textcmdLink(1, toPeer->name));
			} else if (toId == selfId) {
				result.links.push_back(fromPeer->createOpenLink());
				return tr::lng_action_proximity_reached_you(
					tr::now,
					lt_from,
					textcmdLink(1, fromPeer->name),
					lt_distance,
					distance);
			} else {
				result.links.push_back(fromPeer->createOpenLink());
				result.links.push_back(toPeer->createOpenLink());
				return tr::lng_action_proximity_reached(
					tr::now,
					lt_from,
					textcmdLink(1, fromPeer->name),
					lt_distance,
					distance,
					lt_user,
					textcmdLink(2, toPeer->name));
			}
		}();
		return result;
	};

	auto prepareGroupCall = [this](const MTPDmessageActionGroupCall &action) {
		auto result = PreparedText{};
		if (const auto duration = action.vduration()) {
			const auto seconds = duration->v;
			const auto days = seconds / 86400;
			const auto hours = seconds / 3600;
			const auto minutes = seconds / 60;
			auto text = (days > 1)
				? tr::lng_group_call_duration_days(tr::now, lt_count, days)
				: (hours > 1)
				? tr::lng_group_call_duration_hours(tr::now, lt_count, hours)
				: (minutes > 1)
				? tr::lng_group_call_duration_minutes(tr::now, lt_count, minutes)
				: tr::lng_group_call_duration_seconds(tr::now, lt_count, seconds);
			if (history()->peer->isBroadcast()) {
				result.text = tr::lng_action_group_call_finished(
					tr::now,
					lt_duration,
					text);
			} else {
				result.links.push_back(fromLink());
				result.text = tr::lng_action_group_call_finished_group(
					tr::now,
					lt_from,
					fromLinkText(),
					lt_duration,
					text);
			}
			return result;
		}
		if (history()->peer->isBroadcast()) {
			result.text = tr::lng_action_group_call_started_channel(tr::now);
		} else {
			result.links.push_back(fromLink());
			result.text = tr::lng_action_group_call_started_group(
				tr::now,
				lt_from,
				fromLinkText());
		}
		return result;
	};

	auto prepareInviteToGroupCall = [this](const MTPDmessageActionInviteToGroupCall &action) {
		const auto callId = CallIdFromInput(action.vcall());
		const auto owner = &history()->owner();
		const auto peer = history()->peer;
		for (const auto id : action.vusers().v) {
			const auto user = owner->user(id.v);
			if (callId) {
				owner->registerInvitedToCallUser(callId, peer, user);
			}
		};
		const auto linkCallId = PeerHasThisCall(peer, callId).value_or(false)
			? callId
			: 0;
		return prepareInvitedToCallText(action.vusers().v, linkCallId);
	};

	auto prepareSetMessagesTTL = [this](const MTPDmessageActionSetMessagesTTL &action) {
		auto result = PreparedText{};
		const auto period = action.vperiod().v;
		const auto duration = (period == 5)
			? u"5 seconds"_q
			: (period < 2 * 86400)
			? tr::lng_ttl_about_duration1(tr::now)
			: (period < 8 * 86400)
			? tr::lng_ttl_about_duration2(tr::now)
			: tr::lng_ttl_about_duration3(tr::now);
		if (isPost()) {
			if (!period) {
				result.text = tr::lng_action_ttl_removed_channel(tr::now);
			} else {
				result.text = tr::lng_action_ttl_changed_channel(tr::now, lt_duration, duration);
			}
		} else if (_from->isSelf()) {
			if (!period) {
				result.text = tr::lng_action_ttl_removed_you(tr::now);
			} else {
				result.text = tr::lng_action_ttl_changed_you(tr::now, lt_duration, duration);
			}
		} else {
			result.links.push_back(fromLink());
			if (!period) {
				result.text = tr::lng_action_ttl_removed(tr::now, lt_from, fromLinkText());
			} else {
				result.text = tr::lng_action_ttl_changed(tr::now, lt_from, fromLinkText(), lt_duration, duration);
			}
		}
		return result;
	};

	const auto messageText = action.match([&](
		const MTPDmessageActionChatAddUser &data) {
		return prepareChatAddUserText(data);
	}, [&](const MTPDmessageActionChatJoinedByLink &data) {
		return prepareChatJoinedByLink(data);
	}, [&](const MTPDmessageActionChatCreate &data) {
		return prepareChatCreate(data);
	}, [](const MTPDmessageActionChatMigrateTo &) {
		return PreparedText{ tr::lng_action_group_migrate(tr::now) };
	}, [](const MTPDmessageActionChannelMigrateFrom &) {
		return PreparedText{ tr::lng_action_group_migrate(tr::now) };
	}, [](const MTPDmessageActionHistoryClear &) {
		return PreparedText();
	}, [&](const MTPDmessageActionChannelCreate &data) {
		return prepareChannelCreate(data);
	}, [&](const MTPDmessageActionChatDeletePhoto &) {
		return prepareChatDeletePhoto();
	}, [&](const MTPDmessageActionChatDeleteUser &data) {
		return prepareChatDeleteUser(data);
	}, [&](const MTPDmessageActionChatEditPhoto &data) {
		return prepareChatEditPhoto(data);
	}, [&](const MTPDmessageActionChatEditTitle &data) {
		return prepareChatEditTitle(data);
	}, [&](const MTPDmessageActionPinMessage &) {
		return preparePinnedText();
	}, [&](const MTPDmessageActionGameScore &) {
		return prepareGameScoreText();
	}, [&](const MTPDmessageActionPhoneCall &) -> PreparedText {
		Unexpected("PhoneCall type in HistoryService.");
	}, [&](const MTPDmessageActionPaymentSent &) {
		return preparePaymentSentText();
	}, [&](const MTPDmessageActionScreenshotTaken &) {
		return prepareScreenshotTaken();
	}, [&](const MTPDmessageActionCustomAction &data) {
		return prepareCustomAction(data);
	}, [&](const MTPDmessageActionBotAllowed &data) {
		return prepareBotAllowed(data);
	}, [&](const MTPDmessageActionSecureValuesSent &data) {
		return prepareSecureValuesSent(data);
	}, [&](const MTPDmessageActionContactSignUp &data) {
		return prepareContactSignUp();
	}, [&](const MTPDmessageActionGeoProximityReached &data) {
		return prepareProximityReached(data);
	}, [](const MTPDmessageActionPaymentSentMe &) {
		LOG(("API Error: messageActionPaymentSentMe received."));
		return PreparedText{ tr::lng_message_empty(tr::now) };
	}, [](const MTPDmessageActionSecureValuesSentMe &) {
		LOG(("API Error: messageActionSecureValuesSentMe received."));
		return PreparedText{ tr::lng_message_empty(tr::now) };
	}, [&](const MTPDmessageActionGroupCall &data) {
		return prepareGroupCall(data);
	}, [&](const MTPDmessageActionInviteToGroupCall &data) {
		return prepareInviteToGroupCall(data);
	}, [&](const MTPDmessageActionSetMessagesTTL &data) {
		return prepareSetMessagesTTL(data);
	}, [&](const MTPDmessageActionGroupCallScheduled &data) {
		return prepareCallScheduledText(data.vschedule_date().v);
	}, [](const MTPDmessageActionEmpty &) {
		return PreparedText{ tr::lng_message_empty(tr::now) };
	});

	setServiceText(messageText);

	// Additional information.
	applyAction(action);
}

void HistoryService::applyAction(const MTPMessageAction &action) {
	action.match([&](const MTPDmessageActionChatAddUser &data) {
		if (const auto channel = history()->peer->asMegagroup()) {
			const auto selfUserId = history()->session().userId();
			for (const auto &item : data.vusers().v) {
				if (peerFromUser(item) == selfUserId) {
					channel->mgInfo->joinedMessageFound = true;
					break;
				}
			}
		}
	}, [&](const MTPDmessageActionChatJoinedByLink &data) {
		if (_from->isSelf()) {
			if (const auto channel = history()->peer->asMegagroup()) {
				channel->mgInfo->joinedMessageFound = true;
			}
		}
	}, [&](const MTPDmessageActionChatEditPhoto &data) {
		data.vphoto().match([&](const MTPDphoto &photo) {
			_media = std::make_unique<Data::MediaPhoto>(
				this,
				history()->peer,
				history()->owner().processPhoto(photo));
		}, [](const MTPDphotoEmpty &) {
		});
	}, [&](const MTPDmessageActionChatCreate &) {
		_flags |= MessageFlag::IsGroupEssential;
	}, [&](const MTPDmessageActionChannelCreate &) {
		_flags |= MessageFlag::IsGroupEssential;
	}, [&](const MTPDmessageActionChatMigrateTo &) {
		_flags |= MessageFlag::IsGroupEssential;
	}, [&](const MTPDmessageActionChannelMigrateFrom &) {
		_flags |= MessageFlag::IsGroupEssential;
	}, [](const auto &) {
	});
}

void HistoryService::setSelfDestruct(HistoryServiceSelfDestruct::Type type, int ttlSeconds) {
	UpdateComponents(HistoryServiceSelfDestruct::Bit());
	auto selfdestruct = Get<HistoryServiceSelfDestruct>();
	selfdestruct->timeToLive = ttlSeconds * 1000LL;
	selfdestruct->type = type;
}

bool HistoryService::updateDependent(bool force) {
	auto dependent = GetDependentData();
	Assert(dependent != nullptr);

	if (!force) {
		if (!dependent->msgId || dependent->msg) {
			return true;
		}
	}

	if (!dependent->lnk) {
		dependent->lnk = goToMessageClickHandler(
			(dependent->peerId
				? history()->owner().peer(dependent->peerId)
				: history()->peer),
			dependent->msgId);
	}
	auto gotDependencyItem = false;
	if (!dependent->msg) {
		dependent->msg = history()->owner().message(
			(dependent->peerId
				? peerToChannel(dependent->peerId)
				: channelId()),
			dependent->msgId);
		if (dependent->msg) {
			if (dependent->msg->isEmpty()) {
				// Really it is deleted.
				dependent->msg = nullptr;
				force = true;
			} else {
				history()->owner().registerDependentMessage(
					this,
					dependent->msg);
				gotDependencyItem = true;
			}
		}
	}
	if (dependent->msg) {
		updateDependentText();
	} else if (force) {
		if (dependent->msgId > 0) {
			dependent->msgId = 0;
			gotDependencyItem = true;
		}
		updateDependentText();
	}
	if (force && gotDependencyItem) {
		Core::App().notifications().checkDelayed();
	}
	return (dependent->msg || !dependent->msgId);
}

HistoryService::PreparedText HistoryService::prepareInvitedToCallText(
		const QVector<MTPint> &users,
		uint64 linkCallId) {
	const auto owner = &history()->owner();
	auto chatText = tr::lng_action_invite_user_chat(tr::now);
	auto result = PreparedText{};
	result.links.push_back(fromLink());
	auto linkIndex = 1;
	if (linkCallId) {
		const auto peer = history()->peer;
		result.links.push_back(GroupCallClickHandler(peer, linkCallId));
		chatText = textcmdLink(++linkIndex, chatText);
	}
	if (users.size() == 1) {
		auto user = owner->user(users[0].v);
		result.links.push_back(user->createOpenLink());
		result.text = tr::lng_action_invite_user(tr::now, lt_from, fromLinkText(), lt_user, textcmdLink(++linkIndex, user->name), lt_chat, chatText);
	} else if (users.isEmpty()) {
		result.text = tr::lng_action_invite_user(tr::now, lt_from, fromLinkText(), lt_user, qsl("somebody"), lt_chat, chatText);
	} else {
		for (auto i = 0, l = users.size(); i != l; ++i) {
			auto user = owner->user(users[i].v);
			result.links.push_back(user->createOpenLink());

			auto linkText = textcmdLink(++linkIndex, user->name);
			if (i == 0) {
				result.text = linkText;
			} else if (i + 1 == l) {
				result.text = tr::lng_action_invite_users_and_last(tr::now, lt_accumulated, result.text, lt_user, linkText);
			} else {
				result.text = tr::lng_action_invite_users_and_one(tr::now, lt_accumulated, result.text, lt_user, linkText);
			}
		}
		result.text = tr::lng_action_invite_users_many(tr::now, lt_from, fromLinkText(), lt_users, result.text, lt_chat, chatText);
	}
	return result;
}

HistoryService::PreparedText HistoryService::preparePinnedText() {
	auto result = PreparedText {};
	auto pinned = Get<HistoryServicePinned>();
	if (pinned && pinned->msg) {
		const auto mediaText = [&] {
			using TTL = HistoryServiceSelfDestruct;
			if (const auto media = pinned->msg->media()) {
				return media->pinnedTextSubstring();
			} else if (const auto selfdestruct = pinned->msg->Get<TTL>()) {
				if (selfdestruct->type == TTL::Type::Photo) {
					return tr::lng_action_pinned_media_photo(tr::now);
				} else if (selfdestruct->type == TTL::Type::Video) {
					return tr::lng_action_pinned_media_video(tr::now);
				}
			}
			return QString();
		}();
		result.links.push_back(fromLink());
		result.links.push_back(pinned->lnk);
		if (mediaText.isEmpty()) {
			auto original = pinned->msg->originalText().text;
			auto cutAt = 0;
			auto limit = kPinnedMessageTextLimit;
			auto size = original.size();
			for (; limit != 0;) {
				--limit;
				if (cutAt >= size) break;
				if (original.at(cutAt).isLowSurrogate() && cutAt + 1 < size && original.at(cutAt + 1).isHighSurrogate()) {
					cutAt += 2;
				} else {
					++cutAt;
				}
			}
			if (!limit && cutAt + 5 < size) {
				original = original.mid(0, cutAt) + qstr("...");
			}
			result.text = tr::lng_action_pinned_message(tr::now, lt_from, fromLinkText(), lt_text, textcmdLink(2, original));
		} else {
			result.text = tr::lng_action_pinned_media(tr::now, lt_from, fromLinkText(), lt_media, textcmdLink(2, mediaText));
		}
	} else if (pinned && pinned->msgId) {
		result.links.push_back(fromLink());
		result.links.push_back(pinned->lnk);
		result.text = tr::lng_action_pinned_media(tr::now, lt_from, fromLinkText(), lt_media, textcmdLink(2, tr::lng_contacts_loading(tr::now)));
	} else {
		result.links.push_back(fromLink());
		result.text = tr::lng_action_pinned_media(tr::now, lt_from, fromLinkText(), lt_media, tr::lng_deleted_message(tr::now));
	}
	return result;
}

HistoryService::PreparedText HistoryService::prepareGameScoreText() {
	auto result = PreparedText {};
	auto gamescore = Get<HistoryServiceGameScore>();

	auto computeGameTitle = [&]() -> QString {
		if (gamescore && gamescore->msg) {
			if (const auto media = gamescore->msg->media()) {
				if (const auto game = media->game()) {
					const auto row = 0;
					const auto column = 0;
					result.links.push_back(
						std::make_shared<ReplyMarkupClickHandler>(
							&history()->owner(),
							row,
							column,
							gamescore->msg->fullId()));
					auto titleText = game->title;
					return textcmdLink(result.links.size(), titleText);
				}
			}
			return tr::lng_deleted_message(tr::now);
		} else if (gamescore && gamescore->msgId) {
			return tr::lng_contacts_loading(tr::now);
		}
		return QString();
	};

	const auto scoreNumber = gamescore ? gamescore->score : 0;
	if (_from->isSelf()) {
		auto gameTitle = computeGameTitle();
		if (gameTitle.isEmpty()) {
			result.text = tr::lng_action_game_you_scored_no_game(
				tr::now,
				lt_count,
				scoreNumber);
		} else {
			result.text = tr::lng_action_game_you_scored(
				tr::now,
				lt_count,
				scoreNumber,
				lt_game,
				gameTitle);
		}
	} else {
		result.links.push_back(fromLink());
		auto gameTitle = computeGameTitle();
		if (gameTitle.isEmpty()) {
			result.text = tr::lng_action_game_score_no_game(
				tr::now,
				lt_count,
				scoreNumber,
				lt_from,
				fromLinkText());
		} else {
			result.text = tr::lng_action_game_score(
				tr::now,
				lt_count,
				scoreNumber,
				lt_from,
				fromLinkText(),
				lt_game,
				gameTitle);
		}
	}
	return result;
}

HistoryService::PreparedText HistoryService::preparePaymentSentText() {
	auto result = PreparedText {};
	const auto payment = Get<HistoryServicePayment>();
	Assert(payment != nullptr);

	auto invoiceTitle = [&] {
		if (payment->msg) {
			if (const auto media = payment->msg->media()) {
				if (const auto invoice = media->invoice()) {
					return textcmdLink(1, invoice->title);
				}
			}
		}
		return QString();
	}();

	if (invoiceTitle.isEmpty()) {
		result.text = tr::lng_action_payment_done(tr::now, lt_amount, payment->amount, lt_user, history()->peer->name);
	} else {
		result.text = tr::lng_action_payment_done_for(tr::now, lt_amount, payment->amount, lt_user, history()->peer->name, lt_invoice, invoiceTitle);
		if (payment->msg) {
			result.links.push_back(payment->lnk);
		}
	}
	return result;
}

HistoryService::PreparedText HistoryService::prepareCallScheduledText(
		TimeId scheduleDate) {
	const auto call = Get<HistoryServiceOngoingCall>();
	Assert(call != nullptr);

	const auto scheduled = base::unixtime::parse(scheduleDate);
	const auto date = scheduled.date();
	const auto now = QDateTime::currentDateTime();
	const auto secsToDateAddDays = [&](int days) {
		return now.secsTo(QDateTime(date.addDays(days), QTime(0, 0)));
	};
	auto result = PreparedText();
	const auto prepareWithDate = [&](const QString &date) {
		if (history()->peer->isBroadcast()) {
			result.text = tr::lng_action_group_call_scheduled_channel(
				tr::now,
				lt_date,
				date);
		} else {
			result.links.push_back(fromLink());
			result.text = tr::lng_action_group_call_scheduled_group(
				tr::now,
				lt_from,
				fromLinkText(),
				lt_date,
				date);
		}
	};
	const auto time = scheduled.time().toString(cTimeFormat());
	const auto prepareGeneric = [&] {
		prepareWithDate(tr::lng_group_call_starts_date(
			tr::now,
			lt_date,
			langDayOfMonthFull(date),
			lt_time,
			time));
	};
	auto nextIn = TimeId(0);
	if (now.date().addDays(1) < scheduled.date()) {
		nextIn = secsToDateAddDays(-1);
		prepareGeneric();
	} else if (now.date().addDays(1) == scheduled.date()) {
		nextIn = secsToDateAddDays(0);
		prepareWithDate(
			tr::lng_group_call_starts_tomorrow(tr::now, lt_time, time));
	} else if (now.date() == scheduled.date()) {
		nextIn = secsToDateAddDays(1);
		prepareWithDate(
			tr::lng_group_call_starts_today(tr::now, lt_time, time));
	} else {
		prepareGeneric();
	}
	if (nextIn) {
		call->lifetime = base::timer_once(
			(nextIn + 2) * crl::time(1000)
		) | rpl::start_with_next([=] {
			updateText(prepareCallScheduledText(scheduleDate));
		});
	}
	return result;
}

HistoryService::HistoryService(
	not_null<History*> history,
	const MTPDmessage &data,
	MessageFlags localFlags)
: HistoryItem(
		history,
		data.vid().v,
		FlagsFromMTP(data.vflags().v) | localFlags,
		data.vdate().v,
		data.vfrom_id() ? peerFromMTP(*data.vfrom_id()) : PeerId(0)) {
	createFromMtp(data);
	applyTTL(data);
}

HistoryService::HistoryService(
	not_null<History*> history,
	const MTPDmessageService &data,
	MessageFlags localFlags)
: HistoryItem(
		history,
		data.vid().v,
		FlagsFromMTP(data.vflags().v) | localFlags,
		data.vdate().v,
		data.vfrom_id() ? peerFromMTP(*data.vfrom_id()) : PeerId(0)) {
	createFromMtp(data);
	applyTTL(data);
}

HistoryService::HistoryService(
	not_null<History*> history,
	MsgId id,
	MessageFlags flags,
	TimeId date,
	const PreparedText &message,
	PeerId from,
<<<<<<< HEAD
	PhotoData *photo,
	bool showTime)
: HistoryItem(history, id, flags, clientFlags, date, from) {
	setNeedTime(showTime);
=======
	PhotoData *photo)
: HistoryItem(history, id, flags, date, from) {
>>>>>>> 60e43cfa
	setServiceText(message);
	if (photo) {
		_media = std::make_unique<Data::MediaPhoto>(
			this,
			history->peer,
			photo);
	}
}

bool HistoryService::updateDependencyItem() {
	if (GetDependentData()) {
		return updateDependent(true);
	}
	return HistoryItem::updateDependencyItem();
}

bool HistoryService::needCheck() const {
	return out() && !isEmpty();
}

QString HistoryService::notificationText() const {
	const auto result = [&] {
		if (_media) {
			return _media->notificationText();
		} else if (!emptyText()) {
			return _cleanText.toString();
		}
		return QString();
	}();
	return (result.size() <= kNotificationTextLimit)
		? result
		: result.mid(0, kNotificationTextLimit) + qsl("...");
}

QString HistoryService::inDialogsText(DrawInDialog way) const {
	return textcmdLink(1, TextUtilities::Clean(notificationText()));
}

QString HistoryService::inReplyText() const {
	const auto result = HistoryService::notificationText();
	const auto text = result.trimmed().startsWith(author()->name)
		? result.trimmed().mid(author()->name.size()).trimmed()
		: result;
	return textcmdLink(1, text);
}

std::unique_ptr<HistoryView::Element> HistoryService::createView(
		not_null<HistoryView::ElementDelegate*> delegate,
		HistoryView::Element *replacing) {
	return delegate->elementCreate(this, replacing);
}

QString HistoryService::fromLinkText() const {
	return textcmdLink(1, _from->name);
}

ClickHandlerPtr HistoryService::fromLink() const {
	return _from->createOpenLink();
}

void HistoryService::setServiceText(const PreparedText &prepared) {
	_text.setText(
		st::serviceTextStyle,
		(needTime() && !prepared.text.isEmpty() ? prepared.text + GenerateServiceTime(date()) : prepared.text),
		Ui::ItemTextServiceOptions());
	_cleanText.setText(
		st::serviceTextStyle,
		prepared.text,
		Ui::ItemTextServiceOptions());
	auto linkIndex = 0;
	for_const (auto &link, prepared.links) {
		// Link indices start with 1.
		_text.setLink(++linkIndex, link);
	}
	_textWidth = -1;
	_textHeight = 0;
}

void HistoryService::markMediaAsReadHook() {
	if (const auto selfdestruct = Get<HistoryServiceSelfDestruct>()) {
		if (!selfdestruct->destructAt) {
			selfdestruct->destructAt = crl::now() + selfdestruct->timeToLive;
			history()->owner().selfDestructIn(this, selfdestruct->timeToLive);
		}
	}
}

crl::time HistoryService::getSelfDestructIn(crl::time now) {
	if (auto selfdestruct = Get<HistoryServiceSelfDestruct>()) {
		if (selfdestruct->destructAt > 0) {
			if (selfdestruct->destructAt <= now) {
				auto text = [selfdestruct] {
					switch (selfdestruct->type) {
					case HistoryServiceSelfDestruct::Type::Photo: return tr::lng_ttl_photo_expired(tr::now);
					case HistoryServiceSelfDestruct::Type::Video: return tr::lng_ttl_video_expired(tr::now);
					}
					Unexpected("Type in HistoryServiceSelfDestruct::Type");
				};
				setServiceText({ text() });
				return 0;
			}
			return selfdestruct->destructAt - now;
		}
	}
	return 0;
}

void HistoryService::createFromMtp(const MTPDmessage &message) {
	const auto media = message.vmedia();
	Assert(media != nullptr);

	const auto mediaType = media->type();
	switch (mediaType) {
	case mtpc_messageMediaPhoto: {
		if (message.is_media_unread()) {
			const auto &photo = media->c_messageMediaPhoto();
			const auto ttl = photo.vttl_seconds();
			Assert(ttl != nullptr);

			setSelfDestruct(HistoryServiceSelfDestruct::Type::Photo, ttl->v);
			if (out()) {
				setServiceText({ tr::lng_ttl_photo_sent(tr::now) });
			} else {
				auto result = PreparedText();
				result.links.push_back(fromLink());
				result.text = tr::lng_ttl_photo_received(tr::now, lt_from, fromLinkText());
				setServiceText(std::move(result));
			}
		} else {
			setServiceText({ tr::lng_ttl_photo_expired(tr::now) });
		}
	} break;
	case mtpc_messageMediaDocument: {
		if (message.is_media_unread()) {
			const auto &document = media->c_messageMediaDocument();
			const auto ttl = document.vttl_seconds();
			Assert(ttl != nullptr);

			setSelfDestruct(HistoryServiceSelfDestruct::Type::Video, ttl->v);
			if (out()) {
				setServiceText({ tr::lng_ttl_video_sent(tr::now) });
			} else {
				auto result = PreparedText();
				result.links.push_back(fromLink());
				result.text = tr::lng_ttl_video_received(tr::now, lt_from, fromLinkText());
				setServiceText(std::move(result));
			}
		} else {
			setServiceText({ tr::lng_ttl_video_expired(tr::now) });
		}
	} break;

	default: Unexpected("Media type in HistoryService::createFromMtp()");
	}
}

void HistoryService::createFromMtp(const MTPDmessageService &message) {
	const auto type = message.vaction().type();
	if (type == mtpc_messageActionGameScore) {
		const auto &data = message.vaction().c_messageActionGameScore();
		UpdateComponents(HistoryServiceGameScore::Bit());
		Get<HistoryServiceGameScore>()->score = data.vscore().v;
	} else if (type == mtpc_messageActionPaymentSent) {
		const auto &data = message.vaction().c_messageActionPaymentSent();
		UpdateComponents(HistoryServicePayment::Bit());
		const auto amount = data.vtotal_amount().v;
		const auto currency = qs(data.vcurrency());
		const auto payment = Get<HistoryServicePayment>();
		const auto id = fullId();
		const auto owner = &history()->owner();
		payment->amount = Ui::FillAmountAndCurrency(amount, currency);
		payment->invoiceLink = std::make_shared<LambdaClickHandler>([=](
				ClickContext context) {
			using namespace Payments;
			const auto my = context.other.value<ClickHandlerContext>();
			const auto weak = my.sessionWindow;
			if (const auto item = owner->message(id)) {
				CheckoutProcess::Start(
					item,
					Mode::Receipt,
					crl::guard(weak, [=] { weak->window().activate(); }));
			}
		});
	} else if (type == mtpc_messageActionGroupCall
		|| type == mtpc_messageActionGroupCallScheduled) {
		const auto started = (type == mtpc_messageActionGroupCall);
		const auto &callData = started
			? message.vaction().c_messageActionGroupCall().vcall()
			: message.vaction().c_messageActionGroupCallScheduled().vcall();
		const auto duration = started
			? message.vaction().c_messageActionGroupCall().vduration()
			: tl::conditional<MTPint>();
		if (duration) {
			RemoveComponents(HistoryServiceOngoingCall::Bit());
		} else {
			UpdateComponents(HistoryServiceOngoingCall::Bit());
			const auto call = Get<HistoryServiceOngoingCall>();
			call->id = CallIdFromInput(callData);
			call->link = GroupCallClickHandler(history()->peer, call->id);
		}
	} else if (type == mtpc_messageActionInviteToGroupCall) {
		const auto &data = message.vaction().c_messageActionInviteToGroupCall();
		const auto id = CallIdFromInput(data.vcall());
		const auto peer = history()->peer;
		const auto has = PeerHasThisCall(peer, id);
		auto hasLink = !has.has_value()
			? PeerHasThisCallValue(peer, id)
			: (*has)
			? PeerHasThisCallValue(
				peer,
				id) | rpl::skip(1) | rpl::type_erased()
			: rpl::producer<bool>();
		if (!hasLink) {
			RemoveComponents(HistoryServiceOngoingCall::Bit());
		} else {
			UpdateComponents(HistoryServiceOngoingCall::Bit());
			const auto call = Get<HistoryServiceOngoingCall>();
			call->id = id;
			call->lifetime.destroy();

			const auto users = data.vusers().v;
			std::move(hasLink) | rpl::start_with_next([=](bool has) {
				updateText(prepareInvitedToCallText(users, has ? id : 0));
				if (!has) {
					RemoveComponents(HistoryServiceOngoingCall::Bit());
				}
			}, call->lifetime);
		}
	}
	if (const auto replyTo = message.vreply_to()) {
		replyTo->match([&](const MTPDmessageReplyHeader &data) {
			const auto peerId = data.vreply_to_peer_id()
				? peerFromMTP(*data.vreply_to_peer_id())
				: history()->peer->id;
			if (message.vaction().type() == mtpc_messageActionPinMessage) {
				UpdateComponents(HistoryServicePinned::Bit());
			}
			if (const auto dependent = GetDependentData()) {
				dependent->peerId = (peerId != history()->peer->id)
					? peerId
					: 0;
				dependent->msgId = data.vreply_to_msg_id().v;
				if (!updateDependent()) {
					history()->session().api().requestMessageData(
						(peerIsChannel(dependent->peerId)
							? history()->owner().channel(
								peerToChannel(dependent->peerId)).get()
							: history()->peer->asChannel()),
						dependent->msgId,
						HistoryDependentItemCallback(this));
				}
			}
		});
	}
	setMessageByAction(message.vaction());
}

void HistoryService::applyEdition(const MTPDmessageService &message) {
	clearDependency();
	UpdateComponents(0);

	createFromMtp(message);
	applyServiceDateEdition(message);

	if (message.vaction().type() == mtpc_messageActionHistoryClear) {
		removeMedia();
		finishEditionToEmpty();
	} else {
		finishEdition(-1);
	}
}

void HistoryService::removeMedia() {
	if (!_media) return;

	_media.reset();
	_textWidth = -1;
	_textHeight = 0;
	history()->owner().requestItemResize(this);
}

Storage::SharedMediaTypesMask HistoryService::sharedMediaTypes() const {
	if (auto media = this->media()) {
		return media->sharedMediaTypes();
	}
	return {};
}

void HistoryService::updateDependentText() {
	auto text = PreparedText{};
	if (Has<HistoryServicePinned>()) {
		text = preparePinnedText();
	} else if (Has<HistoryServiceGameScore>()) {
		text = prepareGameScoreText();
	} else if (Has<HistoryServicePayment>()) {
		text = preparePaymentSentText();
	} else {
		return;
	}
	updateText(std::move(text));
}

void HistoryService::updateText(PreparedText &&text) {
	setServiceText(text);
	history()->owner().requestItemResize(this);
	const auto inDialogsHistory = history()->migrateToOrMe();
	if (inDialogsHistory->textCachedFor == this) {
		inDialogsHistory->textCachedFor = nullptr;
	}
	//if (const auto feed = history()->peer->feed()) { // #TODO archive
	//	if (feed->textCachedFor == this) {
	//		feed->textCachedFor = nullptr;
	//		feed->updateChatListEntry();
	//	}
	//}
	history()->session().changes().messageUpdated(
		this,
		Data::MessageUpdate::Flag::DialogRowRepaint);
	history()->owner().updateDependentMessages(this);
}

void HistoryService::clearDependency() {
	if (const auto dependent = GetDependentData()) {
		if (dependent->msg) {
			history()->owner().unregisterDependentMessage(
				this,
				dependent->msg);
			dependent->msg = nullptr;
			dependent->msgId = 0;
		}
	}
}

void HistoryService::dependencyItemRemoved(HistoryItem *dependency) {
	clearDependency();
	updateDependentText();
}

HistoryService::~HistoryService() {
	clearDependency();
	_media.reset();
}

HistoryService::PreparedText GenerateJoinedText(
		not_null<History*> history,
		not_null<UserData*> inviter) {
	if (inviter->id != history->session().userPeerId()) {
		auto result = HistoryService::PreparedText{};
		result.links.push_back(inviter->createOpenLink());
		result.text = (history->isMegagroup()
			? tr::lng_action_add_you_group
			: tr::lng_action_add_you)(
				tr::now,
				lt_from,
				textcmdLink(1, inviter->name));
		return result;
	} else if (history->isMegagroup()) {
		auto self = history->session().user();
		auto result = HistoryService::PreparedText{};
		result.links.push_back(self->createOpenLink());
		result.text = tr::lng_action_user_joined(
			tr::now,
			lt_from,
			textcmdLink(1, self->name));
		return result;
	}
	return { tr::lng_action_you_joined(tr::now) };
}

not_null<HistoryService*> GenerateJoinedMessage(
		not_null<History*> history,
		TimeId inviteDate,
		not_null<UserData*> inviter) {
	return history->makeServiceMessage(
		history->owner().nextLocalMessageId(),
		MessageFlag::LocalHistoryEntry,
		inviteDate,
		GenerateJoinedText(history, inviter));
}

std::optional<bool> PeerHasThisCall(
		not_null<PeerData*> peer,
		uint64 id) {
	const auto call = peer->groupCall();
	return call
		? std::make_optional(call->id() == id)
		: PeerCallKnown(peer)
		? std::make_optional(false)
		: std::nullopt;
}<|MERGE_RESOLUTION|>--- conflicted
+++ resolved
@@ -880,15 +880,10 @@
 	TimeId date,
 	const PreparedText &message,
 	PeerId from,
-<<<<<<< HEAD
 	PhotoData *photo,
 	bool showTime)
-: HistoryItem(history, id, flags, clientFlags, date, from) {
+: HistoryItem(history, id, flags, date, from) {
 	setNeedTime(showTime);
-=======
-	PhotoData *photo)
-: HistoryItem(history, id, flags, date, from) {
->>>>>>> 60e43cfa
 	setServiceText(message);
 	if (photo) {
 		_media = std::make_unique<Data::MediaPhoto>(
