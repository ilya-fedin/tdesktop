--- conflicted
+++ resolved
@@ -2172,11 +2172,7 @@
 					dateWidth += st::msgServicePadding.left() + st::msgServicePadding.right();
 					auto dateLeft = st::msgServiceMargin.left();
 					auto maxwidth = view->width();
-<<<<<<< HEAD
-					if (Adaptive::ChatWide() && !AdaptiveBubbles()) {
-=======
-					if (Core::App().settings().chatWide()) {
->>>>>>> a9eedf00
+					if (Core::App().settings().chatWide() && !AdaptiveBubbles()) {
 						maxwidth = qMin(maxwidth, int32(st::msgMaxWidth + 2 * st::msgPhotoSkip + 2 * st::msgMargin.left()));
 					}
 					auto widthForDate = maxwidth - st::msgServiceMargin.left() - st::msgServiceMargin.left();
