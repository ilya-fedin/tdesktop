--- conflicted
+++ resolved
@@ -2377,11 +2377,7 @@
 					dateWidth += st::msgServicePadding.left() + st::msgServicePadding.right();
 					auto dateLeft = st::msgServiceMargin.left();
 					auto maxwidth = view->width();
-<<<<<<< HEAD
-					if (Core::App().settings().chatWide() && !AdaptiveBubbles()) {
-=======
-					if (_isChatWide) {
->>>>>>> 5519bb35
+					if (_isChatWide && !AdaptiveBubbles()) {
 						maxwidth = qMin(maxwidth, int32(st::msgMaxWidth + 2 * st::msgPhotoSkip + 2 * st::msgMargin.left()));
 					}
 					auto widthForDate = maxwidth - st::msgServiceMargin.left() - st::msgServiceMargin.left();
