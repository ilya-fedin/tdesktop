/*
This file is part of Telegram Desktop,
the official desktop application for the Telegram messaging service.

For license and copyright information please follow this link:
https://github.com/telegramdesktop/tdesktop/blob/master/LEGAL
*/
#include "history/view/history_view_message.h"

#include "history/view/history_view_cursor_state.h"
#include "history/history_item_components.h"
#include "history/history_message.h"
#include "history/view/media/history_view_media.h"
#include "history/view/media/history_view_web_page.h"
#include "history/history.h"
#include "ui/effects/ripple_animation.h"
#include "core/application.h"
#include "core/core_settings.h"
#include "ui/toast/toast.h"
#include "ui/text/text_utilities.h"
#include "ui/text/text_entity.h"
#include "ui/cached_round_corners.h"
#include "data/data_session.h"
#include "data/data_user.h"
#include "data/data_channel.h"
#include "lang/lang_keys.h"
#include "mainwidget.h"
#include "mainwindow.h"
#include "main/main_session.h"
#include "window/window_session_controller.h"
#include "apiwrap.h"
#include "layout.h"
#include "facades.h"
#include "styles/style_widgets.h"
#include "styles/style_chat.h"
#include "styles/style_dialogs.h"

namespace HistoryView {
namespace {

const auto kPsaTooltipPrefix = "cloud_lng_tooltip_psa_";

class KeyboardStyle : public ReplyKeyboard::Style {
public:
	using ReplyKeyboard::Style::Style;

	int buttonRadius() const override;

	void startPaint(Painter &p) const override;
	const style::TextStyle &textStyle() const override;
	void repaint(not_null<const HistoryItem*> item) const override;

protected:
	void paintButtonBg(
		Painter &p,
		const QRect &rect,
		float64 howMuchOver) const override;
	void paintButtonIcon(Painter &p, const QRect &rect, int outerWidth, HistoryMessageMarkupButton::Type type) const override;
	void paintButtonLoading(Painter &p, const QRect &rect) const override;
	int minButtonWidth(HistoryMessageMarkupButton::Type type) const override;

};

void KeyboardStyle::startPaint(Painter &p) const {
	p.setPen(st::msgServiceFg);
}

const style::TextStyle &KeyboardStyle::textStyle() const {
	return st::serviceTextStyle;
}

void KeyboardStyle::repaint(not_null<const HistoryItem*> item) const {
	item->history()->owner().requestItemRepaint(item);
}

int KeyboardStyle::buttonRadius() const {
	return st::dateRadius;
}

void KeyboardStyle::paintButtonBg(
		Painter &p,
		const QRect &rect,
		float64 howMuchOver) const {
	Ui::FillRoundRect(p, rect, st::msgServiceBg, Ui::StickerCorners);
	if (howMuchOver > 0) {
		auto o = p.opacity();
		p.setOpacity(o * howMuchOver);
		Ui::FillRoundRect(p, rect, st::msgBotKbOverBgAdd, Ui::BotKbOverCorners);
		p.setOpacity(o);
	}
}

void KeyboardStyle::paintButtonIcon(
		Painter &p,
		const QRect &rect,
		int outerWidth,
		HistoryMessageMarkupButton::Type type) const {
	using Type = HistoryMessageMarkupButton::Type;
	const auto getIcon = [](Type type) -> const style::icon* {
		switch (type) {
		case Type::Url:
		case Type::Auth: return &st::msgBotKbUrlIcon;
		case Type::SwitchInlineSame:
		case Type::SwitchInline: return &st::msgBotKbSwitchPmIcon;
		}
		return nullptr;
	};
	if (const auto icon = getIcon(type)) {
		icon->paint(p, rect.x() + rect.width() - icon->width() - st::msgBotKbIconPadding, rect.y() + st::msgBotKbIconPadding, outerWidth);
	}
}

void KeyboardStyle::paintButtonLoading(Painter &p, const QRect &rect) const {
	auto icon = &st::historySendingInvertedIcon;
	icon->paint(p, rect.x() + rect.width() - icon->width() - st::msgBotKbIconPadding, rect.y() + rect.height() - icon->height() - st::msgBotKbIconPadding, rect.x() * 2 + rect.width());
}

int KeyboardStyle::minButtonWidth(
		HistoryMessageMarkupButton::Type type) const {
	using Type = HistoryMessageMarkupButton::Type;
	int result = 2 * buttonPadding(), iconWidth = 0;
	switch (type) {
	case Type::Url:
	case Type::Auth: iconWidth = st::msgBotKbUrlIcon.width(); break;
	case Type::SwitchInlineSame:
	case Type::SwitchInline: iconWidth = st::msgBotKbSwitchPmIcon.width(); break;
	case Type::Callback:
	case Type::CallbackWithPassword:
	case Type::Game: iconWidth = st::historySendingInvertedIcon.width(); break;
	}
	if (iconWidth > 0) {
		result = std::max(result, 2 * iconWidth + 4 * int(st::msgBotKbIconPadding));
	}
	return result;
}

QString FastReplyText() {
	return tr::lng_fast_reply(tr::now);
}

void PaintBubble(Painter &p, QRect rect, int outerWidth, bool selected, bool outbg, RectPart tailSide, RectParts skip) {
	auto &bg = selected ? (outbg ? st::msgOutBgSelected : st::msgInBgSelected) : (outbg ? st::msgOutBg : st::msgInBg);
	auto sh = &(selected ? (outbg ? st::msgOutShadowSelected : st::msgInShadowSelected) : (outbg ? st::msgOutShadow : st::msgInShadow));
	auto cors = selected ? (outbg ? Ui::MessageOutSelectedCorners : Ui::MessageInSelectedCorners) : (outbg ? Ui::MessageOutCorners : Ui::MessageInCorners);
	auto parts = RectPart::None | RectPart::NoTopBottom;
	if (skip & RectPart::Top) {
		if (skip & RectPart::Bottom) {
			p.fillRect(rect, bg);
			return;
		}
		rect.setTop(rect.y() - st::historyMessageRadius);
	} else {
		parts |= RectPart::FullTop;
	}
	if (skip & RectPart::Bottom) {
		rect.setHeight(rect.height() + st::historyMessageRadius);
		sh = nullptr;
		tailSide = RectPart::None;
	} else {
		parts |= RectPart::Bottom;
	}
	if (tailSide == RectPart::Right) {
		parts |= RectPart::BottomLeft;
		p.fillRect(rect.x() + rect.width() - st::historyMessageRadius, rect.y() + rect.height() - st::historyMessageRadius, st::historyMessageRadius, st::historyMessageRadius, bg);
<<<<<<< HEAD
		if (cUserpicCornersType() != 0) {
			auto &tail = (cUserpicCornersType() == 1)
				? (selected ? st::historyBubbleTail1OutRightSelected : st::historyBubbleTail1OutRight)
				: (cUserpicCornersType() == 2)
				? (selected ? st::historyBubbleTail2OutRightSelected : st::historyBubbleTail2OutRight)
				: (selected ? st::historyBubbleTailOutRightSelected : st::historyBubbleTailOutRight);
			tail.paint(p, rect.x() + rect.width(), rect.y() + rect.height() - tail.height(), outerWidth);
			p.fillRect(rect.x() + rect.width() - st::historyMessageRadius, rect.y() + rect.height(), st::historyMessageRadius + tail.width(), st::msgShadow, sh);
		} else {
			p.fillRect(rect.x() + rect.width() - st::historyMessageRadius, rect.y() + rect.height(), st::historyMessageRadius, st::msgShadow, sh);
		}
	} else if (tailSide == RectPart::Left) {
		parts |= RectPart::BottomRight;
		p.fillRect(rect.x(), rect.y() + rect.height() - st::historyMessageRadius, st::historyMessageRadius, st::historyMessageRadius, bg);
		if (cUserpicCornersType() != 0) {
			auto &tail = (cUserpicCornersType() == 1)
				? (selected ? (outbg ? st::historyBubbleTail1OutLeftSelected : st::historyBubbleTail1InLeftSelected) : (outbg ? st::historyBubbleTail1OutLeft : st::historyBubbleTail1InLeft))
				: (cUserpicCornersType() == 2)
				? (selected ? (outbg ? st::historyBubbleTail2OutLeftSelected : st::historyBubbleTail2InLeftSelected) : (outbg ? st::historyBubbleTail2OutLeft : st::historyBubbleTail2InLeft))
				: (selected ? (outbg ? st::historyBubbleTailOutLeftSelected : st::historyBubbleTailInLeftSelected) : (outbg ? st::historyBubbleTailOutLeft : st::historyBubbleTailInLeft));
			tail.paint(p, rect.x() - tail.width(), rect.y() + rect.height() - tail.height(), outerWidth);
			p.fillRect(rect.x() - tail.width(), rect.y() + rect.height(), st::historyMessageRadius + tail.width(), st::msgShadow, sh);
		} else {
			p.fillRect(rect.x(), rect.y() + rect.height(), st::historyMessageRadius, st::msgShadow, sh);
		}
	} else {
=======
		auto &tail = selected ? st::historyBubbleTailOutRightSelected : st::historyBubbleTailOutRight;
		tail.paint(p, rect.x() + rect.width(), rect.y() + rect.height() - tail.height(), outerWidth);
		p.fillRect(rect.x() + rect.width() - st::historyMessageRadius, rect.y() + rect.height(), st::historyMessageRadius + tail.width(), st::msgShadow, *sh);
	} else if (tailSide == RectPart::Left) {
		parts |= RectPart::BottomRight;
		p.fillRect(rect.x(), rect.y() + rect.height() - st::historyMessageRadius, st::historyMessageRadius, st::historyMessageRadius, bg);
		auto &tail = selected ? (outbg ? st::historyBubbleTailOutLeftSelected : st::historyBubbleTailInLeftSelected) : (outbg ? st::historyBubbleTailOutLeft : st::historyBubbleTailInLeft);
		tail.paint(p, rect.x() - tail.width(), rect.y() + rect.height() - tail.height(), outerWidth);
		p.fillRect(rect.x() - tail.width(), rect.y() + rect.height(), st::historyMessageRadius + tail.width(), st::msgShadow, *sh);
	} else if (!(skip & RectPart::Bottom)) {
>>>>>>> 620639ef
		parts |= RectPart::FullBottom;
	}
	Ui::FillRoundRect(p, rect, bg, cors, sh, parts);
}

void PaintBubble(Painter &p, QRect rect, int outerWidth, bool selected, const std::vector<BubbleSelectionInterval> &selection, bool outbg, RectPart tailSide) {
	if (selection.empty()) {
		PaintBubble(
			p,
			rect,
			outerWidth,
			selected,
			outbg,
			tailSide,
			RectPart::None);
		return;
	}
	const auto left = rect.x();
	const auto width = rect.width();
	const auto top = rect.y();
	const auto bottom = top + rect.height();
	auto from = top;
	for (const auto &selected : selection) {
		if (selected.top > from) {
			const auto skip = RectPart::Bottom
				| (from > top ? RectPart::Top : RectPart::None);
			PaintBubble(
				p,
				QRect(left, from, width, selected.top - from),
				outerWidth,
				false,
				outbg,
				tailSide,
				skip);
		}
		const auto skip = ((selected.top > top)
			? RectPart::Top
			: RectPart::None)
			| ((selected.top + selected.height < bottom)
				? RectPart::Bottom
				: RectPart::None);
		PaintBubble(
			p,
			QRect(left, selected.top, width, selected.height),
			outerWidth,
			true,
			outbg,
			tailSide,
			skip);
		from = selected.top + selected.height;
	}
	if (from < bottom) {
		PaintBubble(
			p,
			QRect(left, from, width, bottom - from),
			outerWidth,
			false,
			outbg,
			tailSide,
			RectPart::Top);
	}
}

style::color FromNameFg(PeerId peerId, bool selected) {
	if (selected) {
		const style::color colors[] = {
			st::historyPeer1NameFgSelected,
			st::historyPeer2NameFgSelected,
			st::historyPeer3NameFgSelected,
			st::historyPeer4NameFgSelected,
			st::historyPeer5NameFgSelected,
			st::historyPeer6NameFgSelected,
			st::historyPeer7NameFgSelected,
			st::historyPeer8NameFgSelected,
		};
		return colors[Data::PeerColorIndex(peerId)];
	} else {
		const style::color colors[] = {
			st::historyPeer1NameFg,
			st::historyPeer2NameFg,
			st::historyPeer3NameFg,
			st::historyPeer4NameFg,
			st::historyPeer5NameFg,
			st::historyPeer6NameFg,
			st::historyPeer7NameFg,
			st::historyPeer8NameFg,
		};
		return colors[Data::PeerColorIndex(peerId)];
	}
}

} // namespace

struct Message::CommentsButton {
	struct Userpic {
		not_null<PeerData*> peer;
		std::shared_ptr<Data::CloudImageView> view;
		InMemoryKey uniqueKey;
	};
	std::unique_ptr<Ui::RippleAnimation> ripple;
	std::vector<Userpic> userpics;
	QImage cachedUserpics;
	ClickHandlerPtr link;
	QPoint lastPoint;

	QString rightActionCountString;
	int rightActionCount = 0;
	int rightActionCountWidth = 0;
};

LogEntryOriginal::LogEntryOriginal() = default;

LogEntryOriginal::LogEntryOriginal(LogEntryOriginal &&other)
: page(std::move(other.page)) {
}

LogEntryOriginal &LogEntryOriginal::operator=(LogEntryOriginal &&other) {
	page = std::move(other.page);
	return *this;
}

LogEntryOriginal::~LogEntryOriginal() = default;

Message::Message(
	not_null<ElementDelegate*> delegate,
	not_null<HistoryMessage*> data,
	Element *replacing)
: Element(delegate, data, replacing) {
	initLogEntryOriginal();
	initPsa();
}

Message::~Message() {
	if (_comments) {
		_comments = nullptr;
		checkHeavyPart();
	}
}

not_null<HistoryMessage*> Message::message() const {
	return static_cast<HistoryMessage*>(data().get());
}

void Message::refreshRightBadge() {
	const auto text = [&] {
		if (data()->isDiscussionPost()) {
			return (delegate()->elementContext() == Context::Replies)
				? QString()
				: tr::lng_channel_badge(tr::now);
		} else if (data()->author()->isMegagroup()) {
			if (const auto msgsigned = data()->Get<HistoryMessageSigned>()) {
				Assert(msgsigned->isAnonymousRank);
				return msgsigned->author;
			}
		}
		const auto channel = data()->history()->peer->asMegagroup();
		const auto user = data()->author()->asUser();
		if (!channel || !user) {
			return QString();
		}
		const auto info = channel->mgInfo.get();
		const auto i = channel->mgInfo->admins.find(peerToUser(user->id));
		const auto custom = (i != channel->mgInfo->admins.end())
			? i->second
			: (info->creator == user)
			? info->creatorRank
			: QString();
		return !custom.isEmpty()
			? custom
			: (info->creator == user)
			? tr::lng_owner_badge(tr::now)
			: (i != channel->mgInfo->admins.end())
			? tr::lng_admin_badge(tr::now)
			: QString();
	}();
	if (text.isEmpty()) {
		_rightBadge.clear();
	} else {
		_rightBadge.setText(
			st::defaultTextStyle,
			TextUtilities::RemoveEmoji(TextUtilities::SingleLine(text)));
	}
}

void Message::applyGroupAdminChanges(
		const base::flat_set<UserId> &changes) {
	if (!data()->out()
		&& changes.contains(peerToUser(data()->author()->id))) {
		history()->owner().requestViewResize(this);
	}
}

QSize Message::performCountOptimalSize() {
	const auto item = message();
	const auto media = this->media();

	auto maxWidth = 0;
	auto minHeight = 0;

	updateMediaInBubbleState();
	refreshEditedBadge();
	refreshRightBadge();

	auto mediaOnBottom = (logEntryOriginal() != nullptr)
		|| (media && media->isDisplayed() && media->isBubbleBottom());
	if (mediaOnBottom) {
		// remove skip
	} else {
		// add skip
	}

	if (drawBubble()) {
		const auto forwarded = item->Get<HistoryMessageForwarded>();
		const auto reply = displayedReply();
		const auto via = item->Get<HistoryMessageVia>();
		const auto entry = logEntryOriginal();
		const auto views = item->Get<HistoryMessageViews>();
		if (forwarded) {
			forwarded->create(via);
		}
		if (reply) {
			reply->updateName();
		}

		auto mediaDisplayed = false;
		if (media) {
			mediaDisplayed = media->isDisplayed();
			media->initDimensions();
		}
		if (entry) {
			entry->initDimensions();
		}

		// Entry page is always a bubble bottom.
		auto mediaOnBottom = (mediaDisplayed && media->isBubbleBottom()) || (entry/* && entry->isBubbleBottom()*/);
		auto mediaOnTop = (mediaDisplayed && media->isBubbleTop()) || (entry && entry->isBubbleTop());

		if (mediaOnBottom) {
			if (item->_text.removeSkipBlock()) {
				item->_textWidth = -1;
				item->_textHeight = 0;
			}
		} else if (item->_text.updateSkipBlock(skipBlockWidth(), skipBlockHeight())) {
			item->_textWidth = -1;
			item->_textHeight = 0;
		}

		maxWidth = plainMaxWidth();
		if (context() == Context::Replies && item->isDiscussionPost()) {
			maxWidth = std::max(maxWidth, st::msgMaxWidth);
		}
		minHeight = hasVisibleText() ? item->_text.minHeight() : 0;
		if (!mediaOnBottom) {
			minHeight += st::msgPadding.bottom();
			if (mediaDisplayed) minHeight += st::mediaInBubbleSkip;
		}
		if (!mediaOnTop) {
			minHeight += st::msgPadding.top();
			if (mediaDisplayed) minHeight += st::mediaInBubbleSkip;
			if (entry) minHeight += st::mediaInBubbleSkip;
		}
		if (mediaDisplayed) {
			// Parts don't participate in maxWidth() in case of media message.
			if (media->enforceBubbleWidth()) {
				maxWidth = media->maxWidth();
				if (hasVisibleText() && maxWidth < plainMaxWidth()) {
					minHeight -= item->_text.minHeight();
					minHeight += item->_text.countHeight(maxWidth - st::msgPadding.left() - st::msgPadding.right());
				}
			} else {
				accumulate_max(maxWidth, media->maxWidth());
			}
			minHeight += media->minHeight();
		} else {
			// Count parts in maxWidth(), don't count them in minHeight().
			// They will be added in resizeGetHeight() anyway.
			if (displayFromName()) {
				const auto from = item->displayFrom();
				const auto &name = from
					? from->nameText()
					: item->hiddenForwardedInfo()->nameText;
				auto namew = st::msgPadding.left()
					+ name.maxWidth()
					+ st::msgPadding.right();
				if (via && !displayForwardedFrom()) {
					namew += st::msgServiceFont->spacew + via->maxWidth;
				}
				const auto replyWidth = hasFastReply()
					? st::msgFont->width(FastReplyText())
					: 0;
				if (!_rightBadge.isEmpty()) {
					const auto badgeWidth = _rightBadge.maxWidth();
					namew += st::msgPadding.right()
						+ std::max(badgeWidth, replyWidth);
				} else if (replyWidth) {
					namew += st::msgPadding.right() + replyWidth;
				}
				accumulate_max(maxWidth, namew);
			} else if (via && !displayForwardedFrom()) {
				accumulate_max(maxWidth, st::msgPadding.left() + via->maxWidth + st::msgPadding.right());
			}
			if (displayForwardedFrom()) {
				const auto skip1 = forwarded->psaType.isEmpty()
					? 0
					: st::historyPsaIconSkip1;
				auto namew = st::msgPadding.left() + forwarded->text.maxWidth() + skip1 + st::msgPadding.right();
				if (via) {
					namew += st::msgServiceFont->spacew + via->maxWidth;
				}
				accumulate_max(maxWidth, namew);
			}
			if (reply) {
				auto replyw = st::msgPadding.left() + reply->maxReplyWidth - st::msgReplyPadding.left() - st::msgReplyPadding.right() + st::msgPadding.right();
				if (reply->replyToVia) {
					replyw += st::msgServiceFont->spacew + reply->replyToVia->maxWidth;
				}
				accumulate_max(maxWidth, replyw);
			}
			if (entry) {
				accumulate_max(maxWidth, entry->maxWidth());
				minHeight += entry->minHeight();
			}
		}
		accumulate_max(maxWidth, minWidthForMedia());
	} else if (media) {
		media->initDimensions();
		maxWidth = media->maxWidth();
		minHeight = media->isDisplayed() ? media->minHeight() : 0;
	} else {
		maxWidth = st::msgMinWidth;
		minHeight = 0;
	}
	if (const auto markup = item->inlineReplyMarkup()) {
		if (!markup->inlineKeyboard) {
			markup->inlineKeyboard = std::make_unique<ReplyKeyboard>(
				item,
				std::make_unique<KeyboardStyle>(st::msgBotKbButton));
		}

		// if we have a text bubble we can resize it to fit the keyboard
		// but if we have only media we don't do that
		if (hasVisibleText()) {
			accumulate_max(maxWidth, markup->inlineKeyboard->naturalWidth());
		}
	}
	return QSize(maxWidth, minHeight);
}

int Message::marginTop() const {
	auto result = 0;
	if (!isHidden()) {
		if (isAttachedToPrevious()) {
			result += st::msgMarginTopAttached;
		} else {
			result += st::msgMargin.top();
		}
	}
	result += displayedDateHeight();
	if (const auto bar = Get<UnreadBar>()) {
		result += bar->height();
	}
	return result;
}

int Message::marginBottom() const {
	return isHidden() ? 0 : st::msgMargin.bottom();
}

void Message::draw(
		Painter &p,
		QRect clip,
		TextSelection selection,
		crl::time ms) const {
	auto g = countGeometry();
	if (g.width() < 1) {
		return;
	}

	const auto item = message();
	const auto media = this->media();

	const auto outbg = hasOutLayout();
	const auto bubble = drawBubble();
	const auto selected = (selection == FullSelection);

	auto dateh = 0;
	if (const auto date = Get<DateBadge>()) {
		dateh = date->height();
	}
	if (const auto bar = Get<UnreadBar>()) {
		auto unreadbarh = bar->height();
		if (clip.intersects(QRect(0, dateh, width(), unreadbarh))) {
			p.translate(0, dateh);
			bar->paint(p, 0, width());
			p.translate(0, -dateh);
		}
	}

	if (isHidden()) {
		return;
	}

	paintHighlight(p, g.height());

	const auto roll = media ? media->bubbleRoll() : Media::BubbleRoll();
	if (roll) {
		p.save();
		p.translate(g.center());
		p.rotate(roll.rotate);
		p.scale(roll.scale, roll.scale);
		p.translate(-g.center());
	}

	p.setTextPalette(selected
		? (outbg ? st::outTextPaletteSelected : st::inTextPaletteSelected)
		: (outbg ? st::outTextPalette : st::inTextPalette));

	auto keyboard = item->inlineReplyKeyboard();
	if (keyboard) {
		auto keyboardHeight = st::msgBotKbButton.margin + keyboard->naturalHeight();
		g.setHeight(g.height() - keyboardHeight);
		auto keyboardPosition = QPoint(g.left(), g.top() + g.height() + st::msgBotKbButton.margin);
		p.translate(keyboardPosition);
		keyboard->paint(p, g.width(), clip.translated(-keyboardPosition));
		p.translate(-keyboardPosition);
	}

	if (bubble) {
		if (displayFromName()
			&& item->displayFrom()
			&& item->displayFrom()->nameVersion > item->_fromNameVersion) {
			fromNameUpdated(g.width());
		}

		auto entry = logEntryOriginal();
		auto mediaDisplayed = media && media->isDisplayed();

		// Entry page is always a bubble bottom.
		auto mediaOnBottom = (mediaDisplayed && media->isBubbleBottom()) || (entry/* && entry->isBubbleBottom()*/);
		auto mediaOnTop = (mediaDisplayed && media->isBubbleTop()) || (entry && entry->isBubbleTop());


		auto mediaSelectionIntervals = (!selected && mediaDisplayed)
			? media->getBubbleSelectionIntervals(selection)
			: std::vector<BubbleSelectionInterval>();
		if (!mediaSelectionIntervals.empty()) {
			auto localMediaBottom = g.top() + g.height();
			if (data()->repliesAreComments() || data()->externalReply()) {
				localMediaBottom -= st::historyCommentsButtonHeight;
			}
			if (!mediaOnBottom) {
				localMediaBottom -= st::msgPadding.bottom();
			}
			if (entry) {
				localMediaBottom -= entry->height();
			}
			const auto localMediaTop = localMediaBottom - media->height();
			for (auto &[top, height] : mediaSelectionIntervals) {
				top += localMediaTop;
			}
		}

		auto skipTail = isAttachedToNext()
			|| (media && media->skipBubbleTail())
			|| (keyboard != nullptr)
			|| (context() == Context::Replies && data()->isDiscussionPost());
		auto displayTail = skipTail
			? RectPart::None
			: (outbg && !Core::App().settings().chatWide())
			? RectPart::Right
			: RectPart::Left;
		PaintBubble(
			p,
			g,
			width(),
			selected,
			mediaSelectionIntervals,
			outbg,
			displayTail);

		auto inner = g;
		paintCommentsButton(p, inner, selected);

		auto trect = inner.marginsRemoved(st::msgPadding);
		if (mediaOnBottom) {
			trect.setHeight(trect.height() + st::msgPadding.bottom());
		}
		if (mediaOnTop) {
			trect.setY(trect.y() - st::msgPadding.top());
		} else {
			paintFromName(p, trect, selected);
			paintForwardedInfo(p, trect, selected);
			paintReplyInfo(p, trect, selected);
			paintViaBotIdInfo(p, trect, selected);
		}
		if (entry) {
			trect.setHeight(trect.height() - entry->height());
		}
		paintText(p, trect, selection);
		if (mediaDisplayed) {
			auto mediaHeight = media->height();
			auto mediaLeft = inner.left();
			auto mediaTop = (trect.y() + trect.height() - mediaHeight);

			p.translate(mediaLeft, mediaTop);
			media->draw(p, clip.translated(-mediaLeft, -mediaTop), skipTextSelection(selection), ms);
			p.translate(-mediaLeft, -mediaTop);
		}
		if (entry) {
			auto entryLeft = inner.left();
			auto entryTop = trect.y() + trect.height();
			p.translate(entryLeft, entryTop);
			auto entrySelection = skipTextSelection(selection);
			if (mediaDisplayed) {
				entrySelection = media->skipSelection(entrySelection);
			}
			entry->draw(p, clip.translated(-entryLeft, -entryTop), entrySelection, ms);
			p.translate(-entryLeft, -entryTop);
		}
		const auto needDrawInfo = entry
			? !entry->customInfoLayout()
			: (mediaDisplayed
				? !media->customInfoLayout()
				: true);
		if (needDrawInfo) {
			const auto bottomSelected = selected
				|| (!mediaSelectionIntervals.empty()
					&& (mediaSelectionIntervals.back().top
						+ mediaSelectionIntervals.back().height
						>= inner.y() + inner.height()));
			drawInfo(p, inner.left() + inner.width(), inner.top() + inner.height(), 2 * inner.left() + inner.width(), bottomSelected, InfoDisplayType::Default);
			if (g != inner) {
				const auto o = p.opacity();
				p.setOpacity(0.3);
				const auto color = bottomSelected
					? (outbg ? st::msgOutDateFgSelected : st::msgInDateFgSelected)
					: (outbg ? st::msgOutDateFg : st::msgInDateFg);
				p.fillRect(inner.left(), inner.top() + inner.height() - st::lineWidth, inner.width(), st::lineWidth, color);
				p.setOpacity(o);
			}
		}
		if (const auto size = rightActionSize()) {
			const auto fastShareSkip = std::clamp(
				(g.height() - size->height()) / 2,
				0,
				st::historyFastShareBottom);
			const auto fastShareLeft = g.left() + g.width() + st::historyFastShareLeft;
			const auto fastShareTop = g.top() + g.height() - fastShareSkip - size->height();
			drawRightAction(p, fastShareLeft, fastShareTop, width());
		}

		if (media) {
			media->paintBubbleFireworks(p, g, ms);
		}
	} else if (media && media->isDisplayed()) {
		p.translate(g.topLeft());
		media->draw(p, clip.translated(-g.topLeft()), skipTextSelection(selection), ms);
		p.translate(-g.topLeft());
	}

	p.restoreTextPalette();

	if (roll) {
		p.restore();
	}

	if (const auto reply = displayedReply()) {
		if (reply->isNameUpdated()) {
			const_cast<Message*>(this)->setPendingResize();
		}
	}
}

void Message::paintCommentsButton(
		Painter &p,
		QRect &g,
		bool selected) const {
	if (!data()->repliesAreComments() && !data()->externalReply()) {
		return;
	}
	if (!_comments) {
		_comments = std::make_unique<CommentsButton>();
		history()->owner().registerHeavyViewPart(const_cast<Message*>(this));
	}
	const auto outbg = hasOutLayout();
	const auto views = data()->Get<HistoryMessageViews>();

	g.setHeight(g.height() - st::historyCommentsButtonHeight);
	const auto top = g.top() + g.height();
	auto left = g.left();
	auto width = g.width();

	if (_comments->ripple) {
		p.setOpacity(st::historyPollRippleOpacity);
		_comments->ripple->paint(p, left, top, width);
		if (_comments->ripple->empty()) {
			_comments->ripple.reset();
		}
		p.setOpacity(1.);
	}

	left += st::historyCommentsSkipLeft;
	width -= st::historyCommentsSkipLeft
		+ st::historyCommentsSkipRight;

	const auto &open = outbg
		? (selected ? st::historyCommentsOpenOutSelected : st::historyCommentsOpenOut)
		: (selected ? st::historyCommentsOpenInSelected : st::historyCommentsOpenIn);
	open.paint(p,
		left + width - open.width(),
		top + (st::historyCommentsButtonHeight - open.height()) / 2,
		width);

	if (!views || views->recentRepliers.empty()) {
		const auto &icon = outbg
			? (selected ? st::historyCommentsOutSelected : st::historyCommentsOut)
			: (selected ? st::historyCommentsInSelected : st::historyCommentsIn);
		icon.paint(
			p,
			left,
			top + (st::historyCommentsButtonHeight - icon.height()) / 2,
			width);
		left += icon.width();
	} else {
		auto &list = _comments->userpics;
		const auto limit = HistoryMessageViews::kMaxRecentRepliers;
		const auto count = std::min(int(views->recentRepliers.size()), limit);
		const auto single = st::historyCommentsUserpicSize;
		const auto shift = st::historyCommentsUserpicOverlap;
		const auto regenerate = [&] {
			if (list.size() != count) {
				return true;
			}
			for (auto i = 0; i != count; ++i) {
				auto &entry = list[i];
				const auto peer = entry.peer;
				auto &view = entry.view;
				const auto wasView = view.get();
				if (views->recentRepliers[i] != peer->id
					|| peer->userpicUniqueKey(view) != entry.uniqueKey
					|| view.get() != wasView) {
					return true;
				}
			}
			return false;
		}();
		if (regenerate) {
			for (auto i = 0; i != count; ++i) {
				const auto peerId = views->recentRepliers[i];
				if (i == list.size()) {
					list.push_back(CommentsButton::Userpic{
						history()->owner().peer(peerId)
					});
				} else if (list[i].peer->id != peerId) {
					list[i].peer = history()->owner().peer(peerId);
				}
			}
			while (list.size() > count) {
				list.pop_back();
			}
			const auto width = single + (limit - 1) * (single - shift);
			if (_comments->cachedUserpics.isNull()) {
				_comments->cachedUserpics = QImage(
					QSize(width, single) * cIntRetinaFactor(),
					QImage::Format_ARGB32_Premultiplied);
			}
			_comments->cachedUserpics.fill(Qt::transparent);
			_comments->cachedUserpics.setDevicePixelRatio(cRetinaFactor());

			auto q = Painter(&_comments->cachedUserpics);
			auto hq = PainterHighQualityEnabler(q);
			auto pen = QPen(Qt::transparent);
			pen.setWidth(st::historyCommentsUserpicStroke);
			auto x = (count - 1) * (single - shift);
			for (auto i = count; i != 0;) {
				auto &entry = list[--i];
				q.setCompositionMode(QPainter::CompositionMode_SourceOver);
				entry.peer->paintUserpic(q, entry.view, x, 0, single);
				entry.uniqueKey = entry.peer->userpicUniqueKey(entry.view);
				q.setCompositionMode(QPainter::CompositionMode_Source);
				q.setBrush(Qt::NoBrush);
				q.setPen(pen);
				switch (cUserpicCornersType()) {
					case 0:
						q.drawRoundedRect(
							QRect{ x, 0, single, single },
							0, 0);
						break;

					case 1:
						q.drawRoundedRect(
							QRect{ x, 0, single, single },
							st::buttonRadius, st::buttonRadius);
						break;

					case 2:
						q.drawRoundedRect(
							QRect{ x, 0, single, single },
							st::dateRadius, st::dateRadius);
						break;

					default:
						q.drawEllipse(x, 0, single, single);
				}
				x -= single - shift;
			}
		}
		p.drawImage(
			left,
			top + (st::historyCommentsButtonHeight - single) / 2,
			_comments->cachedUserpics);
		left += single + (count - 1) * (single - shift);
	}

	left += st::historyCommentsSkipText;
	p.setPen(outbg ? (selected ? st::msgFileThumbLinkOutFgSelected : st::msgFileThumbLinkOutFg) : (selected ? st::msgFileThumbLinkInFgSelected : st::msgFileThumbLinkInFg));
	p.setFont(st::semiboldFont);

	const auto textTop = top + (st::historyCommentsButtonHeight - st::semiboldFont->height) / 2;
	p.drawTextLeft(
		left,
		textTop,
		width,
		views ? views->replies.text : tr::lng_replies_view_original(tr::now),
		views ? views->replies.textWidth : -1);

	if (views && data()->areRepliesUnread()) {
		p.setPen(Qt::NoPen);
		p.setBrush(outbg ? (selected ? st::msgFileOutBgSelected : st::msgFileOutBg) : (selected ? st::msgFileInBgSelected : st::msgFileInBg));

		{
			PainterHighQualityEnabler hq(p);
			p.drawEllipse(style::rtlrect(left + views->replies.textWidth + st::mediaUnreadSkip, textTop + st::mediaUnreadTop, st::mediaUnreadSize, st::mediaUnreadSize, width));
		}
	}
}

void Message::paintFromName(
		Painter &p,
		QRect &trect,
		bool selected) const {
	const auto item = message();
	if (!displayFromName()) {
		return;
	}
	const auto badgeWidth = _rightBadge.isEmpty() ? 0 : _rightBadge.maxWidth();
	const auto replyWidth = [&] {
		if (isUnderCursor() && displayFastReply()) {
			return st::msgFont->width(FastReplyText());
		}
		return 0;
	}();
	const auto rightWidth = replyWidth ? replyWidth : badgeWidth;
	auto availableLeft = trect.left();
	auto availableWidth = trect.width();
	if (rightWidth) {
		availableWidth -= st::msgPadding.right() + rightWidth;
	}

	p.setFont(st::msgNameFont);
	const auto outbg = hasOutLayout();
	const auto nameText = [&]() -> const Ui::Text::String * {
		const auto from = item->displayFrom();
		if (outbg) {
			p.setPen(selected ? st::msgOutServiceFgSelected : st::msgOutServiceFg);
			return &from->nameText();
		} else if (item->isPost()) {
			p.setPen(selected ? st::msgInServiceFgSelected : st::msgInServiceFg);
			return &from->nameText();
		} else if (from) {
			p.setPen(FromNameFg(from->id, selected));
			return &from->nameText();
		} else if (const auto info = item->hiddenForwardedInfo()) {
			p.setPen(FromNameFg(info->colorPeerId, selected));
			return &info->nameText;
		} else {
			Unexpected("Corrupt forwarded information in message.");
		}
	}();
	nameText->drawElided(p, availableLeft, trect.top(), availableWidth);
	const auto skipWidth = nameText->maxWidth() + st::msgServiceFont->spacew;
	availableLeft += skipWidth;
	availableWidth -= skipWidth;

	auto via = item->Get<HistoryMessageVia>();
	if (via && !displayForwardedFrom() && availableWidth > 0) {
		p.setPen(selected ? (outbg ? st::msgOutServiceFgSelected : st::msgInServiceFgSelected) : (outbg ? st::msgOutServiceFg : st::msgInServiceFg));
		p.drawText(availableLeft, trect.top() + st::msgServiceFont->ascent, via->text);
		auto skipWidth = via->width + st::msgServiceFont->spacew;
		availableLeft += skipWidth;
		availableWidth -= skipWidth;
	}
	if (rightWidth) {
		p.setPen(outbg
			? (selected ? st::msgOutDateFgSelected : st::msgOutDateFg)
			: (selected ? st::msgInDateFgSelected : st::msgInDateFg));
		p.setFont(ClickHandler::showAsActive(_fastReplyLink)
			? st::msgFont->underline()
			: st::msgFont);
		if (replyWidth) {
			p.drawText(
				trect.left() + trect.width() - rightWidth,
				trect.top() + st::msgFont->ascent,
				FastReplyText());
		} else {
			_rightBadge.draw(
				p,
				trect.left() + trect.width() - rightWidth,
				trect.top(),
				rightWidth);
		}
	}
	trect.setY(trect.y() + st::msgNameFont->height);
}

void Message::paintForwardedInfo(Painter &p, QRect &trect, bool selected) const {
	if (displayForwardedFrom()) {
		const auto item = message();
		const auto outbg = hasOutLayout();
		const auto forwarded = item->Get<HistoryMessageForwarded>();

		const auto &serviceFont = st::msgServiceFont;
		const auto &serviceName = st::msgServiceNameFont;
		const auto skip1 = forwarded->psaType.isEmpty()
			? 0
			: st::historyPsaIconSkip1;
		const auto skip2 = forwarded->psaType.isEmpty()
			? 0
			: st::historyPsaIconSkip2;
		const auto fits = (forwarded->text.maxWidth() + skip1 <= trect.width());
		const auto skip = fits ? skip1 : skip2;
		const auto useWidth = trect.width() - skip;
		const auto countedHeight = forwarded->text.countHeight(useWidth);
		const auto breakEverywhere = (countedHeight > 2 * serviceFont->height);
		p.setPen(!forwarded->psaType.isEmpty()
			? st::boxTextFgGood
			: selected
			? (outbg
				? st::msgOutServiceFgSelected
				: st::msgInServiceFgSelected)
			: (outbg
				? st::msgOutServiceFg
				: st::msgInServiceFg));
		p.setFont(serviceFont);
		p.setTextPalette(!forwarded->psaType.isEmpty()
			? st::historyPsaForwardPalette
			: selected
			? (outbg
				? st::outFwdTextPaletteSelected
				: st::inFwdTextPaletteSelected)
			: (outbg
				? st::outFwdTextPalette
				: st::inFwdTextPalette));
		forwarded->text.drawElided(p, trect.x(), trect.y(), useWidth, 2, style::al_left, 0, -1, 0, breakEverywhere);
		p.setTextPalette(selected ? (outbg ? st::outTextPaletteSelected : st::inTextPaletteSelected) : (outbg ? st::outTextPalette : st::inTextPalette));

		if (!forwarded->psaType.isEmpty()) {
			const auto entry = Get<PsaTooltipState>();
			Assert(entry != nullptr);
			const auto shown = entry->buttonVisibleAnimation.value(
				entry->buttonVisible ? 1. : 0.);
			if (shown > 0) {
				const auto &icon = selected
					? (outbg
						? st::historyPsaIconOutSelected
						: st::historyPsaIconInSelected)
					: (outbg ? st::historyPsaIconOut : st::historyPsaIconIn);
				const auto position = fits
					? st::historyPsaIconPosition1
					: st::historyPsaIconPosition2;
				const auto x = trect.x() + trect.width() - position.x() - icon.width();
				const auto y = trect.y() + position.y();
				if (shown == 1) {
					icon.paint(p, x, y, trect.width());
				} else {
					p.save();
					p.translate(x + icon.width() / 2, y + icon.height() / 2);
					p.scale(shown, shown);
					p.setOpacity(shown);
					icon.paint(p, -icon.width() / 2, -icon.height() / 2, width());
					p.restore();
				}
			}
		}

		trect.setY(trect.y() + ((fits ? 1 : 2) * serviceFont->height));
	}
}

void Message::paintReplyInfo(Painter &p, QRect &trect, bool selected) const {
	const auto item = message();
	if (auto reply = displayedReply()) {
		int32 h = st::msgReplyPadding.top() + st::msgReplyBarSize.height() + st::msgReplyPadding.bottom();

		auto flags = HistoryMessageReply::PaintFlag::InBubble | 0;
		if (selected) {
			flags |= HistoryMessageReply::PaintFlag::Selected;
		}
		reply->paint(p, this, trect.x(), trect.y(), trect.width(), flags);

		trect.setY(trect.y() + h);
	}
}

void Message::paintViaBotIdInfo(Painter &p, QRect &trect, bool selected) const {
	const auto item = message();
	if (!displayFromName() && !displayForwardedFrom()) {
		if (auto via = item->Get<HistoryMessageVia>()) {
			const auto outbg = hasOutLayout();
			p.setFont(st::msgServiceNameFont);
			p.setPen(selected ? (outbg ? st::msgOutServiceFgSelected : st::msgInServiceFgSelected) : (outbg ? st::msgOutServiceFg : st::msgInServiceFg));
			p.drawTextLeft(trect.left(), trect.top(), width(), via->text);
			trect.setY(trect.y() + st::msgServiceNameFont->height);
		}
	}
}

void Message::paintText(Painter &p, QRect &trect, TextSelection selection) const {
	if (!hasVisibleText()) {
		return;
	}
	const auto item = message();

	const auto outbg = hasOutLayout();
	auto selected = (selection == FullSelection);
	p.setPen(outbg ? (selected ? st::historyTextOutFgSelected : st::historyTextOutFg) : (selected ? st::historyTextInFgSelected : st::historyTextInFg));
	p.setFont(st::msgFont);
	item->_text.draw(p, trect.x(), trect.y(), trect.width(), style::al_left, 0, -1, selection);
}

PointState Message::pointState(QPoint point) const {
	auto g = countGeometry();
	if (g.width() < 1 || isHidden()) {
		return PointState::Outside;
	}

	const auto media = this->media();
	const auto item = message();
	if (drawBubble()) {
		if (!g.contains(point)) {
			return PointState::Outside;
		}
		if (const auto mediaDisplayed = media && media->isDisplayed()) {
			// Hack for grouped media point state.
			auto entry = logEntryOriginal();

			// Entry page is always a bubble bottom.
			auto mediaOnBottom = (mediaDisplayed && media->isBubbleBottom()) || (entry/* && entry->isBubbleBottom()*/);
			auto mediaOnTop = (mediaDisplayed && media->isBubbleTop()) || (entry && entry->isBubbleTop());

			if (item->repliesAreComments() || item->externalReply()) {
				g.setHeight(g.height() - st::historyCommentsButtonHeight);
			}

			auto trect = g.marginsRemoved(st::msgPadding);
			if (mediaOnBottom) {
				trect.setHeight(trect.height() + st::msgPadding.bottom());
			}
			//if (mediaOnTop) {
			//	trect.setY(trect.y() - st::msgPadding.top());
			//} else {
			//	if (getStateFromName(point, trect, &result)) return result;
			//	if (getStateForwardedInfo(point, trect, &result, request)) return result;
			//	if (getStateReplyInfo(point, trect, &result)) return result;
			//	if (getStateViaBotIdInfo(point, trect, &result)) return result;
			//}
			if (entry) {
				auto entryHeight = entry->height();
				trect.setHeight(trect.height() - entryHeight);
			}

			auto mediaHeight = media->height();
			auto mediaLeft = trect.x() - st::msgPadding.left();
			auto mediaTop = (trect.y() + trect.height() - mediaHeight);

			if (point.y() >= mediaTop && point.y() < mediaTop + mediaHeight) {
				return media->pointState(point - QPoint(mediaLeft, mediaTop));
			}
		}
		return PointState::Inside;
	} else if (media) {
		return media->pointState(point - g.topLeft());
	}
	return PointState::Outside;
}

bool Message::displayFromPhoto() const {
	return hasFromPhoto() && !isAttachedToNext();
}

void Message::clickHandlerPressedChanged(
		const ClickHandlerPtr &handler,
		bool pressed) {
	Element::clickHandlerPressedChanged(handler, pressed);

	if (!handler || !_comments) {
		return;
	} else if (handler == _comments->link) {
		toggleCommentsButtonRipple(pressed);
	}
}

void Message::toggleCommentsButtonRipple(bool pressed) {
	Expects(_comments != nullptr);

	if (!drawBubble()) {
		return;
	} else if (pressed) {
		const auto g = countGeometry();
		const auto linkWidth = g.width();
		const auto linkHeight = st::historyCommentsButtonHeight;
		if (!_comments->ripple) {
			const auto drawMask = [&](QPainter &p) {
				const auto radius = st::historyMessageRadius;
				p.drawRoundedRect(
					0,
					0,
					linkWidth,
					linkHeight,
					radius,
					radius);
				p.fillRect(0, 0, linkWidth, radius * 2, Qt::white);
			};
			auto mask = Ui::RippleAnimation::maskByDrawer(
				QSize(linkWidth, linkHeight),
				false,
				drawMask);
			_comments->ripple = std::make_unique<Ui::RippleAnimation>(
				(hasOutLayout()
					? st::historyPollRippleOut
					: st::historyPollRippleIn),
				std::move(mask),
				[=] { history()->owner().requestViewRepaint(this); });
		}
		_comments->ripple->add(_comments->lastPoint);
	} else if (_comments->ripple) {
		_comments->ripple->lastStop();
	}
}

bool Message::hasHeavyPart() const {
	return _comments || Element::hasHeavyPart();
}

void Message::unloadHeavyPart() {
	Element::unloadHeavyPart();
	_comments = nullptr;
}

bool Message::showForwardsFromSender() const {
	const auto peer = message()->history()->peer;
	return peer->isSelf() || peer->isRepliesChat();
}

bool Message::hasFromPhoto() const {
	if (isHidden()) {
		return false;
	}
	switch (context()) {
	case Context::AdminLog:
	//case Context::Feed: // #feed
		return true;
	case Context::History:
	case Context::Pinned:
	case Context::Replies: {
		const auto item = message();
		if (item->isPost()
			|| item->isEmpty()
			|| (context() == Context::Replies && data()->isDiscussionPost())) {
			return false;
		} else if (Core::App().settings().chatWide()) {
			return true;
		} else if (showForwardsFromSender()) {
			return item->Has<HistoryMessageForwarded>();
		}
		return !item->out() && !item->history()->peer->isUser();
	} break;
	case Context::ContactPreview:
		return false;
	}
	Unexpected("Context in Message::hasFromPhoto.");
}

TextState Message::textState(
		QPoint point,
		StateRequest request) const {
	const auto item = message();
	const auto media = this->media();

	auto result = TextState(item);

	auto g = countGeometry();
	if (g.width() < 1 || isHidden()) {
		return result;
	}

	auto keyboard = item->inlineReplyKeyboard();
	auto keyboardHeight = 0;
	if (keyboard) {
		keyboardHeight = keyboard->naturalHeight();
		g.setHeight(g.height() - st::msgBotKbButton.margin - keyboardHeight);
	}

	if (drawBubble()) {
		const auto inBubble = g.contains(point);
		auto entry = logEntryOriginal();
		auto mediaDisplayed = media && media->isDisplayed();

		// Entry page is always a bubble bottom.
		auto mediaOnBottom = (mediaDisplayed && media->isBubbleBottom()) || (entry/* && entry->isBubbleBottom()*/);
		auto mediaOnTop = (mediaDisplayed && media->isBubbleTop()) || (entry && entry->isBubbleTop());

		auto bubble = g;
		if (getStateCommentsButton(point, bubble, &result)) {
			return result;
		}

		auto trect = bubble.marginsRemoved(st::msgPadding);
		if (mediaOnBottom) {
			trect.setHeight(trect.height() + st::msgPadding.bottom());
		}
		if (mediaOnTop) {
			trect.setY(trect.y() - st::msgPadding.top());
		} else if (inBubble) {
			if (getStateFromName(point, trect, &result)) {
				return result;
			}
			if (getStateForwardedInfo(point, trect, &result, request)) {
				return result;
			}
			if (getStateReplyInfo(point, trect, &result)) {
				return result;
			}
			if (getStateViaBotIdInfo(point, trect, &result)) {
				return result;
			}
		}
		if (entry) {
			auto entryHeight = entry->height();
			trect.setHeight(trect.height() - entryHeight);
			auto entryLeft = bubble.left();
			auto entryTop = trect.y() + trect.height();
			if (point.y() >= entryTop && point.y() < entryTop + entryHeight) {
				result = entry->textState(
					point - QPoint(entryLeft, entryTop),
					request);
				result.symbol += item->_text.length() + (mediaDisplayed ? media->fullSelectionLength() : 0);
			}
		}

		auto checkForPointInTime = [&] {
			if (mediaOnBottom && (entry || media->customInfoLayout())) {
				return;
			}
			const auto inDate = pointInTime(
				bubble.left() + bubble.width(),
				bubble.top() + bubble.height(),
				point,
				InfoDisplayType::Default);
			if (inDate) {
				result.cursor = CursorState::Date;
			}
		};
		if (inBubble) {
			if (mediaDisplayed) {
				auto mediaHeight = media->height();
				auto mediaLeft = trect.x() - st::msgPadding.left();
				auto mediaTop = (trect.y() + trect.height() - mediaHeight);

				if (point.y() >= mediaTop && point.y() < mediaTop + mediaHeight) {
					result = media->textState(point - QPoint(mediaLeft, mediaTop), request);
					result.symbol += item->_text.length();
				} else if (getStateText(point, trect, &result, request)) {
					checkForPointInTime();
					return result;
				} else if (point.y() >= trect.y() + trect.height()) {
					result.symbol = item->_text.length();
				}
			} else if (getStateText(point, trect, &result, request)) {
				checkForPointInTime();
				return result;
			} else if (point.y() >= trect.y() + trect.height()) {
				result.symbol = item->_text.length();
			}
		}
		checkForPointInTime();
		if (const auto size = rightActionSize()) {
			const auto fastShareSkip = snap(
				(g.height() - size->height()) / 2,
				0,
				st::historyFastShareBottom);
			const auto fastShareLeft = g.left() + g.width() + st::historyFastShareLeft;
			const auto fastShareTop = g.top() + g.height() - fastShareSkip - size->height();
			if (QRect(
				fastShareLeft,
				fastShareTop,
				size->width(),
				size->height()
			).contains(point)) {
				result.link = rightActionLink();
			}
		}
	} else if (media && media->isDisplayed()) {
		result = media->textState(point - g.topLeft(), request);
		result.symbol += item->_text.length();
	}

	if (keyboard && item->isHistoryEntry()) {
		auto keyboardTop = g.top() + g.height() + st::msgBotKbButton.margin;
		if (QRect(g.left(), keyboardTop, g.width(), keyboardHeight).contains(point)) {
			result.link = keyboard->getLink(point - QPoint(g.left(), keyboardTop));
			return result;
		}
	}

	return result;
}

bool Message::getStateCommentsButton(
		QPoint point,
		QRect &g,
		not_null<TextState*> outResult) const {
	if (!_comments) {
		return false;
	}
	g.setHeight(g.height() - st::historyCommentsButtonHeight);
	if (data()->isSending()
		|| !QRect(
			g.left(),
			g.top() + g.height(),
			g.width(),
			st::historyCommentsButtonHeight).contains(point)) {
		return false;
	}
	if (!_comments->link && data()->repliesAreComments()) {
		_comments->link = createGoToCommentsLink();
	} else if (!_comments->link && data()->externalReply()) {
		_comments->link = rightActionLink();
	}
	outResult->link = _comments->link;
	_comments->lastPoint = point - QPoint(g.left(), g.top() + g.height());
	return true;
}

ClickHandlerPtr Message::createGoToCommentsLink() const {
	const auto fullId = data()->fullId();
	return std::make_shared<LambdaClickHandler>([=] {
		if (const auto window = App::wnd()) {
			if (const auto controller = window->sessionController()) {
				if (const auto item = controller->session().data().message(fullId)) {
					const auto history = item->history();
					if (const auto channel = history->peer->asChannel()) {
						if (channel->invitePeekExpires()) {
							Ui::Toast::Show(
								tr::lng_channel_invite_private(tr::now));
							return;
						}
					}
					controller->showRepliesForMessage(history, item->id);
				}
			}
		}
	});
}

bool Message::getStateFromName(
		QPoint point,
		QRect &trect,
		not_null<TextState*> outResult) const {
	const auto item = message();
	if (displayFromName()) {
		const auto replyWidth = [&] {
			if (isUnderCursor() && displayFastReply()) {
				return st::msgFont->width(FastReplyText());
			}
			return 0;
		}();
		if (replyWidth
			&& point.x() >= trect.left() + trect.width() - replyWidth
			&& point.x() < trect.left() + trect.width() + st::msgPadding.right()
			&& point.y() >= trect.top() - st::msgPadding.top()
			&& point.y() < trect.top() + st::msgServiceFont->height) {
			outResult->link = fastReplyLink();
			return true;
		}
		if (point.y() >= trect.top() && point.y() < trect.top() + st::msgNameFont->height) {
			auto availableLeft = trect.left();
			auto availableWidth = trect.width();
			if (replyWidth) {
				availableWidth -= st::msgPadding.right() + replyWidth;
			}
			const auto from = item->displayFrom();
			const auto nameText = [&]() -> const Ui::Text::String * {
				if (from) {
					return &from->nameText();
				} else if (const auto info = item->hiddenForwardedInfo()) {
					return &info->nameText;
				} else {
					Unexpected("Corrupt forwarded information in message.");
				}
			}();
			if (point.x() >= availableLeft
				&& point.x() < availableLeft + availableWidth
				&& point.x() < availableLeft + nameText->maxWidth()) {
				static const auto hidden = std::make_shared<LambdaClickHandler>([] {
					Ui::Toast::Show(tr::lng_forwarded_hidden(tr::now));
				});
				outResult->link = from ? from->openLink() : hidden;
				return true;
			}
			auto via = item->Get<HistoryMessageVia>();
			if (via
				&& !displayForwardedFrom()
				&& point.x() >= availableLeft + nameText->maxWidth() + st::msgServiceFont->spacew
				&& point.x() < availableLeft + availableWidth
				&& point.x() < availableLeft + nameText->maxWidth() + st::msgServiceFont->spacew + via->width) {
				outResult->link = via->link;
				return true;
			}
		}
		trect.setTop(trect.top() + st::msgNameFont->height);
	}
	return false;
}

bool Message::getStateForwardedInfo(
		QPoint point,
		QRect &trect,
		not_null<TextState*> outResult,
		StateRequest request) const {
	if (displayForwardedFrom()) {
		const auto item = message();
		const auto forwarded = item->Get<HistoryMessageForwarded>();
		const auto skip1 = forwarded->psaType.isEmpty()
			? 0
			: st::historyPsaIconSkip1;
		const auto skip2 = forwarded->psaType.isEmpty()
			? 0
			: st::historyPsaIconSkip2;
		const auto fits = (forwarded->text.maxWidth() <= (trect.width() - skip1));
		const auto fwdheight = (fits ? 1 : 2) * st::semiboldFont->height;
		if (point.y() >= trect.top() && point.y() < trect.top() + fwdheight) {
			if (skip1) {
				const auto &icon = st::historyPsaIconIn;
				const auto position = fits
					? st::historyPsaIconPosition1
					: st::historyPsaIconPosition2;
				const auto iconRect = QRect(
					trect.x() + trect.width() - position.x() - icon.width(),
					trect.y() + position.y(),
					icon.width(),
					icon.height());
				if (iconRect.contains(point)) {
					if (const auto link = psaTooltipLink()) {
						outResult->link = link;
						return true;
					}
				}
			}
			const auto useWidth = trect.width() - (fits ? skip1 : skip2);
			const auto breakEverywhere = (forwarded->text.countHeight(useWidth) > 2 * st::semiboldFont->height);
			auto textRequest = request.forText();
			if (breakEverywhere) {
				textRequest.flags |= Ui::Text::StateRequest::Flag::BreakEverywhere;
			}
			*outResult = TextState(item, forwarded->text.getState(
				point - trect.topLeft(),
				useWidth,
				textRequest));
			outResult->symbol = 0;
			outResult->afterSymbol = false;
			if (breakEverywhere) {
				outResult->cursor = CursorState::Forwarded;
			} else {
				outResult->cursor = CursorState::None;
			}
			return true;
		}
		trect.setTop(trect.top() + fwdheight);
	}
	return false;
}

ClickHandlerPtr Message::psaTooltipLink() const {
	const auto state = Get<PsaTooltipState>();
	if (!state || !state->buttonVisible) {
		return nullptr;
	} else if (state->link) {
		return state->link;
	}
	const auto type = state->type;
	const auto handler = [=] {
		const auto custom = type.isEmpty()
			? QString()
			: Lang::GetNonDefaultValue(kPsaTooltipPrefix + type.toUtf8());
		auto text = Ui::Text::RichLangValue(
			(custom.isEmpty()
				? tr::lng_tooltip_psa_default(tr::now)
				: custom));
		TextUtilities::ParseEntities(text, 0);
		psaTooltipToggled(true);
		delegate()->elementShowTooltip(text, crl::guard(this, [=] {
			psaTooltipToggled(false);
		}));
	};
	state->link = std::make_shared<LambdaClickHandler>(
		crl::guard(this, handler));
	return state->link;
}

void Message::psaTooltipToggled(bool tooltipShown) const {
	const auto visible = !tooltipShown;
	const auto state = Get<PsaTooltipState>();
	if (state->buttonVisible == visible) {
		return;
	}
	state->buttonVisible = visible;
	history()->owner().notifyViewLayoutChange(this);
	state->buttonVisibleAnimation.start(
		[=] { history()->owner().requestViewRepaint(this); },
		visible ? 0. : 1.,
		visible ? 1. : 0.,
		st::fadeWrapDuration);
}

bool Message::getStateReplyInfo(
		QPoint point,
		QRect &trect,
		not_null<TextState*> outResult) const {
	const auto item = message();
	if (auto reply = displayedReply()) {
		int32 h = st::msgReplyPadding.top() + st::msgReplyBarSize.height() + st::msgReplyPadding.bottom();
		if (point.y() >= trect.top() && point.y() < trect.top() + h) {
			if (reply->replyToMsg && QRect(trect.x(), trect.y() + st::msgReplyPadding.top(), trect.width(), st::msgReplyBarSize.height()).contains(point)) {
				outResult->link = reply->replyToLink();
			}
			return true;
		}
		trect.setTop(trect.top() + h);
	}
	return false;
}

bool Message::getStateViaBotIdInfo(
		QPoint point,
		QRect &trect,
		not_null<TextState*> outResult) const {
	const auto item = message();
	if (const auto via = item->Get<HistoryMessageVia>()) {
		if (!displayFromName() && !displayForwardedFrom()) {
			if (QRect(trect.x(), trect.y(), via->width, st::msgNameFont->height).contains(point)) {
				outResult->link = via->link;
				return true;
			}
			trect.setTop(trect.top() + st::msgNameFont->height);
		}
	}
	return false;
}

bool Message::getStateText(
		QPoint point,
		QRect &trect,
		not_null<TextState*> outResult,
		StateRequest request) const {
	if (!hasVisibleText()) {
		return false;
	}
	const auto item = message();
	if (base::in_range(point.y(), trect.y(), trect.y() + trect.height())) {
		*outResult = TextState(item, item->_text.getState(
			point - trect.topLeft(),
			trect.width(),
			request.forText()));
		return true;
	}
	return false;
}

// Forward to media.
void Message::updatePressed(QPoint point) {
	const auto item = message();
	const auto media = this->media();
	if (!media) return;

	auto g = countGeometry();
	auto keyboard = item->inlineReplyKeyboard();
	if (keyboard) {
		auto keyboardHeight = st::msgBotKbButton.margin + keyboard->naturalHeight();
		g.setHeight(g.height() - keyboardHeight);
	}

	if (drawBubble()) {
		auto mediaDisplayed = media && media->isDisplayed();
		auto top = marginTop();
		auto trect = g.marginsAdded(-st::msgPadding);
		if (mediaDisplayed && media->isBubbleTop()) {
			trect.setY(trect.y() - st::msgPadding.top());
		} else {
			if (displayFromName()) {
				trect.setTop(trect.top() + st::msgNameFont->height);
			}
			if (displayForwardedFrom()) {
				auto forwarded = item->Get<HistoryMessageForwarded>();
				auto fwdheight = ((forwarded->text.maxWidth() > trect.width()) ? 2 : 1) * st::semiboldFont->height;
				trect.setTop(trect.top() + fwdheight);
			}
			if (item->Get<HistoryMessageReply>()) {
				auto h = st::msgReplyPadding.top() + st::msgReplyBarSize.height() + st::msgReplyPadding.bottom();
				trect.setTop(trect.top() + h);
			}
			if (const auto via = item->Get<HistoryMessageVia>()) {
				if (!displayFromName() && !displayForwardedFrom()) {
					trect.setTop(trect.top() + st::msgNameFont->height);
				}
			}
		}
		if (mediaDisplayed && media->isBubbleBottom()) {
			trect.setHeight(trect.height() + st::msgPadding.bottom());
		}

		auto needDateCheck = true;
		if (mediaDisplayed) {
			auto mediaHeight = media->height();
			auto mediaLeft = trect.x() - st::msgPadding.left();
			auto mediaTop = (trect.y() + trect.height() - mediaHeight);
			media->updatePressed(point - QPoint(mediaLeft, mediaTop));
		}
	} else {
		media->updatePressed(point - g.topLeft());
	}
}

TextForMimeData Message::selectedText(TextSelection selection) const {
	const auto item = message();
	const auto media = this->media();

	auto logEntryOriginalResult = TextForMimeData();
	auto textResult = item->_text.toTextForMimeData(selection);
	auto skipped = skipTextSelection(selection);
	auto mediaDisplayed = (media && media->isDisplayed());
	auto mediaResult = (mediaDisplayed || isHiddenByGroup())
		? media->selectedText(skipped)
		: TextForMimeData();
	if (auto entry = logEntryOriginal()) {
		const auto originalSelection = mediaDisplayed
			? media->skipSelection(skipped)
			: skipped;
		logEntryOriginalResult = entry->selectedText(originalSelection);
	}
	auto result = textResult;
	if (result.empty()) {
		result = std::move(mediaResult);
	} else if (!mediaResult.empty()) {
		result.append(qstr("\n\n")).append(std::move(mediaResult));
	}
	if (result.empty()) {
		result = std::move(logEntryOriginalResult);
	} else if (!logEntryOriginalResult.empty()) {
		result.append(qstr("\n\n")).append(std::move(logEntryOriginalResult));
	}
	return result;
}

TextSelection Message::adjustSelection(
		TextSelection selection,
		TextSelectType type) const {
	const auto item = message();
	const auto media = this->media();

	auto result = item->_text.adjustSelection(selection, type);
	auto beforeMediaLength = item->_text.length();
	if (selection.to <= beforeMediaLength) {
		return result;
	}
	auto mediaDisplayed = media && media->isDisplayed();
	if (mediaDisplayed) {
		auto mediaSelection = unskipTextSelection(
			media->adjustSelection(skipTextSelection(selection), type));
		if (selection.from >= beforeMediaLength) {
			result = mediaSelection;
		} else {
			result.to = mediaSelection.to;
		}
	}
	auto beforeEntryLength = beforeMediaLength
		+ (mediaDisplayed ? media->fullSelectionLength() : 0);
	if (selection.to <= beforeEntryLength) {
		return result;
	}
	if (const auto entry = logEntryOriginal()) {
		auto entrySelection = mediaDisplayed
			? media->skipSelection(skipTextSelection(selection))
			: skipTextSelection(selection);
		auto logEntryOriginalSelection = entry->adjustSelection(entrySelection, type);
		if (mediaDisplayed) {
			logEntryOriginalSelection = media->unskipSelection(logEntryOriginalSelection);
		}
		logEntryOriginalSelection = unskipTextSelection(logEntryOriginalSelection);
		if (selection.from >= beforeEntryLength) {
			result = logEntryOriginalSelection;
		} else {
			result.to = logEntryOriginalSelection.to;
		}
	}
	return result;
}

void Message::drawInfo(
		Painter &p,
		int right,
		int bottom,
		int width,
		bool selected,
		InfoDisplayType type) const {
	p.setFont(st::msgDateFont);

	bool outbg = hasOutLayout();
	bool invertedsprites = (type == InfoDisplayType::Image)
		|| (type == InfoDisplayType::Background);
	int32 infoRight = right, infoBottom = bottom;
	switch (type) {
	case InfoDisplayType::Default:
		infoRight -= st::msgPadding.right() - st::msgDateDelta.x();
		infoBottom -= st::msgPadding.bottom() - st::msgDateDelta.y();
		p.setPen(selected
			? (outbg ? st::msgOutDateFgSelected : st::msgInDateFgSelected)
			: (outbg ? st::msgOutDateFg : st::msgInDateFg));
	break;
	case InfoDisplayType::Image:
		infoRight -= st::msgDateImgDelta + st::msgDateImgPadding.x();
		infoBottom -= st::msgDateImgDelta + st::msgDateImgPadding.y();
		p.setPen(st::msgDateImgFg);
	break;
	case InfoDisplayType::Background:
		infoRight -= st::msgDateImgPadding.x();
		infoBottom -= st::msgDateImgPadding.y();
		p.setPen(st::msgServiceFg);
	break;
	}

	const auto item = message();
	auto infoW = infoWidth();
	if (rtl()) infoRight = width - infoRight + infoW;

	auto dateX = infoRight - infoW;
	auto dateY = infoBottom - st::msgDateFont->height;
	if (type == InfoDisplayType::Image) {
		auto dateW = infoW + 2 * st::msgDateImgPadding.x(), dateH = st::msgDateFont->height + 2 * st::msgDateImgPadding.y();
		Ui::FillRoundRect(p, dateX - st::msgDateImgPadding.x(), dateY - st::msgDateImgPadding.y(), dateW, dateH, selected ? st::msgDateImgBgSelected : st::msgDateImgBg, selected ? Ui::DateSelectedCorners : Ui::DateCorners);
	} else if (type == InfoDisplayType::Background) {
		auto dateW = infoW + 2 * st::msgDateImgPadding.x(), dateH = st::msgDateFont->height + 2 * st::msgDateImgPadding.y();
		Ui::FillRoundRect(p, dateX - st::msgDateImgPadding.x(), dateY - st::msgDateImgPadding.y(), dateW, dateH, selected ? st::msgServiceBgSelected : st::msgServiceBg, selected ? Ui::StickerSelectedCorners : Ui::StickerCorners);
	}
	dateX += timeLeft();

	if (const auto msgsigned = item->Get<HistoryMessageSigned>()
		; msgsigned && !msgsigned->isAnonymousRank) {
		msgsigned->signature.drawElided(p, dateX, dateY, item->_timeWidth);
	} else if (const auto edited = displayedEditBadge()) {
		edited->text.drawElided(p, dateX, dateY, item->_timeWidth);
	} else {
		p.drawText(dateX, dateY + st::msgDateFont->ascent, item->_timeText);
	}

	const auto viewIconTop = infoBottom + st::historyViewsTop;
	const auto pinIconTop = infoBottom + st::historyPinTop;
	auto left = infoRight - infoW;
	if (auto views = item->Get<HistoryMessageViews>()) {
		const auto textTop = infoBottom - st::msgDateFont->descent;
		if (views->replies.count > 0
			&& !views->commentsMegagroupId
			&& context() != Context::Replies) {
			auto icon = [&] {
				if (item->id > 0) {
					if (outbg) {
						return &(invertedsprites
							? st::historyRepliesInvertedIcon
							: selected
							? st::historyRepliesOutSelectedIcon
							: st::historyRepliesOutIcon);
					}
					return &(invertedsprites
						? st::historyRepliesInvertedIcon
						: selected
						? st::historyRepliesInSelectedIcon
						: st::historyRepliesInIcon);
				}
				return &(invertedsprites
					? st::historyViewsSendingInvertedIcon
					: st::historyViewsSendingIcon);
			}();
			if (item->id > 0) {
				icon->paint(p, left, viewIconTop, width);
				p.drawText(left + st::historyViewsWidth, textTop, views->replies.text);
			} else if (!outbg && views->views.count < 0) { // sending outbg icon will be painted below
				auto iconSkip = st::historyViewsSpace + views->replies.textWidth;
				icon->paint(p, left + iconSkip, viewIconTop, width);
			}
			left += st::historyViewsSpace
				+ views->replies.textWidth
				+ st::historyViewsWidth;
		}
		if (views->views.count >= 0) {
			auto icon = [&] {
				if (item->id > 0) {
					if (outbg) {
						return &(invertedsprites
							? st::historyViewsInvertedIcon
							: selected
							? st::historyViewsOutSelectedIcon
							: st::historyViewsOutIcon);
					}
					return &(invertedsprites
						? st::historyViewsInvertedIcon
						: selected
						? st::historyViewsInSelectedIcon
						: st::historyViewsInIcon);
				}
				return &(invertedsprites
					? st::historyViewsSendingInvertedIcon
					: st::historyViewsSendingIcon);
			}();
			if (item->id > 0) {
				icon->paint(p, left, viewIconTop, width);
				p.drawText(left + st::historyViewsWidth, textTop, views->views.text);
			} else if (!outbg) { // sending outbg icon will be painted below
				auto iconSkip = st::historyViewsSpace + views->views.textWidth;
				icon->paint(p, left + iconSkip, viewIconTop, width);
			}
			left += st::historyViewsSpace
				+ views->views.textWidth
				+ st::historyViewsWidth;
		}
	} else if (item->id < 0 && item->history()->peer->isSelf() && !outbg) {
		auto icon = &(invertedsprites ? st::historyViewsSendingInvertedIcon : st::historyViewsSendingIcon);
		icon->paint(p, left, viewIconTop, width);
	}
	if (displayPinIcon()) {
		const auto icon = [&] {
			if (outbg) {
				return &(invertedsprites
					? st::historyPinInvertedIcon
					: selected
					? st::historyPinOutSelectedIcon
					: st::historyPinOutIcon);
			}
			return &(invertedsprites
				? st::historyPinInvertedIcon
				: selected
				? st::historyPinInSelectedIcon
				: st::historyPinInIcon);
		}();
		icon->paint(p, left, pinIconTop, width);
		left += st::historyPinWidth;
	}
	if (outbg) {
		auto icon = [&] {
			if (item->id > 0) {
				if (delegate()->elementShownUnread(this)) {
					return &(invertedsprites ? st::historySentInvertedIcon : (selected ? st::historySentSelectedIcon : st::historySentIcon));
				}
				return &(invertedsprites ? st::historyReceivedInvertedIcon : (selected ? st::historyReceivedSelectedIcon : st::historyReceivedIcon));
			}
			return &(invertedsprites ? st::historySendingInvertedIcon : st::historySendingIcon);
		}();
		icon->paint(p, QPoint(infoRight, infoBottom) + st::historySendStatePosition, width);
	}
}

bool Message::pointInTime(
		int right,
		int bottom,
		QPoint point,
		InfoDisplayType type) const {
	auto infoRight = right;
	auto infoBottom = bottom;
	switch (type) {
	case InfoDisplayType::Default:
		infoRight -= st::msgPadding.right() - st::msgDateDelta.x();
		infoBottom -= st::msgPadding.bottom() - st::msgDateDelta.y();
		break;
	case InfoDisplayType::Image:
		infoRight -= st::msgDateImgDelta + st::msgDateImgPadding.x();
		infoBottom -= st::msgDateImgDelta + st::msgDateImgPadding.y();
		break;
	case InfoDisplayType::Background:
		infoRight -= st::msgDateImgPadding.x();
		infoBottom -= st::msgDateImgPadding.y();
		break;
	}
	const auto item = message();
	auto dateX = infoRight - infoWidth() + timeLeft();
	auto dateY = infoBottom - st::msgDateFont->height;
	return QRect(
		dateX,
		dateY,
		item->_timeWidth,
		st::msgDateFont->height).contains(point);
}

int Message::infoWidth() const {
	const auto item = message();
	auto result = item->_timeWidth;
	if (auto views = item->Get<HistoryMessageViews>()) {
		if (views->views.count >= 0) {
			result += st::historyViewsSpace
				+ views->views.textWidth
				+ st::historyViewsWidth;
		}
		if (views->replies.count > 0
			&& !views->commentsMegagroupId
			&& context() != Context::Replies) {
			result += st::historyViewsSpace
				+ views->replies.textWidth
				+ st::historyViewsWidth;
		}
	} else if (item->id < 0 && item->history()->peer->isSelf()) {
		if (!hasOutLayout()) {
			result += st::historySendStateSpace;
		}
	}
	if (displayPinIcon()) {
		result += st::historyPinWidth;
	}

	// When message is scheduled until online, time is not displayed,
	// so message should have less space.
	if (!item->_timeWidth) {
		result += st::historyScheduledUntilOnlineStateSpace;
	} else if (hasOutLayout()) {
		result += st::historySendStateSpace;
	}
	return result;
}

auto Message::verticalRepaintRange() const -> VerticalRepaintRange {
	const auto media = this->media();
	const auto add = media ? media->bubbleRollRepaintMargins() : QMargins();
	return {
		.top = -add.top(),
		.height = height() + add.top() + add.bottom()
	};
}

void Message::refreshDataIdHook() {
	if (base::take(_rightActionLink)) {
		_rightActionLink = rightActionLink();
	}
	if (base::take(_fastReplyLink)) {
		_fastReplyLink = fastReplyLink();
	}
	if (_comments) {
		_comments->link = nullptr;
	}
}

int Message::timeLeft() const {
	const auto item = message();
	auto result = 0;
	if (auto views = item->Get<HistoryMessageViews>()) {
		if (views->views.count >= 0) {
			result += st::historyViewsSpace + views->views.textWidth + st::historyViewsWidth;
		}
		if (views->replies.count > 0
			&& !views->commentsMegagroupId
			&& context() != Context::Replies) {
			result += st::historyViewsSpace + views->replies.textWidth + st::historyViewsWidth;
		}
	} else if (item->id < 0 && item->history()->peer->isSelf()) {
		if (!hasOutLayout()) {
			result += st::historySendStateSpace;
		}
	}
	if (displayPinIcon()) {
		result += st::historyPinWidth;
	}
	return result;
}

int Message::plainMaxWidth() const {
	return st::msgPadding.left()
		+ (hasVisibleText() ? message()->_text.maxWidth() : 0)
		+ st::msgPadding.right();
}

int Message::monospaceMaxWidth() const {
	return st::msgPadding.left()
		+ (hasVisibleText() ? message()->_text.countMaxMonospaceWidth() : 0)
		+ st::msgPadding.right();
}

void Message::initLogEntryOriginal() {
	if (const auto log = message()->Get<HistoryMessageLogEntryOriginal>()) {
		AddComponents(LogEntryOriginal::Bit());
		const auto entry = Get<LogEntryOriginal>();
		entry->page = std::make_unique<WebPage>(this, log->page);
	}
}

void Message::initPsa() {
	if (const auto forwarded = message()->Get<HistoryMessageForwarded>()) {
		if (!forwarded->psaType.isEmpty()) {
			AddComponents(PsaTooltipState::Bit());
			Get<PsaTooltipState>()->type = forwarded->psaType;
		}
	}
}

WebPage *Message::logEntryOriginal() const {
	if (const auto entry = Get<LogEntryOriginal>()) {
		return entry->page.get();
	}
	return nullptr;
}

HistoryMessageReply *Message::displayedReply() const {
	if (const auto reply = data()->Get<HistoryMessageReply>()) {
		return delegate()->elementHideReply(this) ? nullptr : reply;
	}
	return nullptr;
}

bool Message::displayPinIcon() const {
	return data()->isPinned() && !isPinnedContext();
}

bool Message::hasFromName() const {
	switch (context()) {
	case Context::AdminLog:
	//case Context::Feed: // #feed
		return true;
	case Context::History:
	case Context::Pinned:
	case Context::Replies: {
		const auto item = message();
		return (!hasOutLayout() || item->from()->isMegagroup())
			&& (!item->history()->peer->isUser()
				|| showForwardsFromSender());
	} break;
	case Context::ContactPreview:
		return false;
	}
	Unexpected("Context in Message::hasFromPhoto.");
}

bool Message::displayFromName() const {
	if (!hasFromName() || isAttachedToPrevious()) {
		return false;
	}
	return !Has<PsaTooltipState>();
}

bool Message::displayForwardedFrom() const {
	const auto item = message();
	if (showForwardsFromSender()) {
		return false;
	}
	if (const auto forwarded = item->Get<HistoryMessageForwarded>()) {
		if (const auto sender = item->discussionPostOriginalSender()) {
			if (sender == forwarded->originalSender) {
				return false;
			}
		}
		const auto media = this->media();
		return item->Has<HistoryMessageVia>()
			|| !media
			|| !media->isDisplayed()
			|| !media->hideForwardedFrom()
			|| (forwarded->originalSender
				&& forwarded->originalSender->isChannel());
	}
	return false;
}

bool Message::hasOutLayout() const {
	const auto item = message();
	if (item->history()->peer->isSelf()) {
		return !item->Has<HistoryMessageForwarded>();
	} else if (showForwardsFromSender()) {
		return false;
	}
	return item->out() && !item->isPost();
}

bool Message::drawBubble() const {
	const auto item = message();
	if (isHidden()) {
		return false;
	} else if (logEntryOriginal()) {
		return true;
	}
	const auto media = this->media();
	return media
		? (hasVisibleText() || media->needsBubble())
		: !item->isEmpty();
}

bool Message::hasBubble() const {
	return drawBubble();
}

int Message::minWidthForMedia() const {
	auto result = infoWidth() + 2 * (st::msgDateImgDelta + st::msgDateImgPadding.x());
	const auto views = data()->Get<HistoryMessageViews>();
	if (data()->repliesAreComments() && !views->replies.text.isEmpty()) {
		const auto limit = HistoryMessageViews::kMaxRecentRepliers;
		const auto single = st::historyCommentsUserpicSize;
		const auto shift = st::historyCommentsUserpicOverlap;
		const auto added = single
			+ (limit - 1) * (single - shift)
			+ st::historyCommentsSkipLeft
			+ st::historyCommentsSkipRight
			+ st::historyCommentsSkipText
			+ st::historyCommentsOpenOutSelected.width()
			+ st::historyCommentsSkipRight
			+ st::mediaUnreadSkip
			+ st::mediaUnreadSize;
		accumulate_max(result, added + views->replies.textWidth);
	} else if (data()->externalReply()) {
		const auto added = st::historyCommentsIn.width()
			+ st::historyCommentsSkipLeft
			+ st::historyCommentsSkipRight
			+ st::historyCommentsSkipText
			+ st::historyCommentsOpenOutSelected.width()
			+ st::historyCommentsSkipRight;
		accumulate_max(result, added + st::semiboldFont->width(
			tr::lng_replies_view_original(tr::now)));
	}
	return result;
}

bool Message::hasFastReply() const {
	if (context() == Context::Replies) {
		if (data()->isDiscussionPost()) {
			return false;
		}
	} else if (context() != Context::History) {
		return false;
	}
	const auto peer = data()->history()->peer;
	return !hasOutLayout() && (peer->isChat() || peer->isMegagroup());
}

bool Message::displayFastReply() const {
	return hasFastReply()
		&& IsServerMsgId(data()->id)
		&& data()->history()->peer->canWrite()
		&& !delegate()->elementInSelectionMode();
}

bool Message::displayRightActionComments() const {
	return !isPinnedContext()
		&& data()->repliesAreComments()
		&& media()
		&& media()->isDisplayed()
		&& !hasBubble();
}

std::optional<QSize> Message::rightActionSize() const {
	if (displayRightActionComments()) {
		const auto views = data()->Get<HistoryMessageViews>();
		Assert(views != nullptr);
		return (views->repliesSmall.textWidth > 0)
			? QSize(
				std::max(
					st::historyFastShareSize,
					2 * st::historyFastShareBottom + views->repliesSmall.textWidth),
				st::historyFastShareSize + st::historyFastShareBottom + st::semiboldFont->height)
			: QSize(st::historyFastShareSize, st::historyFastShareSize);
	}
	return (displayFastShare() || displayGoToOriginal())
		? QSize(st::historyFastShareSize, st::historyFastShareSize)
		: std::optional<QSize>();
}

bool Message::displayFastShare() const {
	const auto item = message();
	const auto peer = item->history()->peer;
	if (!IsServerMsgId(item->id)) {
		return false;
	} else if (peer->isChannel()) {
		return !peer->isMegagroup();
	} else if (const auto user = peer->asUser()) {
		if (const auto forwarded = item->Get<HistoryMessageForwarded>()) {
			return !showForwardsFromSender()
				&& !item->out()
				&& forwarded->originalSender
				&& forwarded->originalSender->isChannel()
				&& !forwarded->originalSender->isMegagroup();
		} else if (user->isBot() && !item->out()) {
			if (const auto media = this->media()) {
				return media->allowsFastShare();
			}
		}
	}
	return false;
}

bool Message::displayGoToOriginal() const {
	if (isPinnedContext()) {
		return !hasOutLayout();
	}
	const auto item = message();
	if (const auto forwarded = item->Get<HistoryMessageForwarded>()) {
		return forwarded->savedFromPeer
			&& forwarded->savedFromMsgId
			&& (!item->externalReply() || !hasBubble())
			&& !(context() == Context::Replies);
	}
	return false;
}

void Message::drawRightAction(
		Painter &p,
		int left,
		int top,
		int outerWidth) const {
	const auto size = rightActionSize();
	p.setPen(Qt::NoPen);
	p.setBrush(st::msgServiceBg);
	{
		PainterHighQualityEnabler hq(p);
		const auto rect = style::rtlrect(
			left,
			top,
			size->width(),
			size->height(),
			outerWidth);
		const auto usual = st::historyFastShareSize;
		if (size->width() == size->height() && size->width() == usual) {
			p.drawEllipse(rect);
		} else {
			p.drawRoundedRect(rect, usual / 2, usual / 2);
		}
	}
	if (displayRightActionComments()) {
		const auto &icon = st::historyFastCommentsIcon;
		icon.paint(
			p,
			left + (size->width() - icon.width()) / 2,
			top + (st::historyFastShareSize - icon.height()) / 2,
			outerWidth);
		const auto views = data()->Get<HistoryMessageViews>();
		Assert(views != nullptr);
		if (views->repliesSmall.textWidth > 0) {
			p.setPen(st::msgServiceFg);
			p.setFont(st::semiboldFont);
			p.drawTextLeft(
				left + (size->width() - views->repliesSmall.textWidth) / 2,
				top + st::historyFastShareSize,
				outerWidth,
				views->repliesSmall.text,
				views->repliesSmall.textWidth);
		}
	} else {
		const auto &icon = (displayFastShare() && !isPinnedContext())
			? st::historyFastShareIcon
			: st::historyGoToOriginalIcon;
		icon.paintInCenter(p, { left, top, size->width(), size->height() });
	}
}

ClickHandlerPtr Message::rightActionLink() const {
	if (!_rightActionLink) {
		if (isPinnedContext()) {
			_rightActionLink = goToMessageClickHandler(data());
			return _rightActionLink;
		} else if (displayRightActionComments()) {
			_rightActionLink = createGoToCommentsLink();
			return _rightActionLink;
		}
		const auto owner = &data()->history()->owner();
		const auto itemId = data()->fullId();
		const auto forwarded = data()->Get<HistoryMessageForwarded>();
		const auto savedFromPeer = forwarded ? forwarded->savedFromPeer : nullptr;
		const auto savedFromMsgId = forwarded ? forwarded->savedFromMsgId : 0;
		const auto showByThread = std::make_shared<FnMut<void()>>();
		const auto showByThreadWeak = std::weak_ptr<FnMut<void()>>(showByThread);
		if (data()->externalReply()) {
			*showByThread = [=, requested = 0]() mutable {
				const auto original = savedFromPeer->owner().message(savedFromPeer->asChannel(), savedFromMsgId);
				if (original && original->replyToTop()) {
					App::wnd()->sessionController()->showRepliesForMessage(
						original->history(),
						original->replyToTop(),
						original->id,
						Window::SectionShow::Way::Forward);
				} else if (!requested) {
					const auto channel = savedFromPeer->asChannel();
					const auto prequested = &requested;
					requested = 1;
					channel->session().api().requestMessageData(channel, savedFromMsgId, [=](ChannelData *gotChannel, MsgId gotId) {
						if (const auto strong = showByThreadWeak.lock()) {
							*prequested = 2;
							(*strong)();
						}
					});
				} else if (requested == 2) {
					App::wnd()->sessionController()->showPeerHistory(
						savedFromPeer,
						Window::SectionShow::Way::Forward,
						savedFromMsgId);
				}
			};
		};
		_rightActionLink = std::make_shared<LambdaClickHandler>([=] {
			if (const auto item = owner->message(itemId)) {
				if (*showByThread) {
					(*showByThread)();
				} else if (savedFromPeer && savedFromMsgId) {
					App::wnd()->sessionController()->showPeerHistory(
						savedFromPeer,
						Window::SectionShow::Way::Forward,
						savedFromMsgId);
				} else {
					FastShareMessage(item);
				}
			}
		});
	}
	return _rightActionLink;
}

ClickHandlerPtr Message::fastReplyLink() const {
	if (!_fastReplyLink) {
		const auto owner = &data()->history()->owner();
		const auto itemId = data()->fullId();
		_fastReplyLink = std::make_shared<LambdaClickHandler>([=] {
			if (const auto item = owner->message(itemId)) {
				if (const auto main = App::main()) { // multi good
					if (&main->session() == &owner->session()) {
						main->replyToItem(item);
					}
				}
			}
		});
	}
	return _fastReplyLink;
}

bool Message::isPinnedContext() const {
	return context() == Context::Pinned;
}

void Message::updateMediaInBubbleState() {
	const auto item = message();
	const auto media = this->media();

	auto mediaHasSomethingBelow = false;
	auto mediaHasSomethingAbove = false;
	auto getMediaHasSomethingAbove = [&] {
		return displayFromName()
			|| displayForwardedFrom()
			|| displayedReply()
			|| item->Has<HistoryMessageVia>();
	};
	auto entry = logEntryOriginal();
	if (entry) {
		mediaHasSomethingBelow = true;
		mediaHasSomethingAbove = getMediaHasSomethingAbove();
		auto entryState = (mediaHasSomethingAbove
			|| hasVisibleText()
			|| (media && media->isDisplayed()))
			? MediaInBubbleState::Bottom
			: MediaInBubbleState::None;
		entry->setInBubbleState(entryState);
	}
	if (!media) {
		return;
	}

	media->updateNeedBubbleState();
	if (!drawBubble()) {
		media->setInBubbleState(MediaInBubbleState::None);
		return;
	}

	if (!entry) {
		mediaHasSomethingAbove = getMediaHasSomethingAbove();
	}
	if (hasVisibleText()) {
		mediaHasSomethingAbove = true;
	}
	const auto state = [&] {
		if (mediaHasSomethingAbove) {
			if (mediaHasSomethingBelow) {
				return MediaInBubbleState::Middle;
			}
			return MediaInBubbleState::Bottom;
		} else if (mediaHasSomethingBelow) {
			return MediaInBubbleState::Top;
		}
		return MediaInBubbleState::None;
	}();
	media->setInBubbleState(state);
}

void Message::fromNameUpdated(int width) const {
	const auto item = message();
	const auto replyWidth = hasFastReply()
		? st::msgFont->width(FastReplyText())
		: 0;
	if (!_rightBadge.isEmpty()) {
		const auto badgeWidth = _rightBadge.maxWidth();
		width -= st::msgPadding.right() + std::max(badgeWidth, replyWidth);
	} else if (replyWidth) {
		width -= st::msgPadding.right() + replyWidth;
	}
	const auto from = item->displayFrom();
	item->_fromNameVersion = from ? from->nameVersion : 1;
	if (const auto via = item->Get<HistoryMessageVia>()) {
		if (!displayForwardedFrom()) {
			const auto nameText = [&]() -> const Ui::Text::String * {
				if (from) {
					return &from->nameText();
				} else if (const auto info = item->hiddenForwardedInfo()) {
					return &info->nameText;
				} else {
					Unexpected("Corrupted forwarded information in message.");
				}
			}();
			via->resize(width
				- st::msgPadding.left()
				- st::msgPadding.right()
				- nameText->maxWidth()
				- st::msgServiceFont->spacew);
		}
	}
}

TextSelection Message::skipTextSelection(TextSelection selection) const {
	if (selection.from == 0xFFFF) {
		return selection;
	}
	return HistoryView::UnshiftItemSelection(selection, message()->_text);
}

TextSelection Message::unskipTextSelection(TextSelection selection) const {
	return HistoryView::ShiftItemSelection(selection, message()->_text);
}

QRect Message::countGeometry() const {
	const auto commentsRoot = (context() == Context::Replies)
		&& data()->isDiscussionPost();
	const auto item = message();
	const auto media = this->media();
	const auto mediaWidth = (media && media->isDisplayed())
		? media->width()
		: width();
	const auto outbg = hasOutLayout();
	const auto availableWidth = width()
		- st::msgMargin.left()
		- (commentsRoot ? st::msgMargin.left() : st::msgMargin.right());
	auto contentLeft = (outbg && !Core::App().settings().chatWide())
		? st::msgMargin.right()
		: st::msgMargin.left();
	auto contentWidth = availableWidth;
	if (hasFromPhoto()) {
		contentLeft += st::msgPhotoSkip;
		if (const auto size = rightActionSize()) {
			contentWidth -= size->width() + (st::msgPhotoSkip - st::historyFastShareSize);
		}
	//} else if (!Adaptive::Wide() && !out() && !fromChannel() && st::msgPhotoSkip - (hmaxwidth - hwidth) > 0) {
	//	contentLeft += st::msgPhotoSkip - (hmaxwidth - hwidth);
	}
	accumulate_min(contentWidth, maxWidth());
	if (!AdaptiveBubbles()) {
		accumulate_min(contentWidth, _bubbleWidthLimit);
	}
	if (mediaWidth < contentWidth) {
		const auto textualWidth = plainMaxWidth();
		if (mediaWidth < textualWidth
			&& (!media || !media->enforceBubbleWidth())) {
			accumulate_min(contentWidth, textualWidth);
		} else {
			contentWidth = mediaWidth;
		}
	}
	if (contentWidth < availableWidth && !Core::App().settings().chatWide()) {
		if (outbg) {
			contentLeft += availableWidth - contentWidth;
		} else if (commentsRoot) {
			contentLeft += (availableWidth - contentWidth) / 2;
		}
	} else if (contentWidth < availableWidth && commentsRoot) {
		contentLeft += ((st::msgMaxWidth + 2 * st::msgPhotoSkip) - contentWidth) / 2;
	}

	const auto contentTop = marginTop();
	return QRect(
		contentLeft,
		contentTop,
		contentWidth,
		height() - contentTop - marginBottom());
}

int Message::resizeContentGetHeight(int newWidth) {
	if (isHidden()) {
		return marginTop() + marginBottom();
	} else if (newWidth < st::msgMinWidth) {
		return height();
	}

	auto newHeight = minHeight();

	const auto item = message();
	const auto media = this->media();
	const auto mediaDisplayed = media ? media->isDisplayed() : false;
	const auto bubble = drawBubble();

	// This code duplicates countGeometry() but also resizes media.
	const auto commentsRoot = (context() == Context::Replies)
		&& data()->isDiscussionPost();
	auto contentWidth = newWidth
		- st::msgMargin.left()
		- (commentsRoot ? st::msgMargin.left() : st::msgMargin.right());
	if (hasFromPhoto()) {
		if (const auto size = rightActionSize()) {
			contentWidth -= size->width() + (st::msgPhotoSkip - st::historyFastShareSize);
		}
	}
	accumulate_min(contentWidth, maxWidth());
	_bubbleWidthLimit = (MonospaceLargeBubbles()
		? std::max(st::msgMaxWidth, monospaceMaxWidth())
		: st::msgMaxWidth);
	if (!AdaptiveBubbles()) {
		accumulate_min(contentWidth, _bubbleWidthLimit);
	}
	if (mediaDisplayed) {
		media->resizeGetHeight(contentWidth);
		if (media->width() < contentWidth) {
			const auto textualWidth = plainMaxWidth();
			if (media->width() < textualWidth
				&& !media->enforceBubbleWidth()) {
				accumulate_min(contentWidth, textualWidth);
			} else {
				contentWidth = media->width();
			}
		}
	}

	if (bubble) {
		auto reply = displayedReply();
		auto via = item->Get<HistoryMessageVia>();
		auto entry = logEntryOriginal();

		// Entry page is always a bubble bottom.
		auto mediaOnBottom = (mediaDisplayed && media->isBubbleBottom()) || (entry/* && entry->isBubbleBottom()*/);
		auto mediaOnTop = (mediaDisplayed && media->isBubbleTop()) || (entry && entry->isBubbleTop());

		if (!AdaptiveBubbles() && contentWidth == maxWidth()) {
			if (mediaDisplayed) {
				if (entry) {
					newHeight += entry->resizeGetHeight(contentWidth);
				}
			} else if (entry) {
				// In case of text-only message it is counted in minHeight already.
				entry->resizeGetHeight(contentWidth);
			}
		} else {
			if (hasVisibleText()) {
				auto textWidth = qMax(contentWidth - st::msgPadding.left() - st::msgPadding.right(), 1);
				if (textWidth != item->_textWidth) {
					item->_textWidth = textWidth;
					item->_textHeight = item->_text.countHeight(textWidth);
				}
				newHeight = item->_textHeight;
			} else {
				newHeight = 0;
			}
			if (!mediaOnBottom) {
				newHeight += st::msgPadding.bottom();
				if (mediaDisplayed) newHeight += st::mediaInBubbleSkip;
			}
			if (!mediaOnTop) {
				newHeight += st::msgPadding.top();
				if (mediaDisplayed) newHeight += st::mediaInBubbleSkip;
				if (entry) newHeight += st::mediaInBubbleSkip;
			}
			if (mediaDisplayed) {
				newHeight += media->height();
				if (entry) {
					newHeight += entry->resizeGetHeight(contentWidth);
				}
			} else if (entry) {
				newHeight += entry->resizeGetHeight(contentWidth);
			}
		}

		if (displayFromName()) {
			fromNameUpdated(contentWidth);
			newHeight += st::msgNameFont->height;
		} else if (via && !displayForwardedFrom()) {
			via->resize(contentWidth - st::msgPadding.left() - st::msgPadding.right());
			newHeight += st::msgNameFont->height;
		}

		if (displayForwardedFrom()) {
			const auto forwarded = item->Get<HistoryMessageForwarded>();
			const auto skip1 = forwarded->psaType.isEmpty()
				? 0
				: st::historyPsaIconSkip1;
			const auto skip2 = forwarded->psaType.isEmpty()
				? 0
				: st::historyPsaIconSkip2;
			const auto fwdheight = ((forwarded->text.maxWidth() > (contentWidth - st::msgPadding.left() - st::msgPadding.right() - skip1)) ? 2 : 1) * st::semiboldFont->height;
			newHeight += fwdheight;
		}

		if (reply) {
			reply->resize(contentWidth - st::msgPadding.left() - st::msgPadding.right());
			newHeight += st::msgReplyPadding.top() + st::msgReplyBarSize.height() + st::msgReplyPadding.bottom();
		}

		if (item->repliesAreComments() || item->externalReply()) {
			newHeight += st::historyCommentsButtonHeight;
		}
	} else if (mediaDisplayed) {
		newHeight = media->height();
	} else {
		newHeight = 0;
	}
	if (const auto keyboard = item->inlineReplyKeyboard()) {
		const auto keyboardHeight = st::msgBotKbButton.margin + keyboard->naturalHeight();
		newHeight += keyboardHeight;
		keyboard->resize(contentWidth, keyboardHeight - st::msgBotKbButton.margin);
	}

	newHeight += marginTop() + marginBottom();
	return newHeight;
}

bool Message::hasVisibleText() const {
	if (message()->emptyText()) {
		return false;
	}
	const auto media = this->media();
	return !media || !media->hideMessageText();
}

QSize Message::performCountCurrentSize(int newWidth) {
	const auto item = message();
	const auto newHeight = resizeContentGetHeight(newWidth);

	return { newWidth, newHeight };
}

void Message::refreshEditedBadge() {
	const auto item = message();
	const auto edited = displayedEditBadge();
	const auto editDate = displayedEditDate();
	const auto dateText = dateTime().toString(cTimeFormat());
	if (edited) {
		edited->refresh(dateText, editDate != 0);
	}
	if (const auto msgsigned = item->Get<HistoryMessageSigned>()) {
		if (!msgsigned->isAnonymousRank) {
			const auto text = (!edited || !editDate)
				? dateText
				: edited->text.toString();
			msgsigned->refresh(text);
		}
	}
	initTime();
}

void Message::initTime() {
	const auto item = message();
	if (const auto msgsigned = item->Get<HistoryMessageSigned>()
		; msgsigned && !msgsigned->isAnonymousRank) {
		item->_timeWidth = msgsigned->maxWidth();
	} else if (const auto edited = displayedEditBadge()) {
		item->_timeWidth = edited->maxWidth();
	} else {
		item->_timeText = dateTime().toString(cTimeFormat());
		item->_timeWidth = st::msgDateFont->width(item->_timeText);
	}
	if (item->_text.hasSkipBlock()) {
		if (item->_text.updateSkipBlock(skipBlockWidth(), skipBlockHeight())) {
			item->_textWidth = -1;
			item->_textHeight = 0;
		}
	}
}

bool Message::displayEditedBadge() const {
	return (displayedEditDate() != TimeId(0));
}

TimeId Message::displayedEditDate() const {
	const auto item = message();
	if (item->hideEditedBadge()) {
		return TimeId(0);
	} else if (const auto edited = displayedEditBadge()) {
		return edited->date;
	}
	return TimeId(0);
}

HistoryMessageEdited *Message::displayedEditBadge() {
	if (const auto media = this->media()) {
		if (media->overrideEditedDate()) {
			return media->displayedEditBadge();
		}
	}
	return message()->Get<HistoryMessageEdited>();
}

const HistoryMessageEdited *Message::displayedEditBadge() const {
	if (const auto media = this->media()) {
		if (media->overrideEditedDate()) {
			return media->displayedEditBadge();
		}
	}
	return message()->Get<HistoryMessageEdited>();
}

} // namespace HistoryView<|MERGE_RESOLUTION|>--- conflicted
+++ resolved
@@ -162,7 +162,6 @@
 	if (tailSide == RectPart::Right) {
 		parts |= RectPart::BottomLeft;
 		p.fillRect(rect.x() + rect.width() - st::historyMessageRadius, rect.y() + rect.height() - st::historyMessageRadius, st::historyMessageRadius, st::historyMessageRadius, bg);
-<<<<<<< HEAD
 		if (cUserpicCornersType() != 0) {
 			auto &tail = (cUserpicCornersType() == 1)
 				? (selected ? st::historyBubbleTail1OutRightSelected : st::historyBubbleTail1OutRight)
@@ -170,9 +169,9 @@
 				? (selected ? st::historyBubbleTail2OutRightSelected : st::historyBubbleTail2OutRight)
 				: (selected ? st::historyBubbleTailOutRightSelected : st::historyBubbleTailOutRight);
 			tail.paint(p, rect.x() + rect.width(), rect.y() + rect.height() - tail.height(), outerWidth);
-			p.fillRect(rect.x() + rect.width() - st::historyMessageRadius, rect.y() + rect.height(), st::historyMessageRadius + tail.width(), st::msgShadow, sh);
+			p.fillRect(rect.x() + rect.width() - st::historyMessageRadius, rect.y() + rect.height(), st::historyMessageRadius + tail.width(), st::msgShadow, *sh);
 		} else {
-			p.fillRect(rect.x() + rect.width() - st::historyMessageRadius, rect.y() + rect.height(), st::historyMessageRadius, st::msgShadow, sh);
+			p.fillRect(rect.x() + rect.width() - st::historyMessageRadius, rect.y() + rect.height(), st::historyMessageRadius, st::msgShadow, *sh);
 		}
 	} else if (tailSide == RectPart::Left) {
 		parts |= RectPart::BottomRight;
@@ -184,23 +183,11 @@
 				? (selected ? (outbg ? st::historyBubbleTail2OutLeftSelected : st::historyBubbleTail2InLeftSelected) : (outbg ? st::historyBubbleTail2OutLeft : st::historyBubbleTail2InLeft))
 				: (selected ? (outbg ? st::historyBubbleTailOutLeftSelected : st::historyBubbleTailInLeftSelected) : (outbg ? st::historyBubbleTailOutLeft : st::historyBubbleTailInLeft));
 			tail.paint(p, rect.x() - tail.width(), rect.y() + rect.height() - tail.height(), outerWidth);
-			p.fillRect(rect.x() - tail.width(), rect.y() + rect.height(), st::historyMessageRadius + tail.width(), st::msgShadow, sh);
+			p.fillRect(rect.x() - tail.width(), rect.y() + rect.height(), st::historyMessageRadius + tail.width(), st::msgShadow, *sh);
 		} else {
-			p.fillRect(rect.x(), rect.y() + rect.height(), st::historyMessageRadius, st::msgShadow, sh);
-		}
-	} else {
-=======
-		auto &tail = selected ? st::historyBubbleTailOutRightSelected : st::historyBubbleTailOutRight;
-		tail.paint(p, rect.x() + rect.width(), rect.y() + rect.height() - tail.height(), outerWidth);
-		p.fillRect(rect.x() + rect.width() - st::historyMessageRadius, rect.y() + rect.height(), st::historyMessageRadius + tail.width(), st::msgShadow, *sh);
-	} else if (tailSide == RectPart::Left) {
-		parts |= RectPart::BottomRight;
-		p.fillRect(rect.x(), rect.y() + rect.height() - st::historyMessageRadius, st::historyMessageRadius, st::historyMessageRadius, bg);
-		auto &tail = selected ? (outbg ? st::historyBubbleTailOutLeftSelected : st::historyBubbleTailInLeftSelected) : (outbg ? st::historyBubbleTailOutLeft : st::historyBubbleTailInLeft);
-		tail.paint(p, rect.x() - tail.width(), rect.y() + rect.height() - tail.height(), outerWidth);
-		p.fillRect(rect.x() - tail.width(), rect.y() + rect.height(), st::historyMessageRadius + tail.width(), st::msgShadow, *sh);
+			p.fillRect(rect.x(), rect.y() + rect.height(), st::historyMessageRadius, st::msgShadow, *sh);
+		}
 	} else if (!(skip & RectPart::Bottom)) {
->>>>>>> 620639ef
 		parts |= RectPart::FullBottom;
 	}
 	Ui::FillRoundRect(p, rect, bg, cors, sh, parts);
