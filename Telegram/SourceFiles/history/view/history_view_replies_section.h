--- conflicted
+++ resolved
@@ -191,13 +191,10 @@
 	void clearSelected();
 	void setPinnedVisibility(bool shown);
 
-<<<<<<< HEAD
 	void addRecentBot(not_null<UserData*> bot);
 
-=======
 	[[nodiscard]] Api::SendAction prepareSendAction(
 		Api::SendOptions options) const;
->>>>>>> 9f117cd6
 	void send();
 	void send(Api::SendOptions options);
 	void sendVoice(Controls::VoiceToSend &&data);
