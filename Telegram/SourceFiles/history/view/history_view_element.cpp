/*
This file is part of Telegram Desktop,
the official desktop application for the Telegram messaging service.

For license and copyright information please follow this link:
https://github.com/telegramdesktop/tdesktop/blob/master/LEGAL
*/
#include "history/view/history_view_element.h"

#include "history/view/history_view_service_message.h"
#include "history/view/history_view_message.h"
#include "history/history_item_components.h"
#include "history/history_item.h"
#include "history/view/media/history_view_media.h"
#include "history/view/media/history_view_media_grouped.h"
#include "history/view/media/history_view_sticker.h"
#include "history/view/media/history_view_large_emoji.h"
#include "history/history.h"
#include "core/application.h"
#include "core/core_settings.h"
#include "main/main_session.h"
#include "chat_helpers/stickers_emoji_pack.h"
#include "window/window_session_controller.h"
#include "data/data_session.h"
#include "data/data_groups.h"
#include "data/data_media_types.h"
#include "lang/lang_keys.h"
#include "layout.h"
#include "app.h"
#include "styles/style_history.h"

namespace HistoryView {
namespace {

// A new message from the same sender is attached to previous within 15 minutes.
constexpr int kAttachMessageToPreviousSecondsDelta = 900;

bool IsAttachedToPreviousInSavedMessages(
		not_null<HistoryItem*> previous,
		not_null<HistoryItem*> item) {
	const auto forwarded = previous->Has<HistoryMessageForwarded>();
	const auto sender = previous->senderOriginal();
	if (forwarded != item->Has<HistoryMessageForwarded>()) {
		return false;
	} else if (sender != item->senderOriginal()) {
		return false;
	} else if (!forwarded || sender) {
		return true;
	}
	const auto previousInfo = previous->hiddenForwardedInfo();
	const auto itemInfo = item->hiddenForwardedInfo();
	Assert(previousInfo != nullptr);
	Assert(itemInfo != nullptr);
	return (*previousInfo == *itemInfo);
}

} // namespace

SimpleElementDelegate::SimpleElementDelegate(
	not_null<Window::SessionController*> controller)
: _controller(controller) {
}

std::unique_ptr<HistoryView::Element> SimpleElementDelegate::elementCreate(
		not_null<HistoryMessage*> message,
		Element *replacing) {
	return std::make_unique<HistoryView::Message>(this, message, replacing);
}

std::unique_ptr<HistoryView::Element> SimpleElementDelegate::elementCreate(
		not_null<HistoryService*> message,
		Element *replacing) {
	return std::make_unique<HistoryView::Service>(this, message, replacing);
}

bool SimpleElementDelegate::elementUnderCursor(
		not_null<const Element*> view) {
	return false;
}

crl::time SimpleElementDelegate::elementHighlightTime(
	not_null<const Element*> element) {
	return crl::time(0);
}

bool SimpleElementDelegate::elementInSelectionMode() {
	return false;
}

bool SimpleElementDelegate::elementIntersectsRange(
		not_null<const Element*> view,
		int from,
		int till) {
	return true;
}

void SimpleElementDelegate::elementStartStickerLoop(
	not_null<const Element*> view) {
}

void SimpleElementDelegate::elementShowPollResults(
	not_null<PollData*> poll,
	FullMsgId context) {
}

void SimpleElementDelegate::elementShowTooltip(
	const TextWithEntities &text,
	Fn<void()> hiddenCallback) {
}

bool SimpleElementDelegate::elementIsGifPaused() {
	return _controller->isGifPausedAtLeastFor(Window::GifPauseReason::Any);
}

TextSelection UnshiftItemSelection(
		TextSelection selection,
		uint16 byLength) {
	return (selection == FullSelection)
		? selection
		: ::unshiftSelection(selection, byLength);
}

TextSelection ShiftItemSelection(
		TextSelection selection,
		uint16 byLength) {
	return (selection == FullSelection)
		? selection
		: ::shiftSelection(selection, byLength);
}

TextSelection UnshiftItemSelection(
		TextSelection selection,
		const Ui::Text::String &byText) {
	return UnshiftItemSelection(selection, byText.length());
}

TextSelection ShiftItemSelection(
		TextSelection selection,
		const Ui::Text::String &byText) {
	return ShiftItemSelection(selection, byText.length());
}

void UnreadBar::init() {
	text = tr::lng_unread_bar_some(tr::now);
	width = st::semiboldFont->width(text);
}

int UnreadBar::height() {
	return st::historyUnreadBarHeight + st::historyUnreadBarMargin;
}

int UnreadBar::marginTop() {
	return st::lineWidth + st::historyUnreadBarMargin;
}

void UnreadBar::paint(Painter &p, int y, int w) const {
	const auto bottom = y + height();
	y += marginTop();
	p.fillRect(
		0,
		y,
		w,
		height() - marginTop() - st::lineWidth,
		st::historyUnreadBarBg);
	p.fillRect(
		0,
		bottom - st::lineWidth,
		w,
		st::lineWidth,
		st::historyUnreadBarBorder);
	p.setFont(st::historyUnreadBarFont);
	p.setPen(st::historyUnreadBarFg);

	int left = st::msgServiceMargin.left();
	int maxwidth = w;
<<<<<<< HEAD
	if (Adaptive::ChatWide() && !AdaptiveBubbles()) {
=======
	if (Core::App().settings().chatWide()) {
>>>>>>> a9eedf00
		maxwidth = qMin(
			maxwidth,
			st::msgMaxWidth
				+ 2 * st::msgPhotoSkip
				+ 2 * st::msgMargin.left());
	}
	w = maxwidth;

	const auto skip = st::historyUnreadBarHeight
		- 2 * st::lineWidth
		- st::historyUnreadBarFont->height;
	p.drawText(
		(w - width) / 2,
		y + (skip / 2) + st::historyUnreadBarFont->ascent,
		text);
}


void DateBadge::init(const QString &date) {
	text = date;
	width = st::msgServiceFont->width(text);
}

int DateBadge::height() const {
	return st::msgServiceMargin.top()
		+ st::msgServicePadding.top()
		+ st::msgServiceFont->height
		+ st::msgServicePadding.bottom()
		+ st::msgServiceMargin.bottom();
}

void DateBadge::paint(Painter &p, int y, int w) const {
	ServiceMessagePainter::paintDate(p, text, width, y, w);
}

Element::Element(
	not_null<ElementDelegate*> delegate,
	not_null<HistoryItem*> data,
	Element *replacing)
: _delegate(delegate)
, _data(data)
, _isScheduledUntilOnline(IsItemScheduledUntilOnline(data))
, _dateTime(_isScheduledUntilOnline ? QDateTime() : ItemDateTime(data))
, _context(delegate->elementContext()) {
	history()->owner().registerItemView(this);
	refreshMedia(replacing);
	if (_context == Context::History) {
		history()->setHasPendingResizedItems();
	}
}

not_null<ElementDelegate*> Element::delegate() const {
	return _delegate;
}

not_null<HistoryItem*> Element::data() const {
	return _data;
}

not_null<History*> Element::history() const {
	return _data->history();
}

QDateTime Element::dateTime() const {
	return _dateTime;
}

Media *Element::media() const {
	return _media.get();
}

Context Element::context() const {
	return _context;
}

int Element::y() const {
	return _y;
}

void Element::setY(int y) {
	_y = y;
}

void Element::refreshDataIdHook() {
}

void Element::paintHighlight(
		Painter &p,
		int geometryHeight) const {
	const auto animms = delegate()->elementHighlightTime(this);
	if (!animms
		|| animms >= st::activeFadeInDuration + st::activeFadeOutDuration) {
		return;
	}

	const auto top = marginTop();
	const auto bottom = marginBottom();
	const auto fill = qMin(top, bottom);
	const auto skiptop = top - fill;
	const auto fillheight = fill + geometryHeight + fill;

	const auto dt = (animms > st::activeFadeInDuration)
		? (1. - (animms - st::activeFadeInDuration)
			/ float64(st::activeFadeOutDuration))
		: (animms / float64(st::activeFadeInDuration));
	const auto o = p.opacity();
	p.setOpacity(o * dt);
	p.fillRect(
		0,
		skiptop,
		width(),
		fillheight,
		st::defaultTextPalette.selectOverlay);
	p.setOpacity(o);
}

bool Element::isUnderCursor() const {
	return _delegate->elementUnderCursor(this);
}

bool Element::isLastAndSelfMessage() const {
	if (!hasOutLayout() || data()->_history->peer->isSelf()) {
		return false;
	}
	if (const auto last = data()->_history->lastMessage()) {
		return last == data();
	}
	return false;
}

void Element::setPendingResize() {
	_flags |= Flag::NeedsResize;
	if (_context == Context::History) {
		data()->_history->setHasPendingResizedItems();
	}
}

bool Element::pendingResize() const {
	return _flags & Flag::NeedsResize;
}

bool Element::isAttachedToPrevious() const {
	return _flags & Flag::AttachedToPrevious;
}

bool Element::isAttachedToNext() const {
	return _flags & Flag::AttachedToNext;
}

int Element::skipBlockWidth() const {
	return st::msgDateSpace + infoWidth() - st::msgDateDelta.x();
}

int Element::skipBlockHeight() const {
	return st::msgDateFont->height - st::msgDateDelta.y();
}

QString Element::skipBlock() const {
	return textcmdSkipBlock(skipBlockWidth(), skipBlockHeight());
}

int Element::infoWidth() const {
	return 0;
}

int Element::plainMaxWidth() const {
	return 0;
}

bool Element::isHiddenByGroup() const {
	return _flags & Flag::HiddenByGroup;
}

bool Element::isHidden() const {
	return isHiddenByGroup();
}

void Element::refreshMedia(Element *replacing) {
	_flags &= ~Flag::HiddenByGroup;

	const auto item = data();
	const auto media = item->media();
	if (media && media->canBeGrouped()) {
		if (const auto group = history()->owner().groups().find(item)) {
			if (group->items.back() != item) {
				_media = nullptr;
				_flags |= Flag::HiddenByGroup;
			} else {
				_media = std::make_unique<GroupedMedia>(
					this,
					group->items);
				if (!pendingResize()) {
					history()->owner().requestViewResize(this);
				}
			}
			return;
		}
	}
	const auto session = &history()->session();
	if (const auto media = _data->media()) {
		_media = media->createView(this, replacing);
	} else if (_data->isIsolatedEmoji()
		&& Core::App().settings().largeEmoji()) {
		const auto emoji = _data->isolatedEmoji();
		const auto emojiStickers = &session->emojiStickersPack();
		if (const auto sticker = emojiStickers->stickerForEmoji(emoji)) {
			_media = std::make_unique<UnwrappedMedia>(
				this,
				std::make_unique<Sticker>(
					this,
					sticker.document,
					replacing,
					sticker.replacements));
		} else {
			_media = std::make_unique<UnwrappedMedia>(
				this,
				std::make_unique<LargeEmoji>(this, emoji));
		}
	} else {
		_media = nullptr;
	}
}

void Element::previousInBlocksChanged() {
	recountDisplayDateInBlocks();
	recountAttachToPreviousInBlocks();
}

void Element::nextInBlocksRemoved() {
	setAttachToNext(false);
}

void Element::refreshDataId() {
	if (const auto media = this->media()) {
		media->refreshParentId(data());
	}
	refreshDataIdHook();
}

bool Element::computeIsAttachToPrevious(not_null<Element*> previous) {
	const auto mayBeAttached = [](not_null<HistoryItem*> item) {
		return !item->serviceMsg()
			&& !item->isEmpty()
			&& !item->isPost()
			&& (item->from() != item->history()->peer
				|| !item->from()->isChannel());
	};
	const auto item = data();
	if (!Has<DateBadge>() && !Has<UnreadBar>()) {
		const auto prev = previous->data();
		const auto possible = (std::abs(prev->date() - item->date())
				< kAttachMessageToPreviousSecondsDelta)
			&& mayBeAttached(item)
			&& mayBeAttached(prev);
		if (possible) {
			if (item->history()->peer->isSelf()) {
				return IsAttachedToPreviousInSavedMessages(prev, item);
			} else {
				return prev->from() == item->from();
			}
		}
	}
	return false;
}

void Element::createUnreadBar() {
	if (!AddComponents(UnreadBar::Bit())) {
		return;
	}
	const auto bar = Get<UnreadBar>();
	bar->init();
	if (data()->mainView() == this) {
		recountAttachToPreviousInBlocks();
	}
	history()->owner().requestViewResize(this);
}

void Element::destroyUnreadBar() {
	if (!Has<UnreadBar>()) {
		return;
	}
	RemoveComponents(UnreadBar::Bit());
	history()->owner().requestViewResize(this);
	if (data()->mainView() == this) {
		recountAttachToPreviousInBlocks();
	}
}

int Element::displayedDateHeight() const {
	if (auto date = Get<DateBadge>()) {
		return date->height();
	}
	return 0;
}

bool Element::displayDate() const {
	return Has<DateBadge>();
}

bool Element::isInOneDayWithPrevious() const {
	return !data()->isEmpty() && !displayDate();
}

void Element::recountAttachToPreviousInBlocks() {
	auto attachToPrevious = false;
	if (const auto previous = previousInBlocks()) {
		attachToPrevious = computeIsAttachToPrevious(previous);
		previous->setAttachToNext(attachToPrevious);
	}
	setAttachToPrevious(attachToPrevious);
}

void Element::recountDisplayDateInBlocks() {
	setDisplayDate([&] {
		const auto item = data();
		if (item->isEmpty()) {
			return false;
		}

		if (const auto previous = previousInBlocks()) {
			const auto prev = previous->data();
			return prev->isEmpty()
				|| (previous->dateTime().date() != dateTime().date());
		}
		return true;
	}());
}

QSize Element::countOptimalSize() {
	return performCountOptimalSize();
}

QSize Element::countCurrentSize(int newWidth) {
	if (_flags & Flag::NeedsResize) {
		_flags &= ~Flag::NeedsResize;
		initDimensions();
	}
	return performCountCurrentSize(newWidth);
}

void Element::setDisplayDate(bool displayDate) {
	const auto item = data();
	if (displayDate && !Has<DateBadge>()) {
		AddComponents(DateBadge::Bit());
		Get<DateBadge>()->init(ItemDateText(item, _isScheduledUntilOnline));
		setPendingResize();
	} else if (!displayDate && Has<DateBadge>()) {
		RemoveComponents(DateBadge::Bit());
		setPendingResize();
	}
}

void Element::setAttachToNext(bool attachToNext) {
	if (attachToNext && !(_flags & Flag::AttachedToNext)) {
		_flags |= Flag::AttachedToNext;
		setPendingResize();
	} else if (!attachToNext && (_flags & Flag::AttachedToNext)) {
		_flags &= ~Flag::AttachedToNext;
		setPendingResize();
	}
}

void Element::setAttachToPrevious(bool attachToPrevious) {
	if (attachToPrevious && !(_flags & Flag::AttachedToPrevious)) {
		_flags |= Flag::AttachedToPrevious;
		setPendingResize();
	} else if (!attachToPrevious && (_flags & Flag::AttachedToPrevious)) {
		_flags &= ~Flag::AttachedToPrevious;
		setPendingResize();
	}
}

bool Element::displayFromPhoto() const {
	return false;
}

bool Element::hasFromPhoto() const {
	return false;
}

bool Element::hasFromName() const {
	return false;
}

bool Element::displayFromName() const {
	return false;
}

bool Element::displayForwardedFrom() const {
	return false;
}

bool Element::hasOutLayout() const {
	return false;
}

bool Element::drawBubble() const {
	return false;
}

bool Element::hasBubble() const {
	return false;
}

bool Element::hasFastReply() const {
	return false;
}

bool Element::displayFastReply() const {
	return false;
}

bool Element::displayRightAction() const {
	return false;
}

void Element::drawRightAction(
	Painter &p,
	int left,
	int top,
	int outerWidth) const {
}

ClickHandlerPtr Element::rightActionLink() const {
	return ClickHandlerPtr();
}

bool Element::displayEditedBadge() const {
	return false;
}

TimeId Element::displayedEditDate() const {
	return TimeId(0);
}

bool Element::hasVisibleText() const {
	return false;
}

auto Element::verticalRepaintRange() const -> VerticalRepaintRange {
	return {
		.top = 0,
		.height = height()
	};
}

void Element::checkHeavyPart() {
	if (!_media || !_media->hasHeavyPart()) {
		history()->owner().unregisterHeavyViewPart(this);
	}
}

void Element::unloadHeavyPart() {
	history()->owner().unregisterHeavyViewPart(this);
	if (_media) {
		_media->unloadHeavyPart();
	}
}

HistoryBlock *Element::block() {
	return _block;
}

const HistoryBlock *Element::block() const {
	return _block;
}

void Element::attachToBlock(not_null<HistoryBlock*> block, int index) {
	Expects(_data->isHistoryEntry());
	Expects(_block == nullptr);
	Expects(_indexInBlock < 0);
	Expects(index >= 0);

	_block = block;
	_indexInBlock = index;
	_data->setMainView(this);
	previousInBlocksChanged();
}

void Element::removeFromBlock() {
	Expects(_block != nullptr);

	_block->remove(this);
}

void Element::refreshInBlock() {
	Expects(_block != nullptr);

	_block->refreshView(this);
}

void Element::setIndexInBlock(int index) {
	Expects(_block != nullptr);
	Expects(index >= 0);

	_indexInBlock = index;
}

int Element::indexInBlock() const {
	Expects((_indexInBlock >= 0) == (_block != nullptr));
	Expects((_block == nullptr) || (_block->messages[_indexInBlock].get() == this));

	return _indexInBlock;
}

Element *Element::previousInBlocks() const {
	if (_block && _indexInBlock >= 0) {
		if (_indexInBlock > 0) {
			return _block->messages[_indexInBlock - 1].get();
		}
		if (auto previous = _block->previousBlock()) {
			Assert(!previous->messages.empty());
			return previous->messages.back().get();
		}
	}
	return nullptr;
}

Element *Element::nextInBlocks() const {
	if (_block && _indexInBlock >= 0) {
		if (_indexInBlock + 1 < _block->messages.size()) {
			return _block->messages[_indexInBlock + 1].get();
		}
		if (auto next = _block->nextBlock()) {
			Assert(!next->messages.empty());
			return next->messages.front().get();
		}
	}
	return nullptr;
}

void Element::drawInfo(
	Painter &p,
	int right,
	int bottom,
	int width,
	bool selected,
	InfoDisplayType type) const {
}

bool Element::pointInTime(
		int right,
		int bottom,
		QPoint point,
		InfoDisplayType type) const {
	return false;
}

TextSelection Element::adjustSelection(
		TextSelection selection,
		TextSelectType type) const {
	return selection;
}

void Element::clickHandlerActiveChanged(
		const ClickHandlerPtr &handler,
		bool active) {
	if (const auto markup = _data->Get<HistoryMessageReplyMarkup>()) {
		if (const auto keyboard = markup->inlineKeyboard.get()) {
			keyboard->clickHandlerActiveChanged(handler, active);
		}
	}
	App::hoveredLinkItem(active ? this : nullptr);
	history()->owner().requestViewRepaint(this);
	if (const auto media = this->media()) {
		media->clickHandlerActiveChanged(handler, active);
	}
}

void Element::clickHandlerPressedChanged(
		const ClickHandlerPtr &handler,
		bool pressed) {
	if (const auto markup = _data->Get<HistoryMessageReplyMarkup>()) {
		if (const auto keyboard = markup->inlineKeyboard.get()) {
			keyboard->clickHandlerPressedChanged(handler, pressed);
		}
	}
	App::pressedLinkItem(pressed ? this : nullptr);
	history()->owner().requestViewRepaint(this);
	if (const auto media = this->media()) {
		media->clickHandlerPressedChanged(handler, pressed);
	}
}

Element::~Element() {
	// Delete media while owner still exists.
	base::take(_media);
	if (_data->mainView() == this) {
		_data->clearMainView();
	}
	if (_context == Context::History) {
		history()->owner().notifyViewRemoved(this);
	}
	history()->owner().unregisterItemView(this);
}

} // namespace HistoryView<|MERGE_RESOLUTION|>--- conflicted
+++ resolved
@@ -173,11 +173,7 @@
 
 	int left = st::msgServiceMargin.left();
 	int maxwidth = w;
-<<<<<<< HEAD
-	if (Adaptive::ChatWide() && !AdaptiveBubbles()) {
-=======
-	if (Core::App().settings().chatWide()) {
->>>>>>> a9eedf00
+	if (Core::App().settings().chatWide() && !AdaptiveBubbles()) {
 		maxwidth = qMin(
 			maxwidth,
 			st::msgMaxWidth
