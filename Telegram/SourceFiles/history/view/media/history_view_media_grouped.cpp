--- conflicted
+++ resolved
@@ -121,7 +121,6 @@
 		sizes.push_back(part.content->sizeForGroupingOptimal(maxWidth));
 	}
 
-<<<<<<< HEAD
 	const auto captionWithPaddings = _caption.maxWidth()
 		+ st::msgPadding.left()
 		+ st::msgPadding.right();
@@ -130,20 +129,13 @@
 		accumulate_max(groupMaxWidth, captionWithPaddings);
 	}
 
-	const auto layout = Ui::LayoutMediaGroup(
-		sizes,
-		groupMaxWidth,
-		st::historyGroupWidthMin,
-		st::historyGroupSkip);
-=======
 	const auto layout = (_mode == Mode::Grid)
 		? Ui::LayoutMediaGroup(
 			sizes,
-			st::historyGroupWidthMax,
+			groupMaxWidth,
 			st::historyGroupWidthMin,
 			st::historyGroupSkip)
 		: LayoutPlaylist(sizes);
->>>>>>> 620639ef
 	Assert(layout.size() == _parts.size());
 
 	auto minHeight = 0;
