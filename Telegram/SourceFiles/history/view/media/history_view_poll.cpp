--- conflicted
+++ resolved
@@ -895,37 +895,32 @@
 		if (!was && recent.userpic) {
 			created = true;
 		}
-<<<<<<< HEAD
-		p.setPen(pen);
-		p.setBrush(Qt::NoBrush);
-		PainterHighQualityEnabler hq(p);
-		switch (cUserpicCornersType()) {
-			case 0:
-				p.drawRoundedRect(
-					QRect{ x, y, size, size },
-					0, 0);
-				break;
-
-			case 1:
-				p.drawRoundedRect(
-					QRect{ x, y, size, size },
-					st::buttonRadius, st::buttonRadius);
-				break;
-
-			case 2:
-				p.drawRoundedRect(
-					QRect{ x, y, size, size },
-					st::dateRadius, st::dateRadius);
-				break;
-
-			default:
-				p.drawEllipse(x, y, size, size);
-=======
 		const auto paintContent = [&](Painter &p) {
 			p.setPen(pen);
 			p.setBrush(Qt::NoBrush);
 			PainterHighQualityEnabler hq(p);
-			p.drawEllipse(x, y, size, size);
+			switch (cUserpicCornersType()) {
+				case 0:
+					p.drawRoundedRect(
+						QRect{ x, y, size, size },
+						0, 0);
+					break;
+
+				case 1:
+					p.drawRoundedRect(
+						QRect{ x, y, size, size },
+						st::buttonRadius, st::buttonRadius);
+					break;
+
+				case 2:
+					p.drawRoundedRect(
+						QRect{ x, y, size, size },
+						st::dateRadius, st::dateRadius);
+					break;
+
+				default:
+					p.drawEllipse(x, y, size, size);
+			}
 		};
 		if (usesBubblePattern(context)) {
 			const auto add = st::lineWidth * 2;
@@ -940,7 +935,6 @@
 				_userpicCircleCache);
 		} else {
 			paintContent(p);
->>>>>>> b0f54822
 		}
 		x -= st::historyPollRecentVoterSkip;
 	}
