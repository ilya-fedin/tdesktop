--- conflicted
+++ resolved
@@ -1189,7 +1189,6 @@
 			pen.setWidth(radio.thickness);
 			p.setPen(pen);
 			p.setBrush(color);
-<<<<<<< HEAD
 			if (_flags & PollData::Flag::MultiChoice) {
 				p.drawRoundedRect(
 					rect.marginsRemoved({ removeNow, removeNow, removeNow, removeNow }),
@@ -1197,13 +1196,8 @@
 			} else {
 				p.drawEllipse(rect.marginsRemoved({ removeNow, removeNow, removeNow, removeNow }));
 			}
-			const auto &icon = outbg ? (selected ? st::historyPollOutChosenSelected : st::historyPollOutChosen) : (selected ? st::historyPollInChosenSelected : st::historyPollInChosen);
-			icon.paint(p, left + (st.diameter - icon.width()) / 2, top + (st.diameter - icon.height()) / 2, width());
-=======
-			p.drawEllipse(rect.marginsRemoved({ removeNow, removeNow, removeNow, removeNow }));
 			const auto &icon = stm->historyPollChosen;
 			icon.paint(p, left + (radio.diameter - icon.width()) / 2, top + (radio.diameter - icon.height()) / 2, width());
->>>>>>> 2ec92f54
 		}
 	}
 
@@ -1287,7 +1281,6 @@
 			: stm->historyPollChoiceRight;
 		const auto cleft = aleft - st::historyPollPercentSkip - icon.width();
 		const auto ctop = ftop - (icon.height() - thickness) / 2;
-<<<<<<< HEAD
 		if (_flags & PollData::Flag::MultiChoice) {
 			p.drawRoundedRect(
 				QRect{ cleft, ctop, icon.width(), icon.height() },
@@ -1295,10 +1288,6 @@
 		} else {
 			p.drawEllipse(cleft, ctop, icon.width(), icon.height());
 		}
-		icon.paint(p, cleft, ctop, width);
-=======
-		p.drawEllipse(cleft, ctop, icon.width(), icon.height());
-
 		const auto paintContent = [&](Painter &p) {
 			icon.paint(p, cleft, ctop, width);
 		};
@@ -1320,7 +1309,6 @@
 		} else {
 			paintContent(p);
 		}
->>>>>>> 2ec92f54
 		//barleft += icon.width() - radius;
 		//barwidth -= icon.width() - radius;
 	}
