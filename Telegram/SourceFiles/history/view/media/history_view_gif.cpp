--- conflicted
+++ resolved
@@ -133,6 +133,11 @@
 }
 
 QSize Gif::countThumbSize(int &inOutWidthMax) const {
+	const auto captionWithPaddings = ::Kotato::JsonSettings::GetBool("adaptive_bubbles")
+		? _caption.maxWidth()
+			+ st::msgPadding.left()
+			+ st::msgPadding.right()
+		: 0;
 	const auto maxSize = _data->sticker()
 		? Sticker::Size().width()
 		: _data->isVideoFile()
@@ -140,7 +145,8 @@
 		: _data->isVideoMessage()
 		? st::maxVideoMessageSize
 		: st::maxGifSize;
-	const auto useMaxSize = std::max(maxSize, st::minPhotoSize);
+	const auto maxSizeWithCaption = std::max(captionWithPaddings, maxSize);
+	const auto useMaxSize = std::max(maxSizeWithCaption, st::minPhotoSize);
 	const auto size = _data->sticker()
 		? videoSize()
 		: style::ConvertScale(videoSize());
@@ -157,40 +163,10 @@
 			_parent->skipBlockHeight());
 	}
 
-<<<<<<< HEAD
-	const auto captionWithPaddings = _caption.maxWidth()
-		+ st::msgPadding.left()
-		+ st::msgPadding.right();
-	const auto maxSize = _data->isVideoFile()
-		? st::maxMediaSize
-		: _data->isVideoMessage()
-		? st::maxVideoMessageSize
-		: st::maxGifSize;
-	const auto size = style::ConvertScale(videoSize());
-	auto tw = size.width();
-	auto th = size.height();
-	if ((!::Kotato::JsonSettings::GetBool("adaptive_bubbles") || captionWithPaddings <= maxSize) && tw > maxSize) {
-		th = (maxSize * th) / tw;
-		tw = maxSize;
-	} else if (::Kotato::JsonSettings::GetBool("adaptive_bubbles") && captionWithPaddings > maxSize && tw > captionWithPaddings) {
-		th = (captionWithPaddings * th) / tw;
-		tw = captionWithPaddings;
-	}
-	if (th > maxSize) {
-		tw = (maxSize * tw) / th;
-		th = maxSize;
-	}
-	if (!tw || !th) {
-		tw = th = 1;
-	}
-	_thumbw = tw;
-	_thumbh = th;
-=======
 	auto thumbMaxWidth = st::msgMaxWidth;
 	const auto scaled = countThumbSize(thumbMaxWidth);
 	_thumbw = scaled.width();
 	_thumbh = scaled.height();
->>>>>>> 95e806cb
 	auto maxWidth = std::clamp(
 		std::max(_thumbw, _parent->infoWidth() + 2 * (st::msgDateImgDelta + st::msgDateImgPadding.x())),
 		st::minPhotoSize,
@@ -203,6 +179,11 @@
 		accumulate_max(maxWidth, _parent->minWidthForMedia());
 		if (!_caption.isEmpty()) {
 			if (::Kotato::JsonSettings::GetBool("adaptive_bubbles")) {
+				const auto captionWithPaddings = ::Kotato::JsonSettings::GetBool("adaptive_bubbles")
+					? _caption.maxWidth()
+						+ st::msgPadding.left()
+						+ st::msgPadding.right()
+					: 0;
 				accumulate_max(maxWidth, captionWithPaddings);
 			}
 			auto captionw = maxWidth - st::msgPadding.left() - st::msgPadding.right();
@@ -228,45 +209,10 @@
 QSize Gif::countCurrentSize(int newWidth) {
 	auto availableWidth = newWidth;
 
-<<<<<<< HEAD
-	const auto captionWithPaddings = _caption.maxWidth()
-		+ st::msgPadding.left()
-		+ st::msgPadding.right();
-	const auto maxSize = _data->isVideoFile()
-		? st::maxMediaSize
-		: _data->isVideoMessage()
-		? st::maxVideoMessageSize
-		: st::maxGifSize;
-	const auto size = style::ConvertScale(videoSize());
-	auto tw = size.width();
-	auto th = size.height();
-	if ((!::Kotato::JsonSettings::GetBool("adaptive_bubbles") || captionWithPaddings <= maxSize) && tw > maxSize) {
-		th = (maxSize * th) / tw;
-		tw = maxSize;
-	} else if (::Kotato::JsonSettings::GetBool("adaptive_bubbles") && captionWithPaddings > maxSize && tw > captionWithPaddings) {
-		th = (captionWithPaddings * th) / tw;
-		tw = captionWithPaddings;
-	}
-	if (th > maxSize) {
-		tw = (maxSize * tw) / th;
-		th = maxSize;
-	}
-	if (!tw || !th) {
-		tw = th = 1;
-	}
-
-	if (newWidth < tw) {
-		th = qRound((newWidth / float64(tw)) * th);
-		tw = newWidth;
-	}
-	_thumbw = tw;
-	_thumbh = th;
-=======
 	auto thumbMaxWidth = newWidth;
 	const auto scaled = countThumbSize(thumbMaxWidth);
 	_thumbw = scaled.width();
 	_thumbh = scaled.height();
->>>>>>> 95e806cb
 
 	newWidth = std::clamp(
 		std::max(_thumbw, _parent->infoWidth() + 2 * (st::msgDateImgDelta + st::msgDateImgPadding.x())),
@@ -280,6 +226,11 @@
 		accumulate_max(newWidth, _parent->minWidthForMedia());
 		if (!_caption.isEmpty()) {
 			if (::Kotato::JsonSettings::GetBool("adaptive_bubbles")) {
+				const auto captionWithPaddings = ::Kotato::JsonSettings::GetBool("adaptive_bubbles")
+					? _caption.maxWidth()
+						+ st::msgPadding.left()
+						+ st::msgPadding.right()
+					: 0;
 				accumulate_max(newWidth, captionWithPaddings);
 				accumulate_min(newWidth, availableWidth);
 			}
