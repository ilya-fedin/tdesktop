/*
This file is part of Telegram Desktop,
the official desktop application for the Telegram messaging service.

For license and copyright information please follow this link:
https://github.com/telegramdesktop/tdesktop/blob/master/LEGAL
*/
#include "history/view/media/history_view_sticker.h"

#include "boxes/sticker_set_box.h"
#include "history/history.h"
#include "history/history_item_components.h"
#include "history/history_item.h"
#include "history/view/history_view_element.h"
#include "history/view/history_view_cursor_state.h"
#include "history/view/media/history_view_media_common.h"
#include "ui/image/image.h"
#include "ui/chat/chat_style.h"
#include "ui/effects/path_shift_gradient.h"
#include "ui/emoji_config.h"
#include "core/application.h"
#include "core/core_settings.h"
#include "core/click_handler_types.h"
#include "main/main_session.h"
#include "main/main_account.h"
#include "main/main_app_config.h"
#include "window/window_session_controller.h" // isGifPausedAtLeastFor.
#include "data/data_session.h"
#include "data/data_document.h"
#include "data/data_document_media.h"
#include "data/data_file_click_handler.h"
#include "data/data_file_origin.h"
#include "lottie/lottie_single_player.h"
#include "chat_helpers/stickers_lottie.h"
#include "styles/style_chat.h"

namespace HistoryView {
namespace {

constexpr auto kMaxSizeFixed = 512;
constexpr auto kMaxEmojiSizeFixed = 256;

[[nodiscard]] QImage CacheDiceImage(
		const QString &emoji,
		int index,
		const QImage &image) {
	static auto Cache = base::flat_map<std::pair<QString, int>, QImage>();
	const auto key = std::make_pair(emoji, index);
	const auto i = Cache.find(key);
	if (i != end(Cache) && i->second.size() == image.size()) {
		return i->second;
	}
	Cache[key] = image;
	return image;
}

} // namespace

Sticker::Sticker(
	not_null<Element*> parent,
	not_null<DocumentData*> data,
	Element *replacing,
	const Lottie::ColorReplacements *replacements)
: _parent(parent)
, _data(data)
, _replacements(replacements) {
	if ((_dataMedia = _data->activeMediaView())) {
		dataMediaCreated();
	} else {
		_data->loadThumbnail(parent->data()->fullId());
	}
	if (const auto media = replacing ? replacing->media() : nullptr) {
		_lottie = media->stickerTakeLottie(_data, _replacements);
		if (_lottie) {
			lottieCreated();
		}
	}
}

Sticker::~Sticker() {
	if (_lottie || _dataMedia) {
		if (_lottie) {
			unloadLottie();
		}
		if (_dataMedia) {
			_data->owner().keepAlive(base::take(_dataMedia));
			_parent->checkHeavyPart();
		}
	}
}

bool Sticker::isEmojiSticker() const {
	return (_parent->data()->media() == nullptr);
}

void Sticker::initSize() {
<<<<<<< HEAD
	_size = _data->dimensions;
	const auto maxHeight = int(st::maxStickerSize / 256.0 * StickerHeight());
	const auto maxWidth = StickerScaleBoth() ? maxHeight : st::maxStickerSize;
=======
>>>>>>> 2ec92f54
	if (isEmojiSticker() || _diceIndex >= 0) {
		_size = Sticker::EmojiSize();
		if (_diceIndex > 0) {
			[[maybe_unused]] bool result = readyToDrawLottie();
		}
	} else {
<<<<<<< HEAD
		_size = DownscaledSize(
			_size,
			{ maxWidth, maxHeight });
=======
		_size = DownscaledSize(_data->dimensions, Sticker::Size());
>>>>>>> 2ec92f54
	}
}

QSize Sticker::size() {
	if (_size.isEmpty()) {
		initSize();
	}
	return _size;
}

bool Sticker::readyToDrawLottie() {
	if (!_lastDiceFrame.isNull()) {
		return true;
	}
	const auto sticker = _data->sticker();
	if (!sticker) {
		return false;
	}

	ensureDataMediaCreated();
	_dataMedia->checkStickerLarge();
	const auto loaded = _dataMedia->loaded();
	if (sticker->animated && !_lottie && loaded) {
		setupLottie();
	}
	return (_lottie && _lottie->ready());
}

QSize Sticker::Size() {
	const auto side = std::min(st::maxStickerSize, kMaxSizeFixed);
	return { side, side };
}

<<<<<<< HEAD
QSize Sticker::GetAnimatedEmojiSize(
		not_null<Main::Session*> session,
		QSize documentSize) {
	const auto maxHeight = int(st::maxStickerSize / 256.0 * StickerHeight());
	const auto zoom = GetEmojiStickerZoom(session);
	const auto convert = [&](int size) {
		return int(size * maxHeight * zoom / kStickerSideSize);
	};
	return { convert(documentSize.width()), convert(documentSize.height()) };
=======
QSize Sticker::EmojiSize() {
	const auto side = std::min(st::maxAnimatedEmojiSize, kMaxEmojiSizeFixed);
	return { side, side };
>>>>>>> 2ec92f54
}

void Sticker::draw(
		Painter &p,
		const PaintContext &context,
		const QRect &r) {
	ensureDataMediaCreated();
	if (readyToDrawLottie()) {
		paintLottie(p, context, r);
	} else if (!_data->sticker()
		|| (_data->sticker()->animated && _replacements)
		|| !paintPixmap(p, context, r)) {
		paintPath(p, context, r);
	}
}

void Sticker::paintLottie(
		Painter &p,
		const PaintContext &context,
		const QRect &r) {
	auto request = Lottie::FrameRequest();
	request.box = _size * cIntRetinaFactor();
	if (context.selected() && !_nextLastDiceFrame) {
		request.colored = context.st->msgStickerOverlay()->c;
	}
	const auto frame = _lottie
		? _lottie->frameInfo(request)
		: Lottie::Animation::FrameInfo();
	if (_nextLastDiceFrame) {
		_nextLastDiceFrame = false;
		_lastDiceFrame = CacheDiceImage(_diceEmoji, _diceIndex, frame.image);
	}
	const auto &image = _lastDiceFrame.isNull()
		? frame.image
		: _lastDiceFrame;
	const auto prepared = (!_lastDiceFrame.isNull() && context.selected())
		? Images::prepareColored(context.st->msgStickerOverlay()->c, image)
		: image;
	const auto size = prepared.size() / cIntRetinaFactor();
	p.drawImage(
		QRect(
			QPoint(
				r.x() + (r.width() - size.width()) / 2,
				r.y() + (r.height() - size.height()) / 2),
			size),
		prepared);
	if (!_lastDiceFrame.isNull()) {
		return;
	}

	const auto paused = _parent->delegate()->elementIsGifPaused();
	const auto playOnce = (_diceIndex > 0)
		? true
		: (_diceIndex == 0)
		? false
		: (isEmojiSticker()
			|| !Core::App().settings().loopAnimatedStickers());
	const auto count = _lottie->information().framesCount;
	_frameIndex = frame.index;
	_framesCount = count;
	_nextLastDiceFrame = !paused
		&& (_diceIndex > 0)
		&& (frame.index + 2 == count);
	const auto lastDiceFrame = (_diceIndex > 0) && atTheEnd();
	const auto switchToNext = !playOnce
		|| (!lastDiceFrame && (frame.index != 0 || !_lottieOncePlayed));
	if (!paused
		&& switchToNext
		&& _lottie->markFrameShown()
		&& playOnce
		&& !_lottieOncePlayed) {
		_lottieOncePlayed = true;
		_parent->delegate()->elementStartStickerLoop(_parent);
	}
}

bool Sticker::paintPixmap(
		Painter &p,
		const PaintContext &context,
		const QRect &r) {
	const auto pixmap = paintedPixmap(context);
	if (pixmap.isNull()) {
		return false;
	}
	p.drawPixmap(
		QPoint(
			r.x() + (r.width() - _size.width()) / 2,
			r.y() + (r.height() - _size.height()) / 2),
		pixmap);
	return true;
}

void Sticker::paintPath(
		Painter &p,
		const PaintContext &context,
		const QRect &r) {
	const auto pathGradient = _parent->delegate()->elementPathShiftGradient();
	if (context.selected()) {
		pathGradient->overrideColors(
			context.st->msgServiceBgSelected(),
			context.st->msgServiceBg());
	} else {
		pathGradient->clearOverridenColors();
	}
	p.setBrush(context.imageStyle()->msgServiceBg);
	ChatHelpers::PaintStickerThumbnailPath(
		p,
		_dataMedia.get(),
		r,
		pathGradient);
}

QPixmap Sticker::paintedPixmap(const PaintContext &context) const {
	const auto w = _size.width();
	const auto h = _size.height();
	const auto &c = context.st->msgStickerOverlay();
	const auto good = _dataMedia->goodThumbnail();
	if (const auto image = _dataMedia->getStickerLarge()) {
		return context.selected()
			? image->pixColored(c, w, h)
			: image->pix(w, h);
	//
	// Inline thumbnails can't have alpha channel.
	//
	//} else if (const auto blurred = _data->thumbnailInline()) {
	//	return context.selected()
	//		? blurred->pixBlurredColored(c, w, h)
	//		: blurred->pixBlurred(w, h);
	} else if (good) {
		return context.selected()
			? good->pixColored(c, w, h)
			: good->pix(w, h);
	} else if (const auto thumbnail = _dataMedia->thumbnail()) {
		return context.selected()
			? thumbnail->pixBlurredColored(c, w, h)
			: thumbnail->pixBlurred(w, h);
	}
	return QPixmap();
}

void Sticker::refreshLink() {
	if (_link) {
		return;
	}
	const auto sticker = _data->sticker();
	if (isEmojiSticker()) {
		const auto weak = base::make_weak(this);
		_link = std::make_shared<LambdaClickHandler>([weak] {
			if (const auto that = weak.get()) {
				that->emojiStickerClicked();
			}
		});
	} else if (sticker && sticker->set) {
		_link = std::make_shared<LambdaClickHandler>([document = _data](ClickContext context) {
			const auto my = context.other.value<ClickHandlerContext>();
			if (const auto window = my.sessionWindow.get()) {
				StickerSetBox::Show(window, document);
			}
		});
	} else if (sticker
		&& (_data->dimensions.width() > kStickerSideSize
			|| _data->dimensions.height() > kStickerSideSize)
		&& !_parent->data()->isSending()
		&& !_parent->data()->hasFailed()) {
		// In case we have a .webp file that is displayed as a sticker, but
		// that doesn't fit in 512x512, we assume it may be a regular large
		// .webp image and we allow to open it in media viewer.
		_link = std::make_shared<DocumentOpenClickHandler>(
			_data,
			crl::guard(this, [=](FullMsgId id) {
				_parent->delegate()->elementOpenDocument(_data, id);
			}),
			_parent->data()->fullId());
	}
}

void Sticker::emojiStickerClicked() {
	if (_lottie) {
		_parent->delegate()->elementStartInteraction(_parent);
	}
	_lottieOncePlayed = false;
	_parent->history()->owner().requestViewRepaint(_parent);
}

void Sticker::ensureDataMediaCreated() const {
	if (_dataMedia) {
		return;
	}
	_dataMedia = _data->createMediaView();
	dataMediaCreated();
}

void Sticker::dataMediaCreated() const {
	Expects(_dataMedia != nullptr);

	_dataMedia->goodThumbnailWanted();
	if (_dataMedia->thumbnailPath().isEmpty()) {
		_dataMedia->thumbnailWanted(_parent->data()->fullId());
	}
	_parent->history()->owner().registerHeavyViewPart(_parent);
}

void Sticker::setDiceIndex(const QString &emoji, int index) {
	_diceEmoji = emoji;
	_diceIndex = index;
}

void Sticker::setupLottie() {
	Expects(_dataMedia != nullptr);

	_lottie = ChatHelpers::LottiePlayerFromDocument(
		_dataMedia.get(),
		_replacements,
		ChatHelpers::StickerLottieSize::MessageHistory,
		size() * cIntRetinaFactor(),
		Lottie::Quality::High);
	lottieCreated();
}

void Sticker::lottieCreated() {
	Expects(_lottie != nullptr);

	_parent->history()->owner().registerHeavyViewPart(_parent);

	_lottie->updates(
	) | rpl::start_with_next([=](Lottie::Update update) {
		v::match(update.data, [&](const Lottie::Information &information) {
			_parent->history()->owner().requestViewResize(_parent);
		}, [&](const Lottie::DisplayFrameRequest &request) {
			_parent->history()->owner().requestViewRepaint(_parent);
		});
	}, _lifetime);
}

bool Sticker::hasHeavyPart() const {
	return _lottie || _dataMedia;
}

void Sticker::unloadHeavyPart() {
	unloadLottie();
	_dataMedia = nullptr;
}

void Sticker::unloadLottie() {
	if (!_lottie) {
		return;
	}
	if (_diceIndex > 0 && _lastDiceFrame.isNull()) {
		_nextLastDiceFrame = false;
		_lottieOncePlayed = false;
	}
	_lottie = nullptr;
	_parent->checkHeavyPart();
}

std::unique_ptr<Lottie::SinglePlayer> Sticker::stickerTakeLottie(
		not_null<DocumentData*> data,
		const Lottie::ColorReplacements *replacements) {
	return (data == _data && replacements == _replacements)
		? std::move(_lottie)
		: nullptr;
}

} // namespace HistoryView<|MERGE_RESOLUTION|>--- conflicted
+++ resolved
@@ -94,25 +94,15 @@
 }
 
 void Sticker::initSize() {
-<<<<<<< HEAD
-	_size = _data->dimensions;
 	const auto maxHeight = int(st::maxStickerSize / 256.0 * StickerHeight());
 	const auto maxWidth = StickerScaleBoth() ? maxHeight : st::maxStickerSize;
-=======
->>>>>>> 2ec92f54
 	if (isEmojiSticker() || _diceIndex >= 0) {
 		_size = Sticker::EmojiSize();
 		if (_diceIndex > 0) {
 			[[maybe_unused]] bool result = readyToDrawLottie();
 		}
 	} else {
-<<<<<<< HEAD
-		_size = DownscaledSize(
-			_size,
-			{ maxWidth, maxHeight });
-=======
-		_size = DownscaledSize(_data->dimensions, Sticker::Size());
->>>>>>> 2ec92f54
+		_size = DownscaledSize(_data->dimensions, { maxWidth, maxHeight });
 	}
 }
 
@@ -146,21 +136,10 @@
 	return { side, side };
 }
 
-<<<<<<< HEAD
-QSize Sticker::GetAnimatedEmojiSize(
-		not_null<Main::Session*> session,
-		QSize documentSize) {
+QSize Sticker::EmojiSize() {
 	const auto maxHeight = int(st::maxStickerSize / 256.0 * StickerHeight());
-	const auto zoom = GetEmojiStickerZoom(session);
-	const auto convert = [&](int size) {
-		return int(size * maxHeight * zoom / kStickerSideSize);
-	};
-	return { convert(documentSize.width()), convert(documentSize.height()) };
-=======
-QSize Sticker::EmojiSize() {
-	const auto side = std::min(st::maxAnimatedEmojiSize, kMaxEmojiSizeFixed);
+	const auto side = std::min(maxHeight, kMaxEmojiSizeFixed);
 	return { side, side };
->>>>>>> 2ec92f54
 }
 
 void Sticker::draw(
