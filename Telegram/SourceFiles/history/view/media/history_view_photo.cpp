/*
This file is part of Telegram Desktop,
the official desktop application for the Telegram messaging service.

For license and copyright information please follow this link:
https://github.com/telegramdesktop/tdesktop/blob/master/LEGAL
*/
#include "history/view/media/history_view_photo.h"

#include "layout.h"
#include "history/history_item_components.h"
#include "history/history_item.h"
#include "history/history.h"
#include "history/view/history_view_element.h"
#include "history/view/history_view_cursor_state.h"
#include "history/view/media/history_view_media_common.h"
#include "media/streaming/media_streaming_instance.h"
#include "media/streaming/media_streaming_player.h"
#include "media/streaming/media_streaming_document.h"
#include "main/main_session.h"
#include "main/main_session_settings.h"
#include "ui/image/image.h"
#include "ui/grouped_layout.h"
#include "ui/cached_round_corners.h"
#include "data/data_session.h"
#include "data/data_streaming.h"
#include "data/data_photo.h"
#include "data/data_photo_media.h"
#include "data/data_file_origin.h"
#include "data/data_auto_download.h"
#include "core/application.h"
#include "mainwidget.h"
#include "styles/style_chat.h"

namespace HistoryView {
namespace {

using Data::PhotoSize;

} // namespace

struct Photo::Streamed {
	explicit Streamed(std::shared_ptr<::Media::Streaming::Document> shared);
	::Media::Streaming::Instance instance;
	QImage frozenFrame;
};

Photo::Streamed::Streamed(
	std::shared_ptr<::Media::Streaming::Document> shared)
: instance(std::move(shared), nullptr) {
}

Photo::Photo(
	not_null<Element*> parent,
	not_null<HistoryItem*> realParent,
	not_null<PhotoData*> photo)
: File(parent, realParent)
, _data(photo)
, _caption(st::minPhotoSize - st::msgPadding.left() - st::msgPadding.right()) {
	_caption = createCaption(realParent);
	create(realParent->fullId());
}

Photo::Photo(
	not_null<Element*> parent,
	not_null<PeerData*> chat,
	not_null<PhotoData*> photo,
	int width)
: File(parent, parent->data())
, _data(photo)
, _serviceWidth(width) {
	create(parent->data()->fullId(), chat);
}

Photo::~Photo() {
	if (_streamed || _dataMedia) {
		if (_streamed) {
			_data->owner().streaming().keepAlive(_data);
			stopAnimation();
		}
		if (_dataMedia) {
			_data->owner().keepAlive(base::take(_dataMedia));
			_parent->checkHeavyPart();
		}
	}
}

void Photo::create(FullMsgId contextId, PeerData *chat) {
	setLinks(
		std::make_shared<PhotoOpenClickHandler>(_data, contextId, chat),
		std::make_shared<PhotoSaveClickHandler>(_data, contextId, chat),
		std::make_shared<PhotoCancelClickHandler>(_data, contextId, chat));
	if ((_dataMedia = _data->activeMediaView())) {
		dataMediaCreated();
	} else if (_data->inlineThumbnailBytes().isEmpty()
		&& (_data->hasExact(PhotoSize::Small)
			|| _data->hasExact(PhotoSize::Thumbnail))) {
		_data->load(PhotoSize::Small, contextId);
	}
}

void Photo::ensureDataMediaCreated() const {
	if (_dataMedia) {
		return;
	}
	_dataMedia = _data->createMediaView();
	dataMediaCreated();
}

void Photo::dataMediaCreated() const {
	Expects(_dataMedia != nullptr);

	if (_data->inlineThumbnailBytes().isEmpty()
		&& !_dataMedia->image(PhotoSize::Large)
		&& !_dataMedia->image(PhotoSize::Thumbnail)) {
		_dataMedia->wanted(PhotoSize::Small, _realParent->fullId());
	}
	history()->owner().registerHeavyViewPart(_parent);
}

bool Photo::hasHeavyPart() const {
	return _streamed || _dataMedia;
}

void Photo::unloadHeavyPart() {
	stopAnimation();
	_dataMedia = nullptr;
}

QSize Photo::countOptimalSize() {
	if (_parent->media() != this) {
		_caption = Ui::Text::String();
	} else if (_caption.hasSkipBlock()) {
		_caption.updateSkipBlock(
			_parent->skipBlockWidth(),
			_parent->skipBlockHeight());
	}

	auto maxWidth = 0;
	auto minHeight = 0;

	const auto captionWithPaddings = _caption.maxWidth()
		+ st::msgPadding.left()
		+ st::msgPadding.right();
	auto inWebPage = (_parent->media() != this);
	auto tw = style::ConvertScale(_data->width());
	auto th = style::ConvertScale(_data->height());
	if (!tw || !th) {
		tw = th = 1;
	}
	if ((!AdaptiveBubbles() || (captionWithPaddings <= st::maxMediaSize && !inWebPage)) && tw > st::maxMediaSize) {
		th = (st::maxMediaSize * th) / tw;
		tw = st::maxMediaSize;
	} else if (AdaptiveBubbles() && captionWithPaddings > st::maxMediaSize && tw > captionWithPaddings) {
		th = (captionWithPaddings * th) / tw;
		tw = captionWithPaddings;
	}
	if (th > st::maxMediaSize) {
		tw = (st::maxMediaSize * tw) / th;
		th = st::maxMediaSize;
	}

	if (_serviceWidth > 0) {
		return { _serviceWidth, _serviceWidth };
	}
	const auto minWidth = qMax(
		(_parent->hasBubble() ? st::historyPhotoBubbleMinWidth : st::minPhotoSize),
		_parent->minWidthForMedia());
	auto maxActualWidth = qMax(tw, minWidth);
	maxWidth = qMax(maxActualWidth, th);
	minHeight = qMax(th, st::minPhotoSize);
	if (_parent->hasBubble() && !_caption.isEmpty()) {
		if (AdaptiveBubbles()) {
			maxActualWidth = qMax(maxActualWidth, captionWithPaddings);
			maxWidth = qMax(maxWidth, captionWithPaddings);
		}
		auto captionw = maxActualWidth - st::msgPadding.left() - st::msgPadding.right();
		minHeight += st::mediaCaptionSkip + _caption.countHeight(captionw);
		if (isBubbleBottom()) {
			minHeight += st::msgPadding.bottom();
		}
	}
	return { maxWidth, minHeight };
}

QSize Photo::countCurrentSize(int newWidth) {
	auto availableWidth = newWidth;

	const auto captionWithPaddings = _caption.maxWidth()
		+ st::msgPadding.left()
		+ st::msgPadding.right();
	auto inWebPage = (_parent->media() != this);
	auto tw = style::ConvertScale(_data->width());
	auto th = style::ConvertScale(_data->height());
	if ((!AdaptiveBubbles() || (captionWithPaddings <= st::maxMediaSize && !inWebPage)) && tw > st::maxMediaSize) {
		th = (st::maxMediaSize * th) / tw;
		tw = st::maxMediaSize;
	} else if (AdaptiveBubbles() && captionWithPaddings > st::maxMediaSize && tw > captionWithPaddings) {
		th = (captionWithPaddings * th) / tw;
		tw = captionWithPaddings;
	}
	if (th > st::maxMediaSize) {
		tw = (st::maxMediaSize * tw) / th;
		th = st::maxMediaSize;
	}

	_pixw = qMin(newWidth, maxWidth());
	_pixh = th;
	if (tw > _pixw) {
		_pixh = (_pixw * _pixh / tw);
	} else {
		_pixw = tw;
	}
	if (_pixh > newWidth) {
		_pixw = (_pixw * newWidth) / _pixh;
		_pixh = newWidth;
	}
	if (_pixw < 1) _pixw = 1;
	if (_pixh < 1) _pixh = 1;

	auto minWidth = qMax(
		(_parent->hasBubble() ? st::historyPhotoBubbleMinWidth : st::minPhotoSize),
		_parent->minWidthForMedia());
	newWidth = qMax(_pixw, minWidth);
	auto newHeight = qMax(_pixh, st::minPhotoSize);
	if (_parent->hasBubble() && !_caption.isEmpty()) {
		if (AdaptiveBubbles()) {
			newWidth = qMax(newWidth, captionWithPaddings);
			newWidth = qMin(newWidth, availableWidth);
		}
		const auto captionw = newWidth
			- st::msgPadding.left()
			- st::msgPadding.right();
		newHeight += st::mediaCaptionSkip + _caption.countHeight(captionw);
		if (isBubbleBottom()) {
			newHeight += st::msgPadding.bottom();
		}
	}
	return { newWidth, newHeight };
}

void Photo::draw(Painter &p, const QRect &r, TextSelection selection, crl::time ms) const {
	if (width() < st::msgPadding.left() + st::msgPadding.right() + 1) return;

	ensureDataMediaCreated();
	_dataMedia->automaticLoad(_realParent->fullId(), _parent->data());
	auto selected = (selection == FullSelection);
	auto loaded = _dataMedia->loaded();
	auto displayLoading = _data->displayLoading();

	auto inWebPage = (_parent->media() != this);
	auto paintx = 0, painty = 0, paintw = width(), painth = height();
	auto bubble = _parent->hasBubble();

	auto captionw = paintw - st::msgPadding.left() - st::msgPadding.right();

	if (displayLoading) {
		ensureAnimation();
		if (!_animation->radial.animating()) {
			_animation->radial.start(_dataMedia->progress());
		}
	}
	const auto radial = isRadialAnimation();

	auto rthumb = style::rtlrect(paintx, painty, paintw, painth, width());
	if (_serviceWidth > 0) {
		paintUserpicFrame(p, rthumb.topLeft(), selected);
	} else {
		if (bubble) {
			if (!_caption.isEmpty()) {
				painth -= st::mediaCaptionSkip + _caption.countHeight(captionw);
				if (isBubbleBottom()) {
					painth -= st::msgPadding.bottom();
				}
				rthumb = style::rtlrect(paintx, painty, paintw, painth, width());
			}
		} else {
			Ui::FillRoundShadow(p, 0, 0, paintw, painth, selected ? st::msgInShadowSelected : st::msgInShadow, selected ? Ui::InSelectedShadowCorners : Ui::InShadowCorners);
		}
		auto inWebPage = (_parent->media() != this);
		auto roundRadius = inWebPage ? ImageRoundRadius::Small : ImageRoundRadius::Large;
		auto roundCorners = inWebPage ? RectPart::AllCorners : ((isBubbleTop() ? (RectPart::TopLeft | RectPart::TopRight) : RectPart::None)
			| ((isRoundedInBubbleBottom() && _caption.isEmpty()) ? (RectPart::BottomLeft | RectPart::BottomRight) : RectPart::None));
		const auto pix = [&] {
			if (const auto large = _dataMedia->image(PhotoSize::Large)) {
				return large->pixSingle(_pixw, _pixh, paintw, painth, roundRadius, roundCorners);
			} else if (const auto thumbnail = _dataMedia->image(
					PhotoSize::Thumbnail)) {
				return thumbnail->pixBlurredSingle(_pixw, _pixh, paintw, painth, roundRadius, roundCorners);
			} else if (const auto small = _dataMedia->image(
					PhotoSize::Small)) {
				return small->pixBlurredSingle(_pixw, _pixh, paintw, painth, roundRadius, roundCorners);
			} else if (const auto blurred = _dataMedia->thumbnailInline()) {
				return blurred->pixBlurredSingle(_pixw, _pixh, paintw, painth, roundRadius, roundCorners);
			} else {
				return QPixmap();
			}
		}();
		p.drawPixmap(rthumb.topLeft(), pix);
		if (selected) {
			Ui::FillComplexOverlayRect(p, rthumb, roundRadius, roundCorners);
		}
	}
	if (radial || (!loaded && !_data->loading())) {
		const auto radialOpacity = (radial && loaded && !_data->uploading())
			? _animation->radial.opacity() :
			1.;
		const auto innerSize = st::msgFileLayout.thumbSize;
		QRect inner(rthumb.x() + (rthumb.width() - innerSize) / 2, rthumb.y() + (rthumb.height() - innerSize) / 2, innerSize, innerSize);
		p.setPen(Qt::NoPen);
		if (selected) {
			p.setBrush(st::msgDateImgBgSelected);
		} else if (isThumbAnimation()) {
			auto over = _animation->a_thumbOver.value(1.);
			p.setBrush(anim::brush(st::msgDateImgBg, st::msgDateImgBgOver, over));
		} else {
			auto over = ClickHandler::showAsActive(_data->loading() ? _cancell : _savel);
			p.setBrush(over ? st::msgDateImgBgOver : st::msgDateImgBg);
		}

		p.setOpacity(radialOpacity * p.opacity());

		{
			PainterHighQualityEnabler hq(p);
			p.drawEllipse(inner);
		}

		p.setOpacity(radialOpacity);
		auto icon = [&]() -> const style::icon* {
			if (radial || _data->loading()) {
				return &(selected ? st::historyFileThumbCancelSelected : st::historyFileThumbCancel);
			}
			return &(selected ? st::historyFileThumbDownloadSelected : st::historyFileThumbDownload);
		}();
		if (icon) {
			icon->paintInCenter(p, inner);
		}
		p.setOpacity(1);
		if (radial) {
			QRect rinner(inner.marginsRemoved(QMargins(st::msgFileRadialLine, st::msgFileRadialLine, st::msgFileRadialLine, st::msgFileRadialLine)));
			_animation->radial.draw(p, rinner, st::msgFileRadialLine, selected ? st::historyFileThumbRadialFgSelected : st::historyFileThumbRadialFg);
		}
	}

	// date
	if (!_caption.isEmpty()) {
		auto outbg = _parent->hasOutLayout();
		p.setPen(outbg ? (selected ? st::historyTextOutFgSelected : st::historyTextOutFg) : (selected ? st::historyTextInFgSelected : st::historyTextInFg));
		_caption.draw(p, st::msgPadding.left(), painty + painth + st::mediaCaptionSkip, captionw, style::al_left, 0, -1, selection);
	} else if (!inWebPage) {
		auto fullRight = paintx + paintw;
		auto fullBottom = painty + painth;
		if (needInfoDisplay()) {
			_parent->drawInfo(p, fullRight, fullBottom, 2 * paintx + paintw, selected, InfoDisplayType::Image);
		}
		if (const auto size = bubble ? std::nullopt : _parent->rightActionSize()) {
			auto fastShareLeft = (fullRight + st::historyFastShareLeft);
			auto fastShareTop = (fullBottom - st::historyFastShareBottom - size->height());
			_parent->drawRightAction(p, fastShareLeft, fastShareTop, 2 * paintx + paintw);
		}
	}
}

void Photo::paintUserpicFrame(
		Painter &p,
		QPoint photoPosition,
		bool selected) const {
	const auto autoplay = _data->videoCanBePlayed() && videoAutoplayEnabled();
	const auto startPlay = autoplay && !_streamed;
	if (startPlay) {
		const_cast<Photo*>(this)->playAnimation(true);
	} else {
		checkStreamedIsStarted();
	}

	const auto size = QSize{ _pixw, _pixh };
	const auto rect = QRect(photoPosition, size);

	if (_streamed
		&& _streamed->instance.player().ready()
		&& !_streamed->instance.player().videoSize().isEmpty()) {
		const auto paused = _parent->delegate()->elementIsGifPaused();
		auto request = ::Media::Streaming::FrameRequest();
		request.outer = size * cIntRetinaFactor();
		request.resize = size * cIntRetinaFactor();
		request.radius = ImageRoundRadius::Ellipse;
		if (_streamed->instance.playerLocked()) {
			if (_streamed->frozenFrame.isNull()) {
				_streamed->frozenFrame = _streamed->instance.frame(request);
			}
			p.drawImage(rect, _streamed->frozenFrame);
		} else {
			_streamed->frozenFrame = QImage();
			p.drawImage(rect, _streamed->instance.frame(request));
			if (!paused) {
				_streamed->instance.markFrameShown();
			}
		}
		return;
	}
	const auto pix = [&] {
		if (const auto large = _dataMedia->image(PhotoSize::Large)) {
			return large->pixCircled(_pixw, _pixh);
		} else if (const auto thumbnail = _dataMedia->image(
				PhotoSize::Thumbnail)) {
			return thumbnail->pixBlurredCircled(_pixw, _pixh);
		} else if (const auto small = _dataMedia->image(
				PhotoSize::Small)) {
			return small->pixBlurredCircled(_pixw, _pixh);
		} else if (const auto blurred = _dataMedia->thumbnailInline()) {
			return blurred->pixBlurredCircled(_pixw, _pixh);
		} else {
			return QPixmap();
		}
	}();
	p.drawPixmap(rect, pix);

	if (_data->videoCanBePlayed() && !_streamed) {
		const auto innerSize = st::msgFileLayout.thumbSize;
		auto inner = QRect(rect.x() + (rect.width() - innerSize) / 2, rect.y() + (rect.height() - innerSize) / 2, innerSize, innerSize);
		p.setPen(Qt::NoPen);
		if (selected) {
			p.setBrush(st::msgDateImgBgSelected);
		} else {
			const auto over = ClickHandler::showAsActive(_openl);
			p.setBrush(over ? st::msgDateImgBgOver : st::msgDateImgBg);
		}
		{
			PainterHighQualityEnabler hq(p);
			p.drawEllipse(inner);
		}
		const auto icon = [&]() -> const style::icon * {
			return &(selected ? st::historyFileThumbPlaySelected : st::historyFileThumbPlay);
		}();
		if (icon) {
			icon->paintInCenter(p, inner);
		}
	}
}

TextState Photo::textState(QPoint point, StateRequest request) const {
	auto result = TextState(_parent);

	if (width() < st::msgPadding.left() + st::msgPadding.right() + 1) {
		return result;
	}
	auto paintx = 0, painty = 0, paintw = width(), painth = height();
	auto bubble = _parent->hasBubble();

	if (bubble && !_caption.isEmpty()) {
		const auto captionw = paintw
			- st::msgPadding.left()
			- st::msgPadding.right();
		painth -= _caption.countHeight(captionw);
		if (isBubbleBottom()) {
			painth -= st::msgPadding.bottom();
		}
		if (QRect(st::msgPadding.left(), painth, captionw, height() - painth).contains(point)) {
			result = TextState(_parent, _caption.getState(
				point - QPoint(st::msgPadding.left(), painth),
				captionw,
				request.forText()));
			return result;
		}
		painth -= st::mediaCaptionSkip;
	}
	if (QRect(paintx, painty, paintw, painth).contains(point)) {
		ensureDataMediaCreated();
		if (_data->uploading()) {
			result.link = _cancell;
		} else if (_dataMedia->loaded()) {
			result.link = _openl;
		} else if (_data->loading()) {
			result.link = _cancell;
		} else {
			result.link = _savel;
		}
	}
	if (_caption.isEmpty() && _parent->media() == this) {
		auto fullRight = paintx + paintw;
		auto fullBottom = painty + painth;
		if (_parent->pointInTime(fullRight, fullBottom, point, InfoDisplayType::Image)) {
			result.cursor = CursorState::Date;
		}
		if (const auto size = bubble ? std::nullopt : _parent->rightActionSize()) {
			auto fastShareLeft = (fullRight + st::historyFastShareLeft);
			auto fastShareTop = (fullBottom - st::historyFastShareBottom - size->height());
			if (QRect(fastShareLeft, fastShareTop, size->width(), size->height()).contains(point)) {
				result.link = _parent->rightActionLink();
			}
		}
	}
	return result;
}

QSize Photo::sizeForGroupingOptimal(int maxWidth) const {
	const auto width = _data->width();
	const auto height = _data->height();
	return { std::max(width, 1), std::max(height, 1) };
}

QSize Photo::sizeForGrouping(int width) const {
	return sizeForGroupingOptimal(width);
}

void Photo::drawGrouped(
		Painter &p,
		const QRect &clip,
		TextSelection selection,
		crl::time ms,
		const QRect &geometry,
		RectParts sides,
		RectParts corners,
		float64 highlightOpacity,
		not_null<uint64*> cacheKey,
		not_null<QPixmap*> cache) const {
	ensureDataMediaCreated();
	_dataMedia->automaticLoad(_realParent->fullId(), _parent->data());

	validateGroupedCache(geometry, corners, cacheKey, cache);

	const auto selected = (selection == FullSelection);
	const auto loaded = _dataMedia->loaded();
	const auto displayLoading = _data->displayLoading();
	const auto bubble = _parent->hasBubble();

	if (displayLoading) {
		ensureAnimation();
		if (!_animation->radial.animating()) {
			_animation->radial.start(_dataMedia->progress());
		}
	}
	const auto radial = isRadialAnimation();

	if (!bubble) {
//		App::roundShadow(p, 0, 0, paintw, painth, selected ? st::msgInShadowSelected : st::msgInShadow, selected ? InSelectedShadowCorners : InShadowCorners);
	}
<<<<<<< HEAD
	const auto animms = _parent->delegate()->elementHighlightTime(_parent);
	const auto realId = _realParent->id;
	const auto mainWidget = App::main();
	const auto highlightedRealId = mainWidget->highlightedOriginalId();
	if (realId != highlightedRealId
		&& animms
		&& animms < st::activeFadeInDuration + st::activeFadeOutDuration) {
		const auto dt = (animms <= st::activeFadeInDuration)
			? ((animms / float64(st::activeFadeInDuration)))
			: (1. - (animms - st::activeFadeInDuration)
				/ float64(st::activeFadeOutDuration));
		const auto o = p.opacity();
		p.setOpacity(o - dt * 0.8);
		p.drawPixmap(geometry.topLeft(), *cache);
		p.setOpacity(o);
	} else {
		p.drawPixmap(geometry.topLeft(), *cache);
	}

	if (selected) {
=======
	p.drawPixmap(geometry.topLeft(), *cache);

	const auto overlayOpacity = selected
		? (1. - highlightOpacity)
		: highlightOpacity;
	if (overlayOpacity > 0.) {
		p.setOpacity(overlayOpacity);
>>>>>>> 740ffb3c
		const auto roundRadius = ImageRoundRadius::Large;
		Ui::FillComplexOverlayRect(p, geometry, roundRadius, corners);
		if (!selected) {
			Ui::FillComplexOverlayRect(p, geometry, roundRadius, corners);
		}
		p.setOpacity(1.);
	}

	const auto displayState = radial
		|| (!loaded && !_data->loading())
		|| _data->waitingForAlbum();
	if (displayState) {
		const auto radialOpacity = radial
			? _animation->radial.opacity()
			: 1.;
		const auto backOpacity = (loaded && !_data->uploading())
			? radialOpacity
			: 1.;
		const auto radialSize = st::historyGroupRadialSize;
		const auto inner = QRect(
			geometry.x() + (geometry.width() - radialSize) / 2,
			geometry.y() + (geometry.height() - radialSize) / 2,
			radialSize,
			radialSize);
		p.setPen(Qt::NoPen);
		if (selected) {
			p.setBrush(st::msgDateImgBgSelected);
		} else if (isThumbAnimation()) {
			auto over = _animation->a_thumbOver.value(1.);
			p.setBrush(anim::brush(st::msgDateImgBg, st::msgDateImgBgOver, over));
		} else {
			auto over = ClickHandler::showAsActive(_data->loading() ? _cancell : _savel);
			p.setBrush(over ? st::msgDateImgBgOver : st::msgDateImgBg);
		}

		p.setOpacity(backOpacity * p.opacity());

		{
			PainterHighQualityEnabler hq(p);
			p.drawEllipse(inner);
		}

		const auto icon = [&]() -> const style::icon* {
			if (_data->waitingForAlbum()) {
				return &(selected ? st::historyFileThumbWaitingSelected : st::historyFileThumbWaiting);
			} else if (radial || _data->loading()) {
				return &(selected ? st::historyFileThumbCancelSelected : st::historyFileThumbCancel);
			}
			return &(selected ? st::historyFileThumbDownloadSelected : st::historyFileThumbDownload);
		}();
		const auto previous = [&]() -> const style::icon* {
			if (_data->waitingForAlbum()) {
				return &(selected ? st::historyFileThumbCancelSelected : st::historyFileThumbCancel);
			}
			return nullptr;
		}();
		p.setOpacity(backOpacity);
		if (icon) {
			if (previous && radialOpacity > 0. && radialOpacity < 1.) {
				PaintInterpolatedIcon(p, *icon, *previous, radialOpacity, inner);
			} else {
				icon->paintInCenter(p, inner);
			}
		}
		p.setOpacity(1);
		if (radial) {
			const auto line = st::historyGroupRadialLine;
			const auto rinner = inner.marginsRemoved({ line, line, line, line });
			const auto color = selected
				? st::historyFileThumbRadialFgSelected
				: st::historyFileThumbRadialFg;
			_animation->radial.draw(p, rinner, line, color);
		}
	}
}

TextState Photo::getStateGrouped(
		const QRect &geometry,
		RectParts sides,
		QPoint point,
		StateRequest request) const {
	if (!geometry.contains(point)) {
		return {};
	}
	ensureDataMediaCreated();
	return TextState(_parent, _data->uploading()
		? _cancell
		: _dataMedia->loaded()
		? _openl
		: _data->loading()
		? _cancell
		: _savel);
}

float64 Photo::dataProgress() const {
	ensureDataMediaCreated();
	return _dataMedia->progress();
}

bool Photo::dataFinished() const {
	return !_data->loading()
		&& (!_data->uploading() || _data->waitingForAlbum());
}

bool Photo::dataLoaded() const {
	ensureDataMediaCreated();
	return _dataMedia->loaded();
}

bool Photo::needInfoDisplay() const {
	return (_parent->data()->id < 0
		|| _parent->isUnderCursor()
		|| _parent->isLastAndSelfMessage());
}

void Photo::validateGroupedCache(
		const QRect &geometry,
		RectParts corners,
		not_null<uint64*> cacheKey,
		not_null<QPixmap*> cache) const {
	using Option = Images::Option;

	ensureDataMediaCreated();

	const auto loaded = _dataMedia->loaded();
	const auto loadLevel = loaded
		? 2
		: (_dataMedia->thumbnailInline()
			|| _dataMedia->image(PhotoSize::Small)
			|| _dataMedia->image(PhotoSize::Thumbnail))
		? 1
		: 0;
	const auto width = geometry.width();
	const auto height = geometry.height();
	const auto options = Option::Smooth
		| Option::RoundedLarge
		| (loaded ? Option::None : Option::Blurred)
		| ((corners & RectPart::TopLeft) ? Option::RoundedTopLeft : Option::None)
		| ((corners & RectPart::TopRight) ? Option::RoundedTopRight : Option::None)
		| ((corners & RectPart::BottomLeft) ? Option::RoundedBottomLeft : Option::None)
		| ((corners & RectPart::BottomRight) ? Option::RoundedBottomRight : Option::None);
	const auto key = (uint64(width) << 48)
		| (uint64(height) << 32)
		| (uint64(options) << 16)
		| (uint64(loadLevel));
	if (*cacheKey == key) {
		return;
	}

	const auto originalWidth = style::ConvertScale(_data->width());
	const auto originalHeight = style::ConvertScale(_data->height());
	const auto pixSize = Ui::GetImageScaleSizeForGeometry(
		{ originalWidth, originalHeight },
		{ width, height });
	const auto pixWidth = pixSize.width() * cIntRetinaFactor();
	const auto pixHeight = pixSize.height() * cIntRetinaFactor();
	const auto image = _dataMedia->image(PhotoSize::Large)
		? _dataMedia->image(PhotoSize::Large)
		: _dataMedia->image(PhotoSize::Thumbnail)
		? _dataMedia->image(PhotoSize::Thumbnail)
		: _dataMedia->image(PhotoSize::Small)
		? _dataMedia->image(PhotoSize::Small)
		: _dataMedia->thumbnailInline()
		? _dataMedia->thumbnailInline()
		: Image::BlankMedia().get();

	*cacheKey = key;
	*cache = image->pixNoCache(pixWidth, pixHeight, options, width, height);
}

bool Photo::createStreamingObjects() {
	using namespace ::Media::Streaming;

	setStreamed(std::make_unique<Streamed>(
		history()->owner().streaming().sharedDocument(
			_data,
			_realParent->fullId())));
	_streamed->instance.player().updates(
	) | rpl::start_with_next_error([=](Update &&update) {
		handleStreamingUpdate(std::move(update));
	}, [=](Error &&error) {
		handleStreamingError(std::move(error));
	}, _streamed->instance.lifetime());
	if (_streamed->instance.ready()) {
		streamingReady(base::duplicate(_streamed->instance.info()));
	}
	if (!_streamed->instance.valid()) {
		stopAnimation();
		return false;
	}
	checkStreamedIsStarted();
	return true;
}

void Photo::setStreamed(std::unique_ptr<Streamed> value) {
	const auto removed = (_streamed && !value);
	const auto set = (!_streamed && value);
	_streamed = std::move(value);
	if (set) {
		history()->owner().registerHeavyViewPart(_parent);
	} else if (removed) {
		_parent->checkHeavyPart();
	}
}

void Photo::handleStreamingUpdate(::Media::Streaming::Update &&update) {
	using namespace ::Media::Streaming;

	v::match(update.data, [&](Information &update) {
		streamingReady(std::move(update));
	}, [&](const PreloadedVideo &update) {
	}, [&](const UpdateVideo &update) {
		repaintStreamedContent();
	}, [&](const PreloadedAudio &update) {
	}, [&](const UpdateAudio &update) {
	}, [&](const WaitingForData &update) {
	}, [&](MutedByOther) {
	}, [&](Finished) {
	});
}

void Photo::handleStreamingError(::Media::Streaming::Error &&error) {
	_data->setVideoPlaybackFailed();
	stopAnimation();
}

void Photo::repaintStreamedContent() {
	if (_streamed && !_streamed->frozenFrame.isNull()) {
		return;
	} else if (_parent->delegate()->elementIsGifPaused()) {
		return;
	}
	history()->owner().requestViewRepaint(_parent);
}

void Photo::streamingReady(::Media::Streaming::Information &&info) {
	history()->owner().requestViewRepaint(_parent);
}

void Photo::checkAnimation() {
	if (_streamed && !videoAutoplayEnabled()) {
		stopAnimation();
	}
}

void Photo::stopAnimation() {
	setStreamed(nullptr);
}

void Photo::playAnimation(bool autoplay) {
	ensureDataMediaCreated();
	if (_streamed && autoplay) {
		return;
	} else if (_streamed && videoAutoplayEnabled()) {
		Core::App().showPhoto(_data, _parent->data());
		return;
	}
	if (_streamed) {
		stopAnimation();
	} else if (_data->videoCanBePlayed()) {
		if (!videoAutoplayEnabled()) {
			history()->owner().checkPlayingAnimations();
		}
		if (!createStreamingObjects()) {
			_data->setVideoPlaybackFailed();
			return;
		}
	}
}

void Photo::checkStreamedIsStarted() const {
	if (!_streamed) {
		return;
	} else if (_streamed->instance.paused()) {
		_streamed->instance.resume();
	}
	if (_streamed
		&& !_streamed->instance.active()
		&& !_streamed->instance.failed()) {
		const auto position = _data->videoStartPosition();
		auto options = ::Media::Streaming::PlaybackOptions();
		options.position = position;
		options.mode = ::Media::Streaming::Mode::Video;
		options.loop = true;
		_streamed->instance.play(options);
	}
}

bool Photo::videoAutoplayEnabled() const {
	return Data::AutoDownload::ShouldAutoPlay(
		_data->session().settings().autoDownload(),
		_realParent->history()->peer,
		_data);
}

TextForMimeData Photo::selectedText(TextSelection selection) const {
	return _caption.toTextForMimeData(selection);
}

bool Photo::needsBubble() const {
	if (!_caption.isEmpty()) {
		return true;
	}
	const auto item = _parent->data();
	if (item->toHistoryMessage()) {
		return item->repliesAreComments()
			|| item->externalReply()
			|| item->viaBot()
			|| _parent->displayedReply()
			|| _parent->displayForwardedFrom()
			|| _parent->displayFromName();
	}
	return false;
}

bool Photo::isReadyForOpen() const {
	ensureDataMediaCreated();
	return _dataMedia->loaded();
}

void Photo::parentTextUpdated() {
	_caption = (_parent->media() == this)
		? createCaption(_parent->data())
		: Ui::Text::String();
	history()->owner().requestViewResize(_parent);
}

} // namespace HistoryView<|MERGE_RESOLUTION|>--- conflicted
+++ resolved
@@ -29,7 +29,6 @@
 #include "data/data_file_origin.h"
 #include "data/data_auto_download.h"
 #include "core/application.h"
-#include "mainwidget.h"
 #include "styles/style_chat.h"
 
 namespace HistoryView {
@@ -535,28 +534,6 @@
 	if (!bubble) {
 //		App::roundShadow(p, 0, 0, paintw, painth, selected ? st::msgInShadowSelected : st::msgInShadow, selected ? InSelectedShadowCorners : InShadowCorners);
 	}
-<<<<<<< HEAD
-	const auto animms = _parent->delegate()->elementHighlightTime(_parent);
-	const auto realId = _realParent->id;
-	const auto mainWidget = App::main();
-	const auto highlightedRealId = mainWidget->highlightedOriginalId();
-	if (realId != highlightedRealId
-		&& animms
-		&& animms < st::activeFadeInDuration + st::activeFadeOutDuration) {
-		const auto dt = (animms <= st::activeFadeInDuration)
-			? ((animms / float64(st::activeFadeInDuration)))
-			: (1. - (animms - st::activeFadeInDuration)
-				/ float64(st::activeFadeOutDuration));
-		const auto o = p.opacity();
-		p.setOpacity(o - dt * 0.8);
-		p.drawPixmap(geometry.topLeft(), *cache);
-		p.setOpacity(o);
-	} else {
-		p.drawPixmap(geometry.topLeft(), *cache);
-	}
-
-	if (selected) {
-=======
 	p.drawPixmap(geometry.topLeft(), *cache);
 
 	const auto overlayOpacity = selected
@@ -564,7 +541,6 @@
 		: highlightOpacity;
 	if (overlayOpacity > 0.) {
 		p.setOpacity(overlayOpacity);
->>>>>>> 740ffb3c
 		const auto roundRadius = ImageRoundRadius::Large;
 		Ui::FillComplexOverlayRect(p, geometry, roundRadius, corners);
 		if (!selected) {
