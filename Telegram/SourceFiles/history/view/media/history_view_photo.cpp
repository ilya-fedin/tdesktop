--- conflicted
+++ resolved
@@ -174,13 +174,8 @@
 	const auto minWidth = std::clamp(
 		_parent->minWidthForMedia(),
 		(_parent->hasBubble() ? st::historyPhotoBubbleMinWidth : st::minPhotoSize),
-<<<<<<< HEAD
-		_parent->minWidthForMedia());
+		st::maxMediaSize);
 	auto maxActualWidth = qMax(tw, minWidth);
-=======
-		st::maxMediaSize);
-	const auto maxActualWidth = qMax(tw, minWidth);
->>>>>>> 5c9c8368
 	maxWidth = qMax(maxActualWidth, th);
 	minHeight = qMax(th, st::minPhotoSize);
 	if (_parent->hasBubble() && !_caption.isEmpty()) {
