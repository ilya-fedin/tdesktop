--- conflicted
+++ resolved
@@ -52,18 +52,14 @@
 	const auto user = _parent->data()->history()->peer->asUser();
 	_link = std::make_shared<LambdaClickHandler>([=] {
 		if (user) {
-<<<<<<< HEAD
 			if (cConfirmBeforeCall()) {
 				Ui::show(Box<ConfirmBox>(tr::ktg_call_sure(tr::now), tr::ktg_call_button(tr::now), [=] {
 					Ui::hideLayer();
-					user->session().calls().startOutgoingCall(user);
+					Core::App().calls().startOutgoingCall(user);
 				}));
 			} else {
-				user->session().calls().startOutgoingCall(user);
+				Core::App().calls().startOutgoingCall(user);
 			}
-=======
-			Core::App().calls().startOutgoingCall(user);
->>>>>>> a9eedf00
 		}
 	});
 
