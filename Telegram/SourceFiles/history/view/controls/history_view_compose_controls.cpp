/*
This file is part of Telegram Desktop,
the official desktop application for the Telegram messaging service.

For license and copyright information please follow this link:
https://github.com/telegramdesktop/tdesktop/blob/master/LEGAL
*/
#include "history/view/controls/history_view_compose_controls.h"

#include "base/event_filter.h"
#include "base/platform/base_platform_info.h"
#include "base/qt_signal_producer.h"
#include "base/unixtime.h"
#include "chat_helpers/emoji_suggestions_widget.h"
#include "chat_helpers/message_field.h"
#include "chat_helpers/send_context_menu.h"
#include "chat_helpers/tabbed_panel.h"
#include "chat_helpers/tabbed_section.h"
#include "chat_helpers/tabbed_selector.h"
#include "chat_helpers/field_autocomplete.h"
#include "core/application.h"
#include "core/core_settings.h"
#include "data/data_changes.h"
#include "data/data_drafts.h"
#include "data/data_messages.h"
#include "data/data_session.h"
#include "data/data_user.h"
#include "data/data_chat.h"
#include "data/data_channel.h"
#include "data/stickers/data_stickers.h"
#include "data/data_web_page.h"
#include "storage/storage_account.h"
#include "facades.h"
#include "apiwrap.h"
#include "boxes/confirm_box.h"
#include "history/history.h"
#include "history/history_item.h"
#include "history/view/controls/history_view_voice_record_bar.h"
#include "history/view/controls/history_view_ttl_button.h"
#include "history/view/history_view_webpage_preview.h"
#include "inline_bots/inline_results_widget.h"
#include "inline_bots/inline_bot_result.h"
#include "lang/lang_keys.h"
#include "main/main_session.h"
#include "media/audio/media_audio_capture.h"
#include "media/audio/media_audio.h"
#include "styles/style_chat.h"
#include "ui/text/text_options.h"
#include "ui/ui_utility.h"
#include "ui/widgets/input_fields.h"
#include "ui/text/format_values.h"
#include "ui/controls/emoji_button.h"
#include "ui/controls/send_button.h"
#include "ui/special_buttons.h"
#include "window/window_session_controller.h"
#include "mainwindow.h"

namespace HistoryView {
namespace {

constexpr auto kRecordingUpdateDelta = crl::time(100);
constexpr auto kSaveDraftTimeout = crl::time(1000);
constexpr auto kSaveDraftAnywayTimeout = 5 * crl::time(1000);
constexpr auto kMouseEvents = {
	QEvent::MouseMove,
	QEvent::MouseButtonPress,
	QEvent::MouseButtonRelease
};

constexpr auto kCommonModifiers = 0
	| Qt::ShiftModifier
	| Qt::MetaModifier
	| Qt::ControlModifier;

using FileChosen = ComposeControls::FileChosen;
using PhotoChosen = ComposeControls::PhotoChosen;
using MessageToEdit = ComposeControls::MessageToEdit;
using VoiceToSend = ComposeControls::VoiceToSend;
using SendActionUpdate = ComposeControls::SendActionUpdate;
using SetHistoryArgs = ComposeControls::SetHistoryArgs;
using VoiceRecordBar = HistoryView::Controls::VoiceRecordBar;

[[nodiscard]] auto ShowWebPagePreview(WebPageData *page) {
	return page && (page->pendingTill >= 0);
}

WebPageText ProcessWebPageData(WebPageData *page) {
	auto previewText = HistoryView::TitleAndDescriptionFromWebPage(page);
	if (previewText.title.isEmpty()) {
		if (page->document) {
			previewText.title = tr::lng_attach_file(tr::now);
		} else if (page->photo) {
			previewText.title = tr::lng_attach_photo(tr::now);
		}
	}
	return previewText;
}

} // namespace

class FieldHeader final : public Ui::RpWidget {
public:
	FieldHeader(QWidget *parent, not_null<Data::Session*> data);

	void init();

	void editMessage(FullMsgId id);
	void replyToMessage(FullMsgId id);
	void previewRequested(
		rpl::producer<QString> title,
		rpl::producer<QString> description,
		rpl::producer<WebPageData*> page);

	[[nodiscard]] bool isDisplayed() const;
	[[nodiscard]] bool isEditingMessage() const;
	[[nodiscard]] FullMsgId replyingToMessage() const;
	[[nodiscard]] rpl::producer<FullMsgId> editMsgId() const;
	[[nodiscard]] rpl::producer<FullMsgId> scrollToItemRequests() const;
	[[nodiscard]] MessageToEdit queryToEdit();
	[[nodiscard]] WebPageId webPageId() const;

	[[nodiscard]] MsgId getDraftMessageId() const;
	[[nodiscard]] rpl::producer<> editCancelled() const {
		return _editCancelled.events();
	}
	[[nodiscard]] rpl::producer<> replyCancelled() const {
		return _replyCancelled.events();
	}
	[[nodiscard]] rpl::producer<> previewCancelled() const {
		return _previewCancelled.events();
	}

	[[nodiscard]] rpl::producer<bool> visibleChanged();

private:
	void updateControlsGeometry(QSize size);
	void updateVisible();
	void setShownMessage(HistoryItem *message);
	void resolveMessageData();
	void updateShownMessageText();

	void paintWebPage(Painter &p);
	void paintEditOrReplyToMessage(Painter &p);

	struct Preview {
		WebPageData *data = nullptr;
		Ui::Text::String title;
		Ui::Text::String description;
		bool cancelled = false;
	};

	rpl::variable<QString> _title;
	rpl::variable<QString> _description;

	Preview _preview;
	rpl::event_stream<> _editCancelled;
	rpl::event_stream<> _replyCancelled;
	rpl::event_stream<> _previewCancelled;

	bool hasPreview() const;

	rpl::variable<FullMsgId> _editMsgId;
	rpl::variable<FullMsgId> _replyToId;

	HistoryItem *_shownMessage = nullptr;
	Ui::Text::String _shownMessageName;
	Ui::Text::String _shownMessageText;
	int _shownMessageNameVersion = -1;

	const not_null<Data::Session*> _data;
	const not_null<Ui::IconButton*> _cancel;

	QRect _clickableRect;

	rpl::event_stream<bool> _visibleChanged;
	rpl::event_stream<FullMsgId> _scrollToItemRequests;

};

FieldHeader::FieldHeader(QWidget *parent, not_null<Data::Session*> data)
: RpWidget(parent)
, _data(data)
, _cancel(Ui::CreateChild<Ui::IconButton>(this, st::historyReplyCancel)) {
	resize(QSize(parent->width(), st::historyReplyHeight));
	init();
}

void FieldHeader::init() {
	sizeValue(
	) | rpl::start_with_next([=](QSize size) {
		updateControlsGeometry(size);
	}, lifetime());

	const auto leftIconPressed = lifetime().make_state<bool>(false);
	paintRequest(
	) | rpl::start_with_next([=] {
		Painter p(this);
		p.fillRect(rect(), st::historyComposeAreaBg);

		const auto position = st::historyReplyIconPosition;
		if (isEditingMessage()) {
			st::historyEditIcon.paint(p, position, width());
		} else if (replyingToMessage()) {
			st::historyReplyIcon.paint(p, position, width());
		}

		(!ShowWebPagePreview(_preview.data) || *leftIconPressed)
			? paintEditOrReplyToMessage(p)
			: paintWebPage(p);
	}, lifetime());

	_editMsgId.value(
	) | rpl::start_with_next([=](FullMsgId value) {
		const auto shown = value ? value : _replyToId.current();
		setShownMessage(_data->message(shown));
	}, lifetime());

	_replyToId.value(
	) | rpl::start_with_next([=](FullMsgId value) {
		if (!_editMsgId.current()) {
			setShownMessage(_data->message(value));
		}
	}, lifetime());

	_data->session().changes().messageUpdates(
		Data::MessageUpdate::Flag::Edited
		| Data::MessageUpdate::Flag::Destroyed
	) | rpl::filter([=](const Data::MessageUpdate &update) {
		return (update.item == _shownMessage);
	}) | rpl::start_with_next([=](const Data::MessageUpdate &update) {
		if (update.flags & Data::MessageUpdate::Flag::Destroyed) {
			if (_editMsgId.current() == update.item->fullId()) {
				_editCancelled.fire({});
			}
			if (_replyToId.current() == update.item->fullId()) {
				_replyCancelled.fire({});
			}
		} else {
			updateShownMessageText();
		}
	}, lifetime());

	_cancel->addClickHandler([=] {
		if (hasPreview()) {
			_preview = {};
			_previewCancelled.fire({});
		} else if (_editMsgId.current()) {
			_editCancelled.fire({});
		} else if (_replyToId.current()) {
			_replyCancelled.fire({});
		}
		updateVisible();
		update();
	});

	_title.value(
	) | rpl::start_with_next([=](const auto &t) {
		_preview.title.setText(
			st::msgNameStyle,
			t,
			Ui::NameTextOptions());
	}, lifetime());

	_description.value(
	) | rpl::start_with_next([=](const auto &d) {
		_preview.description.setText(
			st::messageTextStyle,
			TextUtilities::Clean(d),
			Ui::DialogTextOptions());
	}, lifetime());

	setMouseTracking(true);
	const auto inClickable = lifetime().make_state<bool>(false);
	events(
	) | rpl::filter([=](not_null<QEvent*> event) {
		return ranges::contains(kMouseEvents, event->type())
			&& (isEditingMessage() || replyingToMessage());
	}) | rpl::start_with_next([=](not_null<QEvent*> event) {
		const auto type = event->type();
		const auto e = static_cast<QMouseEvent*>(event.get());
		const auto pos = e ? e->pos() : mapFromGlobal(QCursor::pos());
		const auto inPreviewRect = _clickableRect.contains(pos);

		if (type == QEvent::MouseMove) {
			if (inPreviewRect != *inClickable) {
				*inClickable = inPreviewRect;
				setCursor(*inClickable
					? style::cur_pointer
					: style::cur_default);
			}
			return;
		}
		const auto isLeftIcon = (pos.x() < st::historyReplySkip);
		const auto isLeftButton = (e->button() == Qt::LeftButton);
		if (type == QEvent::MouseButtonPress) {
			if (isLeftButton && isLeftIcon) {
				*leftIconPressed = true;
				update();
			} else if (isLeftButton && inPreviewRect) {
				auto id = isEditingMessage()
					? _editMsgId.current()
					: replyingToMessage();
				_scrollToItemRequests.fire(std::move(id));
			}
		} else if (type == QEvent::MouseButtonRelease) {
			if (isLeftButton && *leftIconPressed) {
				*leftIconPressed = false;
				update();
			}
		}
	}, lifetime());
}

void FieldHeader::updateShownMessageText() {
	Expects(_shownMessage != nullptr);

	_shownMessageText.setText(
		st::messageTextStyle,
		_shownMessage->inReplyText(),
		Ui::DialogTextOptions());
}

void FieldHeader::setShownMessage(HistoryItem *item) {
	_shownMessage = item;
	if (item) {
		updateShownMessageText();
		if (item->fullId() == _editMsgId.current()) {
			_preview = {};
			if (const auto media = item->media()) {
				if (const auto page = media->webpage()) {
					const auto preview = ProcessWebPageData(page);
					_title = preview.title;
					_description = preview.description;
					_preview.data = page;
				}
			}
		}
	} else {
		_shownMessageText.clear();
		resolveMessageData();
	}
	if (isEditingMessage()) {
		_shownMessageName.setText(
			st::msgNameStyle,
			tr::lng_edit_message(tr::now),
			Ui::NameTextOptions());
	} else {
		_shownMessageName.clear();
		_shownMessageNameVersion = -1;
	}
	updateVisible();
	update();
}

void FieldHeader::resolveMessageData() {
	const auto id = (isEditingMessage() ? _editMsgId : _replyToId).current();
	if (!id) {
		return;
	}
	const auto channel = id.channel
		? _data->channel(id.channel).get()
		: nullptr;
	const auto callback = [=](ChannelData *channel, MsgId msgId) {
		const auto now = (isEditingMessage()
			? _editMsgId
			: _replyToId).current();
		if (now == id && !_shownMessage) {
			if (const auto message = _data->message(channel, msgId)) {
				setShownMessage(message);
			} else if (isEditingMessage()) {
				_editCancelled.fire({});
			} else {
				_replyCancelled.fire({});
			}
		}
	};
	_data->session().api().requestMessageData(
		channel,
		id.msg,
		crl::guard(this, callback));
}

void FieldHeader::previewRequested(
	rpl::producer<QString> title,
	rpl::producer<QString> description,
	rpl::producer<WebPageData*> page) {

	std::move(
		title
	) | rpl::filter([=] {
		return !_preview.cancelled;
	}) | start_with_next([=](const QString &t) {
		_title = t;
	}, lifetime());

	std::move(
		description
	) | rpl::filter([=] {
		return !_preview.cancelled;
	}) | rpl::start_with_next([=](const QString &d) {
		_description = d;
	}, lifetime());

	std::move(
		page
	) | rpl::filter([=] {
		return !_preview.cancelled;
	}) | rpl::start_with_next([=](WebPageData *p) {
		_preview.data = p;
		updateVisible();
	}, lifetime());

}

void FieldHeader::paintWebPage(Painter &p) {
	Expects(ShowWebPagePreview(_preview.data));

	const auto textTop = st::msgReplyPadding.top();
	auto previewLeft = st::historyReplySkip + st::webPageLeft;
	p.fillRect(
		st::historyReplySkip,
		textTop,
		st::webPageBar,
		st::msgReplyBarSize.height(),
		st::msgInReplyBarColor);

	const QRect to(
		previewLeft,
		textTop,
		st::msgReplyBarSize.height(),
		st::msgReplyBarSize.height());
	if (HistoryView::DrawWebPageDataPreview(p, _preview.data, to)) {
		previewLeft += st::msgReplyBarSize.height()
			+ st::msgReplyBarSkip
			- st::msgReplyBarSize.width()
			- st::msgReplyBarPos.x();
	}
	const auto elidedWidth = width()
		- previewLeft
		- _cancel->width()
		- st::msgReplyPadding.right();

	p.setPen(st::historyReplyNameFg);
	_preview.title.drawElided(
		p,
		previewLeft,
		textTop,
		elidedWidth);

	p.setPen(st::historyComposeAreaFg);
	_preview.description.drawElided(
		p,
		previewLeft,
		textTop + st::msgServiceNameFont->height,
		elidedWidth);
}

void FieldHeader::paintEditOrReplyToMessage(Painter &p) {
	const auto replySkip = st::historyReplySkip;
	const auto availableWidth = width()
		- replySkip
		- _cancel->width()
		- st::msgReplyPadding.right();

	if (!_shownMessage) {
		p.setFont(st::msgDateFont);
		p.setPen(st::historyComposeAreaFgService);
		const auto top = (st::msgReplyPadding.top()
			+ (st::msgReplyBarSize.height() - st::msgDateFont->height) / 2);
		p.drawText(
			replySkip,
			top + st::msgDateFont->ascent,
			st::msgDateFont->elided(
				tr::lng_profile_loading(tr::now),
				availableWidth));
		return;
	}

	if (!isEditingMessage()) {
		const auto user = _shownMessage->displayFrom()
			? _shownMessage->displayFrom()
			: _shownMessage->author().get();
		if (user->nameVersion > _shownMessageNameVersion) {
			_shownMessageName.setText(
				st::msgNameStyle,
				user->name,
				Ui::NameTextOptions());
			_shownMessageNameVersion = user->nameVersion;
		}
	}

	p.setPen(st::historyReplyNameFg);
	p.setFont(st::msgServiceNameFont);
	_shownMessageName.drawElided(
		p,
		replySkip,
		st::msgReplyPadding.top(),
		availableWidth);

	p.setPen(st::historyComposeAreaFg);
	p.setTextPalette(st::historyComposeAreaPalette);
	_shownMessageText.drawElided(
		p,
		replySkip,
		st::msgReplyPadding.top() + st::msgServiceNameFont->height,
		availableWidth);
	p.restoreTextPalette();
}

void FieldHeader::updateVisible() {
	isDisplayed() ? show() : hide();
	_visibleChanged.fire(isVisible());
}

rpl::producer<bool> FieldHeader::visibleChanged() {
	return _visibleChanged.events();
}

bool FieldHeader::isDisplayed() const {
	return isEditingMessage() || replyingToMessage() || hasPreview();
}

bool FieldHeader::isEditingMessage() const {
	return !!_editMsgId.current();
}

FullMsgId FieldHeader::replyingToMessage() const {
	return _replyToId.current();
}

bool FieldHeader::hasPreview() const {
	return ShowWebPagePreview(_preview.data);
}

WebPageId FieldHeader::webPageId() const {
	return hasPreview() ? _preview.data->id : CancelledWebPageId;
}

MsgId FieldHeader::getDraftMessageId() const {
	return (isEditingMessage() ? _editMsgId : _replyToId).current().msg;
}

void FieldHeader::updateControlsGeometry(QSize size) {
	_cancel->moveToRight(0, 0);
	_clickableRect = QRect(
		st::historyReplySkip,
		0,
		width() - st::historyReplySkip - _cancel->width(),
		height());
}

void FieldHeader::editMessage(FullMsgId id) {
	_editMsgId = id;
}

void FieldHeader::replyToMessage(FullMsgId id) {
	_replyToId = id;
}

rpl::producer<FullMsgId> FieldHeader::editMsgId() const {
	return _editMsgId.value();
}

rpl::producer<FullMsgId> FieldHeader::scrollToItemRequests() const {
	return _scrollToItemRequests.events();
}

MessageToEdit FieldHeader::queryToEdit() {
	const auto item = _data->message(_editMsgId.current());
	if (!isEditingMessage() || !item) {
		return {};
	}
	return {
		item->fullId(),
		{
			item->isScheduled() ? item->date() : 0,
			false,
			false,
			!hasPreview(),
		},
	};
}

ComposeControls::ComposeControls(
	not_null<Ui::RpWidget*> parent,
	not_null<Window::SessionController*> window,
	Mode mode,
	SendMenu::Type sendMenuType)
: _parent(parent)
, _window(window)
, _mode(mode)
, _wrap(std::make_unique<Ui::RpWidget>(parent))
, _writeRestricted(std::make_unique<Ui::RpWidget>(parent))
, _send(std::make_shared<Ui::SendButton>(_wrap.get()))
, _attachToggle(Ui::CreateChild<Ui::IconButton>(
	_wrap.get(),
	st::historyAttach))
, _tabbedSelectorToggle(Ui::CreateChild<Ui::EmojiButton>(
	_wrap.get(),
	st::historyAttachEmoji))
, _field(
	Ui::CreateChild<Ui::InputField>(
		_wrap.get(),
		st::historyComposeField,
		Ui::InputField::Mode::MultiLine,
		tr::lng_message_ph()))
, _botCommandStart(Ui::CreateChild<Ui::IconButton>(
	_wrap.get(),
	st::historyBotCommandStart))
, _autocomplete(std::make_unique<FieldAutocomplete>(
		parent,
		window))
, _header(std::make_unique<FieldHeader>(
		_wrap.get(),
		&_window->session().data()))
, _voiceRecordBar(std::make_unique<VoiceRecordBar>(
		_wrap.get(),
		parent,
		window,
		_send,
		st::historySendSize.height()))
, _sendMenuType(sendMenuType)
, _saveDraftTimer([=] { saveDraft(); })
, _previewState(Data::PreviewState::Allowed) {
	init();
}

ComposeControls::~ComposeControls() {
	saveFieldToHistoryLocalDraft();
	setTabbedPanel(nullptr);
	session().api().request(_inlineBotResolveRequestId).cancel();
}

Main::Session &ComposeControls::session() const {
	return _window->session();
}

void ComposeControls::setHistory(SetHistoryArgs &&args) {
	// Right now only single non-null set of history is supported.
	// Otherwise initWebpageProcess should be updated / rewritten.
	Expects(!_history && *args.history);

	_showSlowmodeError = std::move(args.showSlowmodeError);
	_slowmodeSecondsLeft = rpl::single(0)
		| rpl::then(std::move(args.slowmodeSecondsLeft));
	_sendDisabledBySlowmode = rpl::single(false)
		| rpl::then(std::move(args.sendDisabledBySlowmode));
	_writeRestriction = rpl::single(std::optional<QString>())
		| rpl::then(std::move(args.writeRestriction));
	const auto history = *args.history;
	//if (_history == history) {
	//	return;
	//}
	_history = history;
	_window->tabbedSelector()->setCurrentPeer(
		history ? history->peer.get() : nullptr);
	initWebpageProcess();
	updateBotCommandShown();
	updateMessagesTTLShown();
	updateControlsGeometry(_wrap->size());
	updateControlsVisibility();
	updateFieldPlaceholder();
	//if (!_history) {
	//	return;
	//}
	const auto peer = _history->peer;
	if (peer->isChat() && peer->asChat()->noParticipantInfo()) {
		session().api().requestFullPeer(peer);
	} else if (const auto channel = peer->asMegagroup()) {
		if (!channel->mgInfo->botStatus) {
			session().api().requestBots(channel);
		}
	} else if (hasSilentBroadcastToggle()) {
		_silent = std::make_unique<Ui::SilentToggle>(
			_wrap.get(),
			peer->asChannel());
	}
	session().local().readDraftsWithCursors(_history);
	applyDraft();
}

void ComposeControls::setCurrentDialogsEntryState(Dialogs::EntryState state) {
	_currentDialogsEntryState = state;
	if (_inlineResults) {
		_inlineResults->setCurrentDialogsEntryState(state);
	}
}

void ComposeControls::move(int x, int y) {
	_wrap->move(x, y);
	_writeRestricted->move(x, y);
}

void ComposeControls::resizeToWidth(int width) {
	_wrap->resizeToWidth(width);
	_writeRestricted->resizeToWidth(width);
	updateHeight();
}

void ComposeControls::setAutocompleteBoundingRect(QRect rect) {
	if (_autocomplete) {
		_autocomplete->setBoundings(rect);
	}
}

rpl::producer<int> ComposeControls::height() const {
	using namespace rpl::mappers;
	return rpl::conditional(
		_writeRestriction.value() | rpl::map(!_1),
		_wrap->heightValue(),
		_writeRestricted->heightValue());
}

int ComposeControls::heightCurrent() const {
	return _writeRestriction.current()
		? _writeRestricted->height()
		: _wrap->height();
}

bool ComposeControls::focus() {
	if (isRecording()) {
		return false;
	}
	_field->setFocus();
	return true;
}

rpl::producer<> ComposeControls::cancelRequests() const {
	return _cancelRequests.events();
}

auto ComposeControls::scrollKeyEvents() const
-> rpl::producer<not_null<QKeyEvent*>> {
	return _scrollKeyEvents.events();
}

auto ComposeControls::editLastMessageRequests() const
-> rpl::producer<not_null<QKeyEvent*>> {
	return _editLastMessageRequests.events();
}

auto ComposeControls::replyNextRequests() const
-> rpl::producer<ReplyNextRequest> {
	return _replyNextRequests.events();
}

auto ComposeControls::sendContentRequests(SendRequestType requestType) const {
	auto filter = rpl::filter([=] {
		const auto type = (_mode == Mode::Normal)
			? Ui::SendButton::Type::Send
			: Ui::SendButton::Type::Schedule;
		const auto sendRequestType = _voiceRecordBar->isListenState()
			? SendRequestType::Voice
			: SendRequestType::Text;
		return (_send->type() == type) && (sendRequestType == requestType);
	});
	auto map = rpl::map_to(Api::SendOptions());
	auto submits = base::qt_signal_producer(
		_field.get(),
		&Ui::InputField::submitted);
	return rpl::merge(
		_send->clicks() | filter | map,
		std::move(submits) | filter | map,
		_sendCustomRequests.events());
}

rpl::producer<Api::SendOptions> ComposeControls::sendRequests() const {
	return sendContentRequests(SendRequestType::Text);
}

rpl::producer<VoiceToSend> ComposeControls::sendVoiceRequests() const {
	return _voiceRecordBar->sendVoiceRequests();
}

rpl::producer<QString> ComposeControls::sendCommandRequests() const {
	return _sendCommandRequests.events();
}

rpl::producer<MessageToEdit> ComposeControls::editRequests() const {
	auto toValue = rpl::map([=] { return _header->queryToEdit(); });
	auto filter = rpl::filter([=] {
		return _send->type() == Ui::SendButton::Type::Save;
	});
	auto submits = base::qt_signal_producer(
		_field.get(),
		&Ui::InputField::submitted);
	return rpl::merge(
		_send->clicks() | filter | toValue,
		std::move(submits) | filter | toValue);
}

rpl::producer<> ComposeControls::attachRequests() const {
	return rpl::merge(
		_attachToggle->clicks() | rpl::to_empty,
		_attachRequests.events()
	) | rpl::filter([=] {
		if (isEditingMessage()) {
			Ui::show(Box<InformBox>(tr::lng_edit_caption_attach(tr::now)));
			return false;
		}
		return true;
	});
}

void ComposeControls::setMimeDataHook(MimeDataHook hook) {
	_field->setMimeDataHook(std::move(hook));
}

rpl::producer<FileChosen> ComposeControls::fileChosen() const {
	return _fileChosen.events();
}

rpl::producer<PhotoChosen> ComposeControls::photoChosen() const {
	return _photoChosen.events();
}

auto ComposeControls::inlineResultChosen() const
->rpl::producer<ChatHelpers::TabbedSelector::InlineChosen> {
	return _inlineResultChosen.events();
}

void ComposeControls::showStarted() {
	if (_inlineResults) {
		_inlineResults->hideFast();
	}
	if (_tabbedPanel) {
		_tabbedPanel->hideFast();
	}
	if (_voiceRecordBar) {
		_voiceRecordBar->hideFast();
	}
	if (_autocomplete) {
		_autocomplete->hideFast();
	}
	_wrap->hide();
	_writeRestricted->hide();
}

void ComposeControls::showFinished() {
	if (_inlineResults) {
		_inlineResults->hideFast();
	}
	if (_tabbedPanel) {
		_tabbedPanel->hideFast();
	}
	if (_voiceRecordBar) {
		_voiceRecordBar->hideFast();
	}
	if (_autocomplete) {
		_autocomplete->hideFast();
	}
	updateWrappingVisibility();
	_voiceRecordBar->orderControls();
}

void ComposeControls::raisePanels() {
	if (_autocomplete) {
		_autocomplete->raise();
	}
	if (_inlineResults) {
		_inlineResults->raise();
	}
	if (_tabbedPanel) {
		_tabbedPanel->raise();
	}
	if (_raiseEmojiSuggestions) {
		_raiseEmojiSuggestions();
	}
}

void ComposeControls::showForGrab() {
	showFinished();
}

TextWithTags ComposeControls::getTextWithAppliedMarkdown() const {
	return _field->getTextWithAppliedMarkdown();
}

void ComposeControls::clear() {
	setText({});
	cancelReplyMessage();
}

void ComposeControls::setText(const TextWithTags &textWithTags) {
	setFieldText(textWithTags);
}

void ComposeControls::setFieldText(
		const TextWithTags &textWithTags,
		TextUpdateEvents events,
		FieldHistoryAction fieldHistoryAction) {
	_textUpdateEvents = events;
	_field->setTextWithTags(textWithTags, fieldHistoryAction);
	auto cursor = _field->textCursor();
	cursor.movePosition(QTextCursor::End);
	_field->setTextCursor(cursor);
	_textUpdateEvents = TextUpdateEvent::SaveDraft
		| TextUpdateEvent::SendTyping;

	_previewCancel();
	_previewState = Data::PreviewState::Allowed;
}

void ComposeControls::saveFieldToHistoryLocalDraft() {
	const auto key = draftKeyCurrent();
	if (!_history || key == Data::DraftKey::None()) {
		return;
	}
	const auto id = _header->getDraftMessageId();
	if (id || !_field->empty()) {
		_history->setDraft(
			draftKeyCurrent(),
			std::make_unique<Data::Draft>(
				_field,
				_header->getDraftMessageId(),
				_previewState));
	} else {
		_history->clearDraft(draftKeyCurrent());
	}
}

void ComposeControls::clearFieldText(
		TextUpdateEvents events,
		FieldHistoryAction fieldHistoryAction) {
	setFieldText({}, events, fieldHistoryAction);
}

void ComposeControls::hidePanelsAnimated() {
	if (_autocomplete) {
		_autocomplete->hideAnimated();
	}
	if (_tabbedPanel) {
		_tabbedPanel->hideAnimated();
	}
	if (_inlineResults) {
		_inlineResults->hideAnimated();
	}
}

void ComposeControls::checkAutocomplete() {
	if (!_history) {
		return;
	}

	const auto peer = _history->peer;
	const auto autocomplete = _isInlineBot
		? AutocompleteQuery()
		: ParseMentionHashtagBotCommandQuery(_field);
	if (!autocomplete.query.isEmpty()) {
		if (autocomplete.query[0] == '#'
			&& cRecentWriteHashtags().isEmpty()
			&& cRecentSearchHashtags().isEmpty()) {
			peer->session().local().readRecentHashtagsAndBots();
		} else if (autocomplete.query[0] == '@'
			&& cRecentInlineBots().isEmpty()) {
			peer->session().local().readRecentHashtagsAndBots();
		} else if (autocomplete.query[0] == '/'
			&& peer->isUser()
			&& !peer->asUser()->isBot()) {
			return;
		}
	}
	_autocomplete->showFiltered(
		peer,
		autocomplete.query,
		autocomplete.fromStart);
}

void ComposeControls::init() {
	initField();
	initTabbedSelector();
	initSendButton();
	initWriteRestriction();
	initVoiceRecordBar();
	initKeyHandler();

	_botCommandStart->setClickedCallback([=] { setText({ "/" }); });

	_wrap->sizeValue(
	) | rpl::start_with_next([=](QSize size) {
		updateControlsGeometry(size);
	}, _wrap->lifetime());

	_wrap->geometryValue(
	) | rpl::start_with_next([=](QRect rect) {
		updateOuterGeometry(rect);
	}, _wrap->lifetime());

	_wrap->paintRequest(
	) | rpl::start_with_next([=](QRect clip) {
		paintBackground(clip);
	}, _wrap->lifetime());

	_header->editMsgId(
	) | rpl::start_with_next([=](const auto &id) {
		updateSendButtonType();
	}, _wrap->lifetime());

	_header->previewCancelled(
	) | rpl::start_with_next([=] {
		_previewState = Data::PreviewState::Cancelled;
		_saveDraftText = true;
		_saveDraftStart = crl::now();
		saveDraft();
	}, _wrap->lifetime());

	_header->editCancelled(
	) | rpl::start_with_next([=] {
		cancelEditMessage();
	}, _wrap->lifetime());

	_header->replyCancelled(
	) | rpl::start_with_next([=] {
		cancelReplyMessage();
	}, _wrap->lifetime());

	_header->visibleChanged(
	) | rpl::start_with_next([=] {
		updateHeight();
	}, _wrap->lifetime());

	sendContentRequests(
		SendRequestType::Voice
	) | rpl::start_with_next([=](Api::SendOptions options) {
		_voiceRecordBar->requestToSendWithOptions(options);
	}, _wrap->lifetime());

	{
		const auto lastMsgId = _wrap->lifetime().make_state<FullMsgId>();

		_header->editMsgId(
		) | rpl::filter([=](const auto &id) {
			return !!id;
		}) | rpl::start_with_next([=](const auto &id) {
			*lastMsgId = id;
		}, _wrap->lifetime());

		session().data().itemRemoved(
		) | rpl::filter([=](not_null<const HistoryItem*> item) {
			return item->id && ((*lastMsgId) == item->fullId());
		}) | rpl::start_with_next([=] {
			cancelEditMessage();
		}, _wrap->lifetime());
	}

	HoverEmojiPanelChanges(
	) | rpl::start_with_next([=] {
		if (_window->hasTabbedSelectorOwnership()) {
			createTabbedPanel();
		} else {
			setTabbedPanel(nullptr);
		}
	}, _wrap->lifetime());

	orderControls();
}

void ComposeControls::orderControls() {
	_voiceRecordBar->raise();
	_send->raise();
}

bool ComposeControls::showRecordButton() const {
	return ::Media::Capture::instance()->available()
		&& !_voiceRecordBar->isListenState()
		&& !HasSendText(_field)
		//&& !readyToForward()
		&& !isEditingMessage();
}

void ComposeControls::clearListenState() {
	_voiceRecordBar->clearListenState();
}

void ComposeControls::drawRestrictedWrite(Painter &p, const QString &error) {
	p.fillRect(_writeRestricted->rect(), st::historyReplyBg);

	p.setFont(st::normalFont);
	p.setPen(st::windowSubTextFg);
	p.drawText(
		_writeRestricted->rect().marginsRemoved(
			QMargins(st::historySendPadding, 0, st::historySendPadding, 0)),
		error,
		style::al_center);
}

void ComposeControls::initKeyHandler() {
	_wrap->events(
	) | rpl::filter([=](not_null<QEvent*> event) {
		return (event->type() == QEvent::KeyPress);
	}) | rpl::start_with_next([=](not_null<QEvent*> e) {
		auto keyEvent = static_cast<QKeyEvent*>(e.get());
		const auto key = keyEvent->key();
		const auto isCtrl = keyEvent->modifiers() == Qt::ControlModifier;
		if (key == Qt::Key_O && isCtrl) {
			_attachRequests.fire({});
			return;
		}
		if (key == Qt::Key_Up) {
			if (!isEditingMessage()) {
				_editLastMessageRequests.fire(std::move(keyEvent));
				return;
			}
		}
		if ((key == Qt::Key_Up)
			|| (key == Qt::Key_Down)
			|| (key == Qt::Key_PageUp)
			|| (key == Qt::Key_PageDown)) {
			_scrollKeyEvents.fire(std::move(keyEvent));
		}
	}, _wrap->lifetime());

	base::install_event_filter(_wrap.get(), _field, [=](not_null<QEvent*> e) {
		using Result = base::EventFilterResult;
		if (e->type() != QEvent::KeyPress) {
			return Result::Continue;
		}
		const auto k = static_cast<QKeyEvent*>(e.get());

		if ((k->modifiers() & kCommonModifiers) == Qt::ControlModifier) {
			const auto isUp = (k->key() == Qt::Key_Up);
			const auto isDown = (k->key() == Qt::Key_Down);
			if (isUp || isDown) {
				if (Platform::IsMac()) {
					// Cmd + Up is used instead of Home.
					if ((isUp && (!_field->textCursor().atStart()))
						// Cmd + Down is used instead of End.
						|| (isDown && (!_field->textCursor().atEnd()))) {
						return Result::Continue;
					}
				}
				_replyNextRequests.fire({
					.replyId = replyingToMessage(),
					.direction = (isDown
						? ReplyNextRequest::Direction::Next
						: ReplyNextRequest::Direction::Previous)
				});
				return Result::Cancel;
			}
		}
		return Result::Continue;
	});
}

void ComposeControls::initField() {
	_field->setMaxHeight(st::historyComposeFieldMaxHeight);
	updateSubmitSettings();
	//Ui::Connect(_field, &Ui::InputField::submitted, [=] { send(); });
	Ui::Connect(_field, &Ui::InputField::cancelled, [=] { escape(); });
	Ui::Connect(_field, &Ui::InputField::tabbed, [=] { fieldTabbed(); });
	Ui::Connect(_field, &Ui::InputField::resized, [=] { updateHeight(); });
	//Ui::Connect(_field, &Ui::InputField::focused, [=] { fieldFocused(); });
	Ui::Connect(_field, &Ui::InputField::changed, [=] { fieldChanged(); });
	InitMessageField(_window, _field);
	initAutocomplete();
	const auto suggestions = Ui::Emoji::SuggestionsController::Init(
		_parent,
		_field,
		&_window->session());
	_raiseEmojiSuggestions = [=] { suggestions->raise(); };
	InitSpellchecker(_window, _field);

	const auto rawTextEdit = _field->rawTextEdit().get();
	rpl::merge(
		_field->scrollTop().changes() | rpl::to_empty,
		base::qt_signal_producer(
			rawTextEdit,
			&QTextEdit::cursorPositionChanged)
	) | rpl::start_with_next([=] {
		saveDraftDelayed();
	}, _field->lifetime());
}

void ComposeControls::updateSubmitSettings() {
	const auto settings = _isInlineBot
		? Ui::InputField::SubmitSettings::None
		: Core::App().settings().sendSubmitWay();
	_field->setSubmitSettings(settings);
}

void ComposeControls::initAutocomplete() {
	const auto insertHashtagOrBotCommand = [=](
			const QString &string,
			FieldAutocomplete::ChooseMethod method) {
		// Send bot command at once, if it was not inserted by pressing Tab.
		if (string.at(0) == '/' && method != FieldAutocomplete::ChooseMethod::ByTab) {
			_sendCommandRequests.fire_copy(string);
			setText(
				_field->getTextWithTagsPart(_field->textCursor().position()));
		} else {
			_field->insertTag(string);
		}
	};
<<<<<<< HEAD
	const auto insertMention = [=](not_null<UserData*> user, FieldAutocomplete::ChooseMethod method) {
		auto replacement = QString();
		auto entityTag = QString();
		if (user->username.isEmpty()
			|| method == FieldAutocomplete::ChooseMethod::ByRightClick
			|| method == FieldAutocomplete::ChooseMethod::ByCtrlEnter
			|| method == FieldAutocomplete::ChooseMethod::ByCtrlClick) {
=======
	const auto insertMention = [=](not_null<UserData*> user) {
		if (user->username.isEmpty()) {
>>>>>>> c08a148b
			_field->insertTag(
				user->firstName.isEmpty() ? user->name : user->firstName,
				PrepareMentionTag(user));
		} else {
			_field->insertTag('@' + user->username);
		}
	};

	_autocomplete->mentionChosen(
	) | rpl::start_with_next([=](FieldAutocomplete::MentionChosen data) {
		insertMention(data.user, data.method);
	}, _autocomplete->lifetime());

	_autocomplete->hashtagChosen(
	) | rpl::start_with_next([=](FieldAutocomplete::HashtagChosen data) {
		insertHashtagOrBotCommand(data.hashtag, data.method);
	}, _autocomplete->lifetime());

	_autocomplete->botCommandChosen(
	) | rpl::start_with_next([=](FieldAutocomplete::BotCommandChosen data) {
		insertHashtagOrBotCommand(data.command, data.method);
	}, _autocomplete->lifetime());

	_autocomplete->stickerChosen(
	) | rpl::start_with_next([=](FieldAutocomplete::StickerChosen data) {
		setText({});
		//_saveDraftText = true;
		//_saveDraftStart = crl::now();
		//saveDraft();
		//saveCloudDraft(); // won't be needed if SendInlineBotResult will clear the cloud draft
		_fileChosen.fire(FileChosen{
			.document = data.sticker,
			.options = data.options,
		});
	}, _autocomplete->lifetime());

	_autocomplete->setSendMenuType([=] { return sendMenuType(); });

	//_autocomplete->setModerateKeyActivateCallback([=](int key) {
	//	return _keyboard->isHidden()
	//		? false
	//		: _keyboard->moderateKeyActivate(key);
	//});

	_field->rawTextEdit()->installEventFilter(_autocomplete.get());

	_window->session().data().botCommandsChanges(
	) | rpl::filter([=](not_null<UserData*> user) {
		const auto peer = _history ? _history->peer.get() : nullptr;
		return peer && (peer == user || !peer->isUser());
	}) | rpl::start_with_next([=](not_null<UserData*> user) {
		if (_autocomplete->clearFilteredBotCommands()) {
			checkAutocomplete();
		}
	}, _autocomplete->lifetime());

	_window->session().data().stickers().updated(
	) | rpl::start_with_next([=] {
		updateStickersByEmoji();
	}, _autocomplete->lifetime());

	QObject::connect(
		_field->rawTextEdit(),
		&QTextEdit::cursorPositionChanged,
		_autocomplete.get(),
		[=] { checkAutocomplete(); },
		Qt::QueuedConnection);

	_autocomplete->hideFast();
}

void ComposeControls::updateStickersByEmoji() {
	if (!_history) {
		return;
	}
	const auto emoji = [&] {
		const auto errorForStickers = Data::RestrictionError(
			_history->peer,
			ChatRestriction::f_send_stickers);
		if (!isEditingMessage() && !errorForStickers) {
			const auto &text = _field->getTextWithTags().text;
			auto length = 0;
			if (const auto emoji = Ui::Emoji::Find(text, &length)) {
				if (text.size() <= length) {
					return emoji;
				}
			}
		}
		return EmojiPtr(nullptr);
	}();
	_autocomplete->showStickers(emoji);
}

void ComposeControls::updateFieldPlaceholder() {
	if (!isEditingMessage() && _isInlineBot) {
		_field->setPlaceholder(
			rpl::single(_inlineBot->botInfo->inlinePlaceholder.mid(1)),
			_inlineBot->username.size() + 2);
		return;
	}

	_field->setPlaceholder([&] {
		if (isEditingMessage()) {
			return tr::lng_edit_message_text();
		} else if (!_history) {
			return tr::lng_message_ph();
		} else if (const auto channel = _history->peer->asChannel()) {
			if (channel->isBroadcast()) {
				return session().data().notifySilentPosts(channel)
					? tr::lng_broadcast_silent_ph()
					: tr::lng_broadcast_ph();
			} else if (channel->adminRights() & ChatAdminRight::f_anonymous) {
				return tr::lng_send_anonymous_ph();
			} else {
				return tr::lng_message_ph();
			}
		} else {
			return tr::lng_message_ph();
		}
	}());
	updateSendButtonType();
}

void ComposeControls::updateSilentBroadcast() {
	if (!_silent || !_history) {
		return;
	}
	const auto &peer = _history->peer;
	if (!session().data().notifySilentPostsUnknown(peer)) {
		_silent->setChecked(session().data().notifySilentPosts(peer));
		updateFieldPlaceholder();
	}
}

void ComposeControls::fieldChanged() {
	if (!_inlineBot
		&& !_header->isEditingMessage()
		&& (_textUpdateEvents & TextUpdateEvent::SendTyping)) {
		_sendActionUpdates.fire({ Api::SendProgressType::Typing });
	}
	updateSendButtonType();
	if (!HasSendText(_field)) {
		_previewState = Data::PreviewState::Allowed;
	}
	if (updateBotCommandShown()) {
		updateControlsVisibility();
		updateControlsGeometry(_wrap->size());
	}
	InvokeQueued(_autocomplete.get(), [=] {
		updateInlineBotQuery();
		updateStickersByEmoji();
	});

	if (!(_textUpdateEvents & TextUpdateEvent::SaveDraft)) {
		return;
	}
	_saveDraftText = true;
	saveDraft(true);
}

void ComposeControls::saveDraftDelayed() {
	if (!(_textUpdateEvents & TextUpdateEvent::SaveDraft)) {
		return;
	}
	saveDraft(true);
}

Data::DraftKey ComposeControls::draftKey(DraftType type) const {
	using Section = Dialogs::EntryState::Section;
	using Key = Data::DraftKey;

	switch (_currentDialogsEntryState.section) {
	case Section::History:
		return (type == DraftType::Edit) ? Key::LocalEdit() : Key::Local();
	case Section::Scheduled:
		return (type == DraftType::Edit)
			? Key::ScheduledEdit()
			: Key::Scheduled();
	case Section::Replies:
		return (type == DraftType::Edit)
			? Key::RepliesEdit(_currentDialogsEntryState.rootId)
			: Key::Replies(_currentDialogsEntryState.rootId);
	}
	return Key::None();
}

Data::DraftKey ComposeControls::draftKeyCurrent() const {
	return draftKey(isEditingMessage() ? DraftType::Edit : DraftType::Normal);
}

void ComposeControls::saveDraft(bool delayed) {
	if (delayed) {
		const auto now = crl::now();
		if (!_saveDraftStart) {
			_saveDraftStart = now;
			return _saveDraftTimer.callOnce(kSaveDraftTimeout);
		} else if (now - _saveDraftStart < kSaveDraftAnywayTimeout) {
			return _saveDraftTimer.callOnce(kSaveDraftTimeout);
		}
	}
	writeDrafts();
}

void ComposeControls::writeDraftTexts() {
	Expects(_history != nullptr);

	session().local().writeDrafts(
		_history,
		draftKeyCurrent(),
		Storage::MessageDraft{
			_header->getDraftMessageId(),
			_field->getTextWithTags(),
			_previewState,
		});
}

void ComposeControls::writeDraftCursors() {
	Expects(_history != nullptr);

	session().local().writeDraftCursors(
		_history,
		draftKeyCurrent(),
		MessageCursor(_field));
}

void ComposeControls::writeDrafts() {
	const auto save = (_history != nullptr)
		&& (_saveDraftStart > 0)
		&& (draftKeyCurrent() != Data::DraftKey::None());
	_saveDraftStart = 0;
	_saveDraftTimer.cancel();
	if (save) {
		if (_saveDraftText) {
			writeDraftTexts();
		}
		writeDraftCursors();
	}
	_saveDraftText = false;

	//if (!isEditingMessage() && !_inlineBot) {
	//	_saveCloudDraftTimer.callOnce(kSaveCloudDraftIdleTimeout);
	//}
}

void ComposeControls::applyDraft(FieldHistoryAction fieldHistoryAction) {
	Expects(_history != nullptr);

	InvokeQueued(_autocomplete.get(), [=] { updateStickersByEmoji(); });
	const auto guard = gsl::finally([&] {
		updateSendButtonType();
		updateControlsVisibility();
		updateControlsGeometry(_wrap->size());
	});

	const auto editDraft = _history->draft(draftKey(DraftType::Edit));
	const auto draft = editDraft
		? editDraft
		: _history->draft(draftKey(DraftType::Normal));
	if (!draft) {
		clearFieldText(0, fieldHistoryAction);
		_field->setFocus();
		_header->editMessage({});
		_header->replyToMessage({});
		return;
	}

	_textUpdateEvents = 0;
	setFieldText(draft->textWithTags, 0, fieldHistoryAction);
	_field->setFocus();
	draft->cursor.applyTo(_field);
	_textUpdateEvents = TextUpdateEvent::SaveDraft | TextUpdateEvent::SendTyping;
	_previewSetState(draft->previewState);

	if (draft == editDraft) {
		_header->editMessage({ _history->channelId(), draft->msgId });
		_header->replyToMessage({});
	} else {
		_header->replyToMessage({ _history->channelId(), draft->msgId });
		_header->editMessage({});
	}
}

void ComposeControls::fieldTabbed() {
	if (!_autocomplete->isHidden()) {
		_autocomplete->chooseSelected(FieldAutocomplete::ChooseMethod::ByTab);
	}
}

rpl::producer<SendActionUpdate> ComposeControls::sendActionUpdates() const {
	return rpl::merge(
		_sendActionUpdates.events(),
		_voiceRecordBar->sendActionUpdates());
}

void ComposeControls::initTabbedSelector() {
	if (_window->hasTabbedSelectorOwnership()) {
		createTabbedPanel();
	} else {
		setTabbedPanel(nullptr);
	}

	base::install_event_filter(_tabbedSelectorToggle, [=](not_null<QEvent*> e) {
		if (e->type() == QEvent::ContextMenu && !HoverEmojiPanel()) {
			_tabbedPanel->toggleAnimated();
			return base::EventFilterResult::Cancel;
		}
		return base::EventFilterResult::Continue;
	});

	_tabbedSelectorToggle->addClickHandler([=] {
		toggleTabbedSelectorMode();
	});

	const auto selector = _window->tabbedSelector();
	const auto wrap = _wrap.get();

	base::install_event_filter(wrap, selector, [=](not_null<QEvent*> e) {
		if (_tabbedPanel && e->type() == QEvent::ParentChange) {
			setTabbedPanel(nullptr);
		}
		return base::EventFilterResult::Continue;
	});

	selector->emojiChosen(
	) | rpl::start_with_next([=](EmojiPtr emoji) {
		Ui::InsertEmojiAtCursor(_field->textCursor(), emoji);
	}, wrap->lifetime());

	selector->fileChosen(
	) | rpl::start_to_stream(_fileChosen, wrap->lifetime());

	selector->photoChosen(
	) | rpl::start_to_stream(_photoChosen, wrap->lifetime());

	selector->inlineResultChosen(
	) | rpl::start_to_stream(_inlineResultChosen, wrap->lifetime());

	selector->contextMenuRequested(
	) | rpl::start_with_next([=] {
		selector->showMenuWithType(sendMenuType());
	}, wrap->lifetime());
}

void ComposeControls::initSendButton() {
	rpl::combine(
		_slowmodeSecondsLeft.value(),
		_sendDisabledBySlowmode.value()
	) | rpl::start_with_next([=] {
		updateSendButtonType();
	}, _send->lifetime());

	_send->finishAnimating();

	_send->clicks(
	) | rpl::filter([=] {
		return (_send->type() == Ui::SendButton::Type::Cancel);
	}) | rpl::start_with_next([=] {
		cancelInlineBot();
	}, _send->lifetime());

	const auto send = [=](Api::SendOptions options) {
		_sendCustomRequests.fire(std::move(options));
	};

	SendMenu::SetupMenuAndShortcuts(
		_send.get(),
		[=] { return sendButtonMenuType(); },
		SendMenu::DefaultSilentCallback(send),
		SendMenu::DefaultScheduleCallback(_wrap.get(), sendMenuType(), send));
}

void ComposeControls::inlineBotResolveDone(
		const MTPcontacts_ResolvedPeer &result) {
	Expects(result.type() == mtpc_contacts_resolvedPeer);

	_inlineBotResolveRequestId = 0;
	const auto &data = result.c_contacts_resolvedPeer();
	const auto resolvedBot = [&]() -> UserData* {
		if (const auto result = session().data().processUsers(data.vusers())) {
			if (result->isBot()
				&& !result->botInfo->inlinePlaceholder.isEmpty()) {
				return result;
			}
		}
		return nullptr;
	}();
	session().data().processChats(data.vchats());

	const auto query = ParseInlineBotQuery(&session(), _field);
	if (_inlineBotUsername == query.username) {
		applyInlineBotQuery(
			query.lookingUpBot ? resolvedBot : query.bot,
			query.query);
	} else {
		clearInlineBot();
	}
}

void ComposeControls::inlineBotResolveFail(
		const MTP::Error &error,
		const QString &username) {
	_inlineBotResolveRequestId = 0;
	if (username == _inlineBotUsername) {
		clearInlineBot();
	}
}

void ComposeControls::cancelInlineBot() {
	const auto &textWithTags = _field->getTextWithTags();
	if (textWithTags.text.size() > _inlineBotUsername.size() + 2) {
		setFieldText(
			{ '@' + _inlineBotUsername + ' ', TextWithTags::Tags() },
			TextUpdateEvent::SaveDraft,
			Ui::InputField::HistoryAction::NewEntry);
	} else {
		clearFieldText(
			TextUpdateEvent::SaveDraft,
			Ui::InputField::HistoryAction::NewEntry);
	}
}

void ComposeControls::clearInlineBot() {
	if (_inlineBot || _inlineLookingUpBot) {
		_inlineBot = nullptr;
		_inlineLookingUpBot = false;
		inlineBotChanged();
		_field->finishAnimating();
	}
	if (_inlineResults) {
		_inlineResults->clearInlineBot();
	}
	checkAutocomplete();
}

void ComposeControls::inlineBotChanged() {
	const auto isInlineBot = (_inlineBot && !_inlineLookingUpBot);
	if (_isInlineBot != isInlineBot) {
		_isInlineBot = isInlineBot;
		updateFieldPlaceholder();
		updateSubmitSettings();
		checkAutocomplete();
	}
}

void ComposeControls::initWriteRestriction() {
	_writeRestricted->resize(
		_writeRestricted->width(),
		st::historyUnblock.height);
	_writeRestricted->paintRequest(
	) | rpl::start_with_next([=] {
		if (const auto error = _writeRestriction.current()) {
			auto p = Painter(_writeRestricted.get());
			drawRestrictedWrite(p, *error);
		}
	}, _wrap->lifetime());

	_writeRestriction.value(
	) | rpl::filter([=] {
		return _wrap->isHidden() || _writeRestricted->isHidden();
	}) | rpl::start_with_next([=] {
		updateWrappingVisibility();
	}, _wrap->lifetime());
}

void ComposeControls::initVoiceRecordBar() {
	_voiceRecordBar->recordingStateChanges(
	) | rpl::start_with_next([=](bool active) {
		_field->setVisible(!active);
	}, _wrap->lifetime());

	_voiceRecordBar->setStartRecordingFilter([=] {
		const auto error = _history
			? Data::RestrictionError(
				_history->peer,
				ChatRestriction::f_send_media)
			: std::nullopt;
		if (error) {
			Ui::show(Box<InformBox>(*error));
			return true;
		} else if (_showSlowmodeError && _showSlowmodeError()) {
			return true;
		}
		return false;
	});

	{
		auto geometry = rpl::merge(
			_wrap->geometryValue(),
			_send->geometryValue()
		) | rpl::map([=](QRect geometry) {
			auto r = _send->geometry();
			r.setY(r.y() + _wrap->y());
			return r;
		});
		_voiceRecordBar->setSendButtonGeometryValue(std::move(geometry));
	}

	{
		auto bottom = _wrap->geometryValue(
		) | rpl::map([=](QRect geometry) {
			return geometry.y() - st::historyRecordLockPosition.y();
		});
		_voiceRecordBar->setLockBottom(std::move(bottom));
	}

	_voiceRecordBar->updateSendButtonTypeRequests(
	) | rpl::start_with_next([=] {
		updateSendButtonType();
	}, _wrap->lifetime());
}

void ComposeControls::updateWrappingVisibility() {
	const auto restricted = _writeRestriction.current().has_value();
	_writeRestricted->setVisible(restricted);
	_wrap->setVisible(!restricted);
	if (!restricted) {
		_wrap->raise();
	}
}

auto ComposeControls::computeSendButtonType() const {
	using Type = Ui::SendButton::Type;

	if (_header->isEditingMessage()) {
		return Type::Save;
	} else if (_isInlineBot) {
		return Type::Cancel;
	} else if (showRecordButton()) {
		return Type::Record;
	}
	return (_mode == Mode::Normal) ? Type::Send : Type::Schedule;
}

SendMenu::Type ComposeControls::sendMenuType() const {
	return !_history ? SendMenu::Type::Disabled : _sendMenuType;
}

SendMenu::Type ComposeControls::sendButtonMenuType() const {
	return (computeSendButtonType() == Ui::SendButton::Type::Send)
		? sendMenuType()
		: SendMenu::Type::Disabled;
}

void ComposeControls::updateSendButtonType() {
	using Type = Ui::SendButton::Type;
	const auto type = computeSendButtonType();
	_send->setType(type);

	const auto delay = [&] {
		return (type != Type::Cancel && type != Type::Save)
			? _slowmodeSecondsLeft.current()
			: 0;
	}();
	_send->setSlowmodeDelay(delay);
	_send->setDisabled(_sendDisabledBySlowmode.current()
		&& (type == Type::Send || type == Type::Record));
}

void ComposeControls::finishAnimating() {
	_send->finishAnimating();
	_voiceRecordBar->finishAnimating();
}

void ComposeControls::updateControlsGeometry(QSize size) {
	// _attachToggle -- _inlineResults ------ _tabbedPanel -- _fieldBarCancel
	// (_attachDocument|_attachPhoto) _field (_ttlInfo) (_silent|_botCommandStart) _tabbedSelectorToggle _send

	const auto fieldWidth = size.width()
		- _attachToggle->width()
		- st::historySendRight
		- _send->width()
		- _tabbedSelectorToggle->width()
		- (_botCommandShown ? _botCommandStart->width() : 0)
		- (_silent ? _silent->width() : 0)
		- (_ttlInfo ? _ttlInfo->width() : 0);
	{
		const auto oldFieldHeight = _field->height();
		_field->resizeToWidth(fieldWidth);
		// If a height of the field is changed
		// then this method will be called with the updated size.
		if (oldFieldHeight != _field->height()) {
			return;
		}
	}

	const auto buttonsTop = size.height() - _attachToggle->height();

	auto left = st::historySendRight;
	_attachToggle->moveToLeft(left, buttonsTop);
	left += _attachToggle->width();
	_field->moveToLeft(
		left,
		size.height() - _field->height() - st::historySendPadding);

	_header->resizeToWidth(size.width());
	_header->moveToLeft(
		0,
		_field->y() - _header->height() - st::historySendPadding);

	auto right = st::historySendRight;
	_send->moveToRight(right, buttonsTop);
	right += _send->width();
	_tabbedSelectorToggle->moveToRight(right, buttonsTop);
	right += _tabbedSelectorToggle->width();
	_botCommandStart->moveToRight(right, buttonsTop);
	if (_botCommandShown) {
		right += _botCommandStart->width();
	}
	if (_silent) {
		_silent->moveToRight(right, buttonsTop);
		right += _silent->width();
	}
	if (_ttlInfo) {
		_ttlInfo->move(size.width() - right - _ttlInfo->width(), buttonsTop);
	}

	_voiceRecordBar->resizeToWidth(size.width());
	_voiceRecordBar->moveToLeft(
		0,
		size.height() - _voiceRecordBar->height());
}

void ComposeControls::updateControlsVisibility() {
	_botCommandStart->setVisible(_botCommandShown);
	if (_ttlInfo) {
		_ttlInfo->show();
	}
}

bool ComposeControls::updateBotCommandShown() {
	auto shown = false;
	const auto peer = _history ? _history->peer.get() : nullptr;
	if (peer
		&& ((peer->isChat() && peer->asChat()->botStatus > 0)
			|| (peer->isMegagroup() && peer->asChannel()->mgInfo->botStatus > 0)
			|| (peer->isUser() && peer->asUser()->isBot()))) {
		if (!HasSendText(_field)) {
			shown = true;
		}
	}
	if (_botCommandShown != shown) {
		_botCommandShown = shown;
		return true;
	}
	return false;
}

void ComposeControls::updateOuterGeometry(QRect rect) {
	if (_inlineResults) {
		_inlineResults->moveBottom(rect.y());
	}
	if (_tabbedPanel) {
		_tabbedPanel->moveBottomRight(
			rect.y() + rect.height() - _attachToggle->height(),
			rect.x() + rect.width());
	}
}

void ComposeControls::updateMessagesTTLShown() {
	const auto peer = _history ? _history->peer.get() : nullptr;
	const auto shown = peer && (peer->messagesTTL() > 0);
	if (!shown && _ttlInfo) {
		_ttlInfo = nullptr;
		updateControlsVisibility();
		updateControlsGeometry(_wrap->size());
	} else if (shown && !_ttlInfo) {
		_ttlInfo = std::make_unique<Controls::TTLButton>(_wrap.get(), peer);
		orderControls();
		updateControlsVisibility();
		updateControlsGeometry(_wrap->size());
	}
}

void ComposeControls::paintBackground(QRect clip) {
	Painter p(_wrap.get());

	p.fillRect(clip, st::historyComposeAreaBg);
}

void ComposeControls::escape() {
	if (const auto voice = _voiceRecordBar.get(); voice->isActive()) {
		voice->showDiscardBox(nullptr, anim::type::normal);
	} else {
		_cancelRequests.fire({});
	}
}

bool ComposeControls::pushTabbedSelectorToThirdSection(
		not_null<PeerData*> peer,
		const Window::SectionShow &params) {
	if (!_tabbedPanel) {
		return true;
	//} else if (!_canSendMessages) {
	//	Core::App().settings().setTabbedReplacedWithInfo(true);
	//	_window->showPeerInfo(_peer, params.withThirdColumn());
	//	return;
	}
	Core::App().settings().setTabbedReplacedWithInfo(false);
	_tabbedSelectorToggle->setColorOverrides(
		&st::historyAttachEmojiActive,
		&st::historyRecordVoiceFgActive,
		&st::historyRecordVoiceRippleBgActive);
	_window->resizeForThirdSection();
	_window->showSection(
		std::make_shared<ChatHelpers::TabbedMemento>(),
		params.withThirdColumn());
	return true;
}

bool ComposeControls::returnTabbedSelector() {
	createTabbedPanel();
	updateOuterGeometry(_wrap->geometry());
	return true;
}

void ComposeControls::createTabbedPanel() {
	setTabbedPanel(std::make_unique<ChatHelpers::TabbedPanel>(
		_parent,
		_window,
		_window->tabbedSelector()));
}

void ComposeControls::setTabbedPanel(
		std::unique_ptr<ChatHelpers::TabbedPanel> panel) {
	_tabbedPanel = std::move(panel);
	if (const auto raw = _tabbedPanel.get()) {
		if (HoverEmojiPanel()) {
			_tabbedSelectorToggle->installEventFilter(raw);
		}
		_tabbedSelectorToggle->setColorOverrides(nullptr, nullptr, nullptr);
	} else {
		_tabbedSelectorToggle->setColorOverrides(
			&st::historyAttachEmojiActive,
			&st::historyRecordVoiceFgActive,
			&st::historyRecordVoiceRippleBgActive);
	}
}

void ComposeControls::toggleTabbedSelectorMode() {
	if (!_history) {
		return;
	}
	if (_tabbedPanel) {
		if (_window->canShowThirdSection() && !Adaptive::OneColumn()) {
			Core::App().settings().setTabbedSelectorSectionEnabled(true);
			Core::App().saveSettingsDelayed();
			pushTabbedSelectorToThirdSection(
				_history->peer,
				Window::SectionShow::Way::ClearStack);
		} else {
			_tabbedPanel->toggleAnimated();
		}
	} else {
		_window->closeThirdSection();
	}
}

void ComposeControls::updateHeight() {
	const auto height = _field->height()
		+ (_header->isDisplayed() ? _header->height() : 0)
		+ 2 * st::historySendPadding;
	if (height != _wrap->height()) {
		_wrap->resize(_wrap->width(), height);
	}
}

void ComposeControls::editMessage(FullMsgId id) {
	if (const auto item = session().data().message(id)) {
		editMessage(item);
	}
}

void ComposeControls::editMessage(not_null<HistoryItem*> item) {
	Expects(_history != nullptr);
	Expects(draftKeyCurrent() != Data::DraftKey::None());

	if (_voiceRecordBar->isActive()) {
		Ui::show(Box<InformBox>(tr::lng_edit_caption_voice(tr::now)));
		return;
	}

	if (!isEditingMessage()) {
		saveFieldToHistoryLocalDraft();
	}
	const auto editData = PrepareEditText(item);
	const auto cursor = MessageCursor{
		editData.text.size(),
		editData.text.size(),
		QFIXED_MAX
	};
	const auto previewPage = [&]() -> WebPageData* {
		if (const auto media = item->media()) {
			return media->webpage();
		}
		return nullptr;
	}();
	const auto previewState = previewPage
		? Data::PreviewState::Allowed
		: Data::PreviewState::EmptyOnEdit;
	_history->setDraft(
		draftKey(DraftType::Edit),
		std::make_unique<Data::Draft>(
			editData,
			item->id,
			cursor,
			previewState));
	applyDraft();

	if (_autocomplete) {
		InvokeQueued(_autocomplete.get(), [=] { checkAutocomplete(); });
	}
}

void ComposeControls::cancelEditMessage() {
	Expects(_history != nullptr);
	Expects(draftKeyCurrent() != Data::DraftKey::None());

	_history->clearDraft(draftKey(DraftType::Edit));
	applyDraft();

	_saveDraftText = true;
	_saveDraftStart = crl::now();
	saveDraft();
}

void ComposeControls::replyToMessage(FullMsgId id) {
	Expects(_history != nullptr);
	Expects(draftKeyCurrent() != Data::DraftKey::None());

	if (!id) {
		cancelReplyMessage();
		return;
	}
	if (isEditingMessage()) {
		const auto key = draftKey(DraftType::Normal);
		if (const auto localDraft = _history->draft(key)) {
			localDraft->msgId = id.msg;
		} else {
			_history->setDraft(
				key,
				std::make_unique<Data::Draft>(
					TextWithTags(),
					id.msg,
					MessageCursor(),
					Data::PreviewState::Allowed));
		}
	} else {
		_header->replyToMessage(id);
	}

	_saveDraftText = true;
	_saveDraftStart = crl::now();
	saveDraft();
}

void ComposeControls::cancelReplyMessage() {
	Expects(_history != nullptr);
	Expects(draftKeyCurrent() != Data::DraftKey::None());

	const auto wasReply = replyingToMessage();
	_header->replyToMessage({});
	const auto key = draftKey(DraftType::Normal);
	if (const auto localDraft = _history->draft(key)) {
		if (localDraft->msgId) {
			if (localDraft->textWithTags.text.isEmpty()) {
				_history->clearDraft(key);
			} else {
				localDraft->msgId = 0;
			}
		}
	}
	if (wasReply) {
		_saveDraftText = true;
		_saveDraftStart = crl::now();
		saveDraft();
	}
}

bool ComposeControls::handleCancelRequest() {
	if (_isInlineBot) {
		cancelInlineBot();
		return true;
	} else if (isEditingMessage()) {
		cancelEditMessage();
		return true;
	} else if (_autocomplete && !_autocomplete->isHidden()) {
		_autocomplete->hideAnimated();
		return true;
	} else if (replyingToMessage()) {
		cancelReplyMessage();
		return true;
	}
	return false;
}

void ComposeControls::initWebpageProcess() {
	Expects(_history);

	const auto peer = _history->peer;
	auto &lifetime = _wrap->lifetime();
	const auto requestRepaint = crl::guard(_header.get(), [=] {
		_header->update();
	});

	const auto parsedLinks = lifetime.make_state<QStringList>();
	const auto previewLinks = lifetime.make_state<QString>();
	const auto previewData = lifetime.make_state<WebPageData*>(nullptr);
	using PreviewCache = std::map<QString, WebPageId>;
	const auto previewCache = lifetime.make_state<PreviewCache>();
	const auto previewRequest = lifetime.make_state<mtpRequestId>(0);
	const auto mtpSender =
		lifetime.make_state<MTP::Sender>(&_window->session().mtp());

	const auto title = std::make_shared<rpl::event_stream<QString>>();
	const auto description = std::make_shared<rpl::event_stream<QString>>();
	const auto pageData = std::make_shared<rpl::event_stream<WebPageData*>>();

	const auto previewTimer = lifetime.make_state<base::Timer>();

	const auto updatePreview = [=] {
		previewTimer->cancel();
		auto t = QString();
		auto d = QString();
		if (ShowWebPagePreview(*previewData)) {
			if (const auto till = (*previewData)->pendingTill) {
				t = tr::lng_preview_loading(tr::now);
				d = (*previewLinks).splitRef(' ').at(0).toString();

				const auto timeout = till - base::unixtime::now();
				previewTimer->callOnce(
					std::max(timeout, 0) * crl::time(1000));
			} else {
				const auto preview = ProcessWebPageData(*previewData);
				t = preview.title;
				d = preview.description;
			}
		}
		title->fire_copy(t);
		description->fire_copy(d);
		pageData->fire_copy(*previewData);
		requestRepaint();
	};

	const auto gotPreview = crl::guard(_wrap.get(), [=](
			const auto &result,
			QString links) {
		if (*previewRequest) {
			*previewRequest = 0;
		}
		result.match([=](const MTPDmessageMediaWebPage &d) {
			const auto page = _history->owner().processWebpage(d.vwebpage());
			previewCache->insert({ links, page->id });
			auto &till = page->pendingTill;
			if (till > 0 && till <= base::unixtime::now()) {
				till = -1;
			}
			if (links == *previewLinks
				&& _previewState == Data::PreviewState::Allowed) {
				*previewData = (page->id && page->pendingTill >= 0)
					? page.get()
					: nullptr;
				updatePreview();
			}
		}, [=](const MTPDmessageMediaEmpty &d) {
			previewCache->insert({ links, 0 });
			if (links == *previewLinks
				&& _previewState == Data::PreviewState::Allowed) {
				*previewData = nullptr;
				updatePreview();
			}
		}, [](const auto &d) {
		});
	});

	_previewCancel = [=] {
		mtpSender->request(base::take(*previewRequest)).cancel();
		*previewData = nullptr;
		previewLinks->clear();
		updatePreview();
	};

	const auto getWebPagePreview = [=] {
		const auto links = *previewLinks;
		*previewRequest = mtpSender->request(MTPmessages_GetWebPagePreview(
			MTP_flags(0),
			MTP_string(links),
			MTPVector<MTPMessageEntity>()
		)).done([=](const MTPMessageMedia &result) {
			gotPreview(result, links);
		}).send();
	};

	const auto checkPreview = crl::guard(_wrap.get(), [=] {
		const auto previewRestricted = peer
			&& peer->amRestricted(ChatRestriction::f_embed_links);
		if (_previewState != Data::PreviewState::Allowed
			|| previewRestricted) {
			_previewCancel();
			return;
		}
		const auto newLinks = parsedLinks->join(' ');
		if (*previewLinks == newLinks) {
			return;
		}
		mtpSender->request(base::take(*previewRequest)).cancel();
		*previewLinks = newLinks;
		if (previewLinks->isEmpty()) {
			if (ShowWebPagePreview(*previewData)) {
				_previewCancel();
			}
		} else {
			const auto i = previewCache->find(*previewLinks);
			if (i == previewCache->end()) {
				getWebPagePreview();
			} else if (i->second) {
				*previewData = _history->owner().webpage(i->second);
				updatePreview();
			} else if (ShowWebPagePreview(*previewData)) {
				_previewCancel();
			}
		}
	});

	previewTimer->setCallback([=] {
		if (!ShowWebPagePreview(*previewData) || previewLinks->isEmpty()) {
			return;
		}
		getWebPagePreview();
	});

	session().changes().peerUpdates(
		Data::PeerUpdate::Flag::Rights
		| Data::PeerUpdate::Flag::Notifications
		| Data::PeerUpdate::Flag::MessagesTTL
	) | rpl::filter([=](const Data::PeerUpdate &update) {
		return (update.peer.get() == peer);
	}) | rpl::map([](const Data::PeerUpdate &update) {
		return update.flags;
	}) | rpl::start_with_next([=](Data::PeerUpdate::Flags flags) {
		if (flags & Data::PeerUpdate::Flag::Rights) {
			checkPreview();
			updateStickersByEmoji();
			updateFieldPlaceholder();
		}
		if (flags & Data::PeerUpdate::Flag::Notifications) {
			updateSilentBroadcast();
		}
		if (flags & Data::PeerUpdate::Flag::MessagesTTL) {
			updateMessagesTTLShown();
		}
	}, lifetime);

	base::ObservableViewer(
		session().api().fullPeerUpdated()
	) | rpl::filter([=](PeerData *peer) {
		return _history && (_history->peer == peer);
	}) | rpl::start_with_next([=] {
		if (updateBotCommandShown()) {
			updateControlsVisibility();
			updateControlsGeometry(_wrap->size());
		}
	}, lifetime);

	session().downloaderTaskFinished(
	) | rpl::filter([=] {
		return (*previewData)
			&& ((*previewData)->document || (*previewData)->photo);
	}) | rpl::start_with_next((
		requestRepaint
	), lifetime);

	session().data().webPageUpdates(
	) | rpl::filter([=](not_null<WebPageData*> page) {
		return (*previewData == page.get());
	}) | rpl::start_with_next([=] {
		updatePreview();
	}, lifetime);

	const auto fieldLinksParser =
		lifetime.make_state<MessageLinksParser>(_field);

	_previewSetState = [=](Data::PreviewState state) {
		// Save links from _field to _parsedLinks without generating preview.
		_previewState = Data::PreviewState::Cancelled;
		fieldLinksParser->parseNow();
		*parsedLinks = fieldLinksParser->list().current();
		_previewState = state;
	};

	fieldLinksParser->list().changes(
	) | rpl::start_with_next([=](QStringList &&parsed) {
		if (_previewState == Data::PreviewState::EmptyOnEdit
			&& *parsedLinks != parsed) {
			_previewState = Data::PreviewState::Allowed;
		}
		*parsedLinks = std::move(parsed);

		checkPreview();
	}, lifetime);

	_header->previewRequested(
		title->events(),
		description->events(),
		pageData->events());
}

WebPageId ComposeControls::webPageId() const {
	return _header->webPageId();
}

rpl::producer<Data::MessagePosition> ComposeControls::scrollRequests() const {
	return _header->scrollToItemRequests(
		) | rpl::map([=](FullMsgId id) -> Data::MessagePosition {
			if (const auto item = session().data().message(id)) {
				return item->position();
			}
			return {};
		});
}

bool ComposeControls::isEditingMessage() const {
	return _header->isEditingMessage();
}

FullMsgId ComposeControls::replyingToMessage() const {
	return _header->replyingToMessage();
}

bool ComposeControls::isLockPresent() const {
	return _voiceRecordBar->isLockPresent();
}

rpl::producer<bool> ComposeControls::lockShowStarts() const {
	return _voiceRecordBar->lockShowStarts();
}

rpl::producer<not_null<QEvent*>> ComposeControls::viewportEvents() const {
	return _voiceRecordBar->lockViewportEvents();
}

bool ComposeControls::isRecording() const {
	return _voiceRecordBar->isRecording();
}

bool ComposeControls::preventsClose(Fn<void()> &&continueCallback) const {
	if (_voiceRecordBar->isActive()) {
		_voiceRecordBar->showDiscardBox(std::move(continueCallback));
		return true;
	}
	return false;
}

bool ComposeControls::hasSilentBroadcastToggle() const {
	if (!_history) {
		return false;
	}
	const auto &peer = _history->peer;
	return peer
		&& peer->isChannel()
		&& !peer->isMegagroup()
		&& peer->canWrite()
		&& !session().data().notifySilentPostsUnknown(peer);
}

void ComposeControls::updateInlineBotQuery() {
	if (!_history) {
		return;
	}
	const auto query = ParseInlineBotQuery(&session(), _field);
	if (_inlineBotUsername != query.username) {
		_inlineBotUsername = query.username;
		auto &api = session().api();
		if (_inlineBotResolveRequestId) {
			api.request(_inlineBotResolveRequestId).cancel();
			_inlineBotResolveRequestId = 0;
		}
		if (query.lookingUpBot) {
			_inlineBot = nullptr;
			_inlineLookingUpBot = true;
			const auto username = _inlineBotUsername;
			_inlineBotResolveRequestId = api.request(
				MTPcontacts_ResolveUsername(MTP_string(username))
			).done([=](const MTPcontacts_ResolvedPeer &result) {
				inlineBotResolveDone(result);
			}).fail([=](const MTP::Error &error) {
				inlineBotResolveFail(error, username);
			}).send();
		} else {
			applyInlineBotQuery(query.bot, query.query);
		}
	} else if (query.lookingUpBot) {
		if (!_inlineLookingUpBot) {
			applyInlineBotQuery(_inlineBot, query.query);
		}
	} else {
		applyInlineBotQuery(query.bot, query.query);
	}
}

void ComposeControls::applyInlineBotQuery(
		UserData *bot,
		const QString &query) {
	if (_history && bot) {
		if (_inlineBot != bot) {
			_inlineBot = bot;
			_inlineLookingUpBot = false;
			inlineBotChanged();
		}
		if (!_inlineResults) {
			_inlineResults = std::make_unique<InlineBots::Layout::Widget>(
				_parent,
				_window);
			_inlineResults->setCurrentDialogsEntryState(
				_currentDialogsEntryState);
			_inlineResults->setResultSelectedCallback([=](
					InlineBots::ResultSelected result) {
				_inlineResultChosen.fire_copy(result);
			});
			_inlineResults->setSendMenuType([=] { return sendMenuType(); });
			_inlineResults->requesting(
			) | rpl::start_with_next([=](bool requesting) {
				_tabbedSelectorToggle->setLoading(requesting);
			}, _inlineResults->lifetime());
			updateOuterGeometry(_wrap->geometry());
		}
		_inlineResults->queryInlineBot(_inlineBot, _history->peer, query);
		if (!_autocomplete->isHidden()) {
			_autocomplete->hideAnimated();
		}
	} else {
		clearInlineBot();
	}
}

Fn<void()> ComposeControls::restoreTextCallback(
		const QString &insertTextOnCancel) const {
	const auto cursor = _field->textCursor();
	const auto position = cursor.position();
	const auto anchor = cursor.anchor();
	const auto text = getTextWithAppliedMarkdown();

	_field->setTextWithTags({});

	return crl::guard(_field, [=] {
		_field->setTextWithTags(text);
		auto cursor = _field->textCursor();
		cursor.setPosition(anchor);
		if (position != anchor) {
			cursor.setPosition(position, QTextCursor::KeepAnchor);
		}
		_field->setTextCursor(cursor);
		if (!insertTextOnCancel.isEmpty()) {
			_field->textCursor().insertText(insertTextOnCancel);
		}
	});
}

} // namespace HistoryView<|MERGE_RESOLUTION|>--- conflicted
+++ resolved
@@ -1191,18 +1191,11 @@
 			_field->insertTag(string);
 		}
 	};
-<<<<<<< HEAD
 	const auto insertMention = [=](not_null<UserData*> user, FieldAutocomplete::ChooseMethod method) {
-		auto replacement = QString();
-		auto entityTag = QString();
 		if (user->username.isEmpty()
 			|| method == FieldAutocomplete::ChooseMethod::ByRightClick
 			|| method == FieldAutocomplete::ChooseMethod::ByCtrlEnter
 			|| method == FieldAutocomplete::ChooseMethod::ByCtrlClick) {
-=======
-	const auto insertMention = [=](not_null<UserData*> user) {
-		if (user->username.isEmpty()) {
->>>>>>> c08a148b
 			_field->insertTag(
 				user->firstName.isEmpty() ? user->name : user->firstName,
 				PrepareMentionTag(user));
