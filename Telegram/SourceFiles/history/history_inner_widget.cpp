/*
This file is part of Telegram Desktop,
the official desktop application for the Telegram messaging service.

For license and copyright information please follow this link:
https://github.com/telegramdesktop/tdesktop/blob/master/LEGAL
*/
#include "history/history_inner_widget.h"

#include "kotato/kotato_lang.h"
#include "core/file_utilities.h"
#include "core/crash_reports.h"
#include "core/click_handler_types.h"
#include "history/history.h"
#include "history/history_message.h"
#include "history/view/media/history_view_media.h"
#include "history/view/media/history_view_sticker.h"
#include "history/view/media/history_view_web_page.h"
#include "history/history_item_components.h"
#include "history/history_item_text.h"
#include "history/view/history_view_message.h"
#include "history/view/history_view_service_message.h"
#include "history/view/history_view_cursor_state.h"
#include "history/view/history_view_context_menu.h"
#include "history/view/history_view_emoji_interactions.h"
#include "ui/chat/chat_style.h"
#include "ui/widgets/popup_menu.h"
#include "ui/image/image.h"
#include "ui/toast/toast.h"
#include "ui/effects/path_shift_gradient.h"
#include "ui/text/text_options.h"
#include "ui/boxes/report_box.h"
#include "ui/layers/generic_box.h"
#include "ui/controls/delete_message_context_action.h"
#include "ui/controls/who_read_context_action.h"
#include "ui/ui_utility.h"
#include "ui/cached_round_corners.h"
#include "ui/inactive_press.h"
#include "window/window_adaptive.h"
#include "window/window_session_controller.h"
#include "window/window_peer_menu.h"
#include "window/window_controller.h"
#include "window/notifications_manager.h"
#include "boxes/about_sponsored_box.h"
#include "boxes/delete_messages_box.h"
#include "boxes/sticker_set_box.h"
#include "chat_helpers/message_field.h"
#include "chat_helpers/emoji_interactions.h"
#include "history/history_widget.h"
#include "base/platform/base_platform_info.h"
#include "base/unixtime.h"
#include "mainwindow.h"
#include "layout/layout_selection.h"
#include "main/main_session.h"
#include "main/main_session_settings.h"
#include "core/application.h"
#include "apiwrap.h"
#include "api/api_attached_stickers.h"
#include "api/api_toggling_media.h"
#include "api/api_who_read.h"
#include "api/api_views.h"
#include "lang/lang_keys.h"
#include "data/data_session.h"
#include "data/data_media_types.h"
#include "data/data_document.h"
#include "data/data_channel.h"
#include "data/data_poll.h"
#include "data/data_photo.h"
#include "data/data_photo_media.h"
#include "data/data_user.h"
#include "data/data_file_click_handler.h"
#include "data/data_file_origin.h"
#include "data/data_histories.h"
#include "data/data_changes.h"
#include "data/stickers/data_stickers.h"
#include "data/data_sponsored_messages.h"
#include "facades.h"
#include "app.h"
#include "styles/style_chat.h"
#include "styles/style_window.h" // st::windowMinWidth
#include "base/qt_adapters.h"

#include <QtGui/QClipboard>
#include <QtWidgets/QApplication>
#include <QtCore/QMimeData>

namespace {

constexpr auto kScrollDateHideTimeout = 1000;
constexpr auto kUnloadHeavyPartsPages = 2;
constexpr auto kClearUserpicsAfter = 50;

// Helper binary search for an item in a list that is not completely
// above the given top of the visible area or below the given bottom of the visible area
// is applied once for blocks list in a history and once for items list in the found block.
template <bool TopToBottom, typename T>
int BinarySearchBlocksOrItems(const T &list, int edge) {
	// static_cast to work around GCC bug #78693
	auto start = 0, end = static_cast<int>(list.size());
	while (end - start > 1) {
		auto middle = (start + end) / 2;
		auto top = list[middle]->y();
		auto chooseLeft = (TopToBottom ? (top <= edge) : (top < edge));
		if (chooseLeft) {
			start = middle;
		} else {
			end = middle;
		}
	}
	return start;
}

} // namespace

// flick scroll taken from http://qt-project.org/doc/qt-4.8/demos-embedded-anomaly-src-flickcharm-cpp.html

HistoryInner *HistoryInner::Instance = nullptr;

class HistoryInner::BotAbout : public ClickHandlerHost {
public:
	BotAbout(not_null<HistoryInner*> parent, not_null<BotInfo*> info);

	// ClickHandlerHost interface
	void clickHandlerActiveChanged(const ClickHandlerPtr &p, bool active) override;
	void clickHandlerPressedChanged(const ClickHandlerPtr &p, bool pressed) override;

	not_null<BotInfo*> info;
	int width = 0;
	int height = 0;
	QRect rect;

private:
	not_null<HistoryInner*>  _parent;

};

HistoryInner::BotAbout::BotAbout(
	not_null<HistoryInner*> parent,
	not_null<BotInfo*> info)
: info(info)
, _parent(parent) {
}

void HistoryInner::BotAbout::clickHandlerActiveChanged(
		const ClickHandlerPtr &p,
		bool active) {
	_parent->update(rect);
}

void HistoryInner::BotAbout::clickHandlerPressedChanged(
		const ClickHandlerPtr &p,
		bool pressed) {
	_parent->update(rect);
}

HistoryInner::HistoryInner(
	not_null<HistoryWidget*> historyWidget,
	not_null<Ui::ScrollArea*> scroll,
	not_null<Window::SessionController*> controller,
	not_null<History*> history)
: RpWidget(nullptr)
, _widget(historyWidget)
, _scroll(scroll)
, _controller(controller)
, _peer(history->peer)
, _history(history)
, _emojiInteractions(std::make_unique<HistoryView::EmojiInteractions>(
	&controller->session()))
, _migrated(history->migrateFrom())
, _pathGradient(
	HistoryView::MakePathShiftGradient(
		controller->chatStyle(),
		[=] { update(); }))
, _touchSelectTimer([=] { onTouchSelect(); })
, _touchScrollTimer([=] { onTouchScrollTimer(); })
, _scrollDateCheck([this] { scrollDateCheck(); })
, _scrollDateHideTimer([this] { scrollDateHideByTimer(); }) {
	Instance = this;

	Window::ChatThemeValueFromPeer(
		controller,
		_peer
	) | rpl::start_with_next([=](std::shared_ptr<Ui::ChatTheme> &&theme) {
		_theme = std::move(theme);
		controller->setChatStyleTheme(_theme);
	}, lifetime());

	setAttribute(Qt::WA_AcceptTouchEvents);

	notifyIsBotChanged();

	setMouseTracking(true);
	_controller->gifPauseLevelChanged(
	) | rpl::start_with_next([=] {
		if (!_controller->isGifPausedAtLeastFor(
				Window::GifPauseReason::Any)) {
			update();
		}
	}, lifetime());

	using PlayRequest = ChatHelpers::EmojiInteractionPlayRequest;
	_controller->emojiInteractions().playRequests(
	) | rpl::filter([=](const PlayRequest &request) {
		return (request.item->history() == _history)
			&& _controller->widget()->isActive();
	}) | rpl::start_with_next([=](PlayRequest &&request) {
		if (const auto view = request.item->mainView()) {
			_emojiInteractions->play(std::move(request), view);
		}
	}, lifetime());
	_emojiInteractions->updateRequests(
	) | rpl::start_with_next([=](QRect rect) {
		update(rect.translated(0, _historyPaddingTop));
	}, lifetime());
	_emojiInteractions->playStarted(
	) | rpl::start_with_next([=](QString &&emoji) {
		_controller->emojiInteractions().playStarted(_peer, std::move(emoji));
	}, lifetime());

	session().data().itemRemoved(
	) | rpl::start_with_next(
		[this](auto item) { itemRemoved(item); },
		lifetime());
	session().data().viewRemoved(
	) | rpl::start_with_next(
		[this](auto view) { viewRemoved(view); },
		lifetime());
	rpl::merge(
		session().data().historyUnloaded(),
		session().data().historyCleared()
	) | rpl::filter([this](not_null<const History*> history) {
		return (_history == history);
	}) | rpl::start_with_next([this] {
		mouseActionCancel();
	}, lifetime());
	session().data().viewRepaintRequest(
	) | rpl::start_with_next([this](not_null<const Element*> view) {
		repaintItem(view);
	}, lifetime());
	session().data().viewLayoutChanged(
	) | rpl::filter([](not_null<const Element*> view) {
		return (view == view->data()->mainView()) && view->isUnderCursor();
	}) | rpl::start_with_next([this](not_null<const Element*> view) {
		mouseActionUpdate();
	}, lifetime());
	session().changes().historyUpdates(
		_history,
		Data::HistoryUpdate::Flag::OutboxRead
	) | rpl::start_with_next([=] {
		update();
	}, lifetime());

	controller->adaptive().chatWideValue(
	) | rpl::start_with_next([=](bool wide) {
		_isChatWide = wide;
	}, lifetime());

	_selectScroll.scrolls(
	) | rpl::start_with_next([=](int d) {
		_scroll->scrollToY(_scroll->scrollTop() + d);
	}, _scroll->lifetime());
}

Main::Session &HistoryInner::session() const {
	return _controller->session();
}

void HistoryInner::messagesReceived(
		PeerData *peer,
		const QVector<MTPMessage> &messages) {
	if (_history->peer == peer) {
		_history->addOlderSlice(messages);
	} else if (_migrated && _migrated->peer == peer) {
		const auto newLoaded = _migrated
			&& _migrated->isEmpty()
			&& !_history->isEmpty();
		_migrated->addOlderSlice(messages);
		if (newLoaded) {
			_migrated->addNewerSlice(QVector<MTPMessage>());
		}
	}
}

void HistoryInner::messagesReceivedDown(PeerData *peer, const QVector<MTPMessage> &messages) {
	if (_history->peer == peer) {
		const auto oldLoaded = _migrated
			&& _history->isEmpty()
			&& !_migrated->isEmpty();
		_history->addNewerSlice(messages);
		if (oldLoaded) {
			_history->addOlderSlice(QVector<MTPMessage>());
		}
	} else if (_migrated && _migrated->peer == peer) {
		_migrated->addNewerSlice(messages);
	}
}

void HistoryInner::repaintItem(const HistoryItem *item) {
	if (!item) {
		return;
	}
	repaintItem(item->mainView());
}

void HistoryInner::repaintItem(const Element *view) {
	if (_widget->skipItemRepaint()) {
		return;
	}
	const auto top = itemTop(view);
	if (top >= 0) {
		const auto range = view->verticalRepaintRange();
		update(0, top + range.top, width(), range.height);
	}
}

template <bool TopToBottom, typename Method>
void HistoryInner::enumerateItemsInHistory(History *history, int historytop, Method method) {
	// No displayed messages in this history.
	if (historytop < 0 || history->isEmpty()) {
		return;
	}
	if (_visibleAreaBottom <= historytop || historytop + history->height() <= _visibleAreaTop) {
		return;
	}

	auto searchEdge = TopToBottom ? _visibleAreaTop : _visibleAreaBottom;

	// Binary search for blockIndex of the first block that is not completely below the visible area.
	auto blockIndex = BinarySearchBlocksOrItems<TopToBottom>(history->blocks, searchEdge - historytop);

	// Binary search for itemIndex of the first item that is not completely below the visible area.
	auto block = history->blocks[blockIndex].get();
	auto blocktop = historytop + block->y();
	auto blockbottom = blocktop + block->height();
	auto itemIndex = BinarySearchBlocksOrItems<TopToBottom>(block->messages, searchEdge - blocktop);

	while (true) {
		while (true) {
			auto view = block->messages[itemIndex].get();
			auto itemtop = blocktop + view->y();
			auto itembottom = itemtop + view->height();

			// Binary search should've skipped all the items that are above / below the visible area.
			if (TopToBottom) {
				Assert(itembottom > _visibleAreaTop);
			} else {
				Assert(itemtop < _visibleAreaBottom);
			}

			if (!method(view, itemtop, itembottom)) {
				return;
			}

			// Skip all the items that are below / above the visible area.
			if (TopToBottom) {
				if (itembottom >= _visibleAreaBottom) {
					return;
				}
			} else {
				if (itemtop <= _visibleAreaTop) {
					return;
				}
			}

			if (TopToBottom) {
				if (++itemIndex >= block->messages.size()) {
					break;
				}
			} else {
				if (--itemIndex < 0) {
					break;
				}
			}
		}

		// Skip all the rest blocks that are below / above the visible area.
		if (TopToBottom) {
			if (blockbottom >= _visibleAreaBottom) {
				return;
			}
		} else {
			if (blocktop <= _visibleAreaTop) {
				return;
			}
		}

		if (TopToBottom) {
			if (++blockIndex >= history->blocks.size()) {
				return;
			}
		} else {
			if (--blockIndex < 0) {
				return;
			}
		}
		block = history->blocks[blockIndex].get();
		blocktop = historytop + block->y();
		blockbottom = blocktop + block->height();
		if (TopToBottom) {
			itemIndex = 0;
		} else {
			itemIndex = block->messages.size() - 1;
		}
	}
}

bool HistoryInner::canHaveFromUserpics() const {
	if (_peer->isUser()
		&& !_peer->isSelf()
		&& !_peer->isRepliesChat()
		&& !_isChatWide) {
		return false;
	} else if (_peer->isChannel() && !_peer->isMegagroup()) {
		return false;
	}
	return true;
}

template <typename Method>
void HistoryInner::enumerateUserpics(Method method) {
	if (!canHaveFromUserpics()) {
		return;
	}

	// Find and remember the top of an attached messages pack
	// -1 means we didn't find an attached to next message yet.
	int lowestAttachedItemTop = -1;

	auto userpicCallback = [&](not_null<Element*> view, int itemtop, int itembottom) {
		// Skip all service messages.
		const auto item = view->data();
		if (view->isHidden() || item->isService()) {
			return true;
		}

		if (lowestAttachedItemTop < 0 && view->isAttachedToNext()) {
			lowestAttachedItemTop = itemtop + view->marginTop();
		}

		// Call method on a userpic for all messages that have it and for those who are not showing it
		// because of their attachment to the next message if they are bottom-most visible.
		if (view->displayFromPhoto() || (view->hasFromPhoto() && itembottom >= _visibleAreaBottom)) {
			if (lowestAttachedItemTop < 0) {
				lowestAttachedItemTop = itemtop + view->marginTop();
			}
			// Attach userpic to the bottom of the visible area with the same margin as the last message.
			auto userpicMinBottomSkip = st::historyPaddingBottom + st::msgMargin.bottom();
			auto userpicBottom = qMin(itembottom - view->marginBottom(), _visibleAreaBottom - userpicMinBottomSkip);

			// Do not let the userpic go above the attached messages pack top line.
			userpicBottom = qMax(userpicBottom, lowestAttachedItemTop + st::msgPhotoSize);

			// Call the template callback function that was passed
			// and return if it finished everything it needed.
			if (!method(view, userpicBottom - st::msgPhotoSize)) {
				return false;
			}
		}

		// Forget the found top of the pack, search for the next one from scratch.
		if (!view->isAttachedToNext()) {
			lowestAttachedItemTop = -1;
		}

		return true;
	};

	enumerateItems<EnumItemsDirection::TopToBottom>(userpicCallback);
}

template <typename Method>
void HistoryInner::enumerateDates(Method method) {
	auto drawtop = historyDrawTop();

	// Find and remember the bottom of an single-day messages pack
	// -1 means we didn't find a same-day with previous message yet.
	auto lowestInOneDayItemBottom = -1;

	auto dateCallback = [&](not_null<Element*> view, int itemtop, int itembottom) {
		const auto item = view->data();
		if (lowestInOneDayItemBottom < 0 && view->isInOneDayWithPrevious()) {
			lowestInOneDayItemBottom = itembottom - view->marginBottom();
		}

		// Call method on a date for all messages that have it and for those who are not showing it
		// because they are in a one day together with the previous message if they are top-most visible.
		if (view->displayDate() || (!item->isEmpty() && itemtop <= _visibleAreaTop)) {
			// skip the date of history migrate item if it will be in migrated
			if (itemtop < drawtop && item->history() == _history) {
				if (itemtop > _visibleAreaTop) {
					// Previous item (from the _migrated history) is drawing date now.
					return false;
				}
			}

			if (lowestInOneDayItemBottom < 0) {
				lowestInOneDayItemBottom = itembottom - view->marginBottom();
			}
			// Attach date to the top of the visible area with the same margin as it has in service message.
			int dateTop = qMax(itemtop, _visibleAreaTop) + st::msgServiceMargin.top();

			// Do not let the date go below the single-day messages pack bottom line.
			int dateHeight = st::msgServicePadding.bottom() + st::msgServiceFont->height + st::msgServicePadding.top();
			dateTop = qMin(dateTop, lowestInOneDayItemBottom - dateHeight);

			// Call the template callback function that was passed
			// and return if it finished everything it needed.
			if (!method(view, itemtop, dateTop)) {
				return false;
			}
		}

		// Forget the found bottom of the pack, search for the next one from scratch.
		if (!view->isInOneDayWithPrevious()) {
			lowestInOneDayItemBottom = -1;
		}

		return true;
	};

	enumerateItems<EnumItemsDirection::BottomToTop>(dateCallback);
}

TextSelection HistoryInner::computeRenderSelection(
		not_null<const SelectedItems*> selected,
		not_null<Element*> view) const {
	if (view->isHiddenByGroup()) {
		return TextSelection();
	}
	const auto item = view->data();
	const auto itemSelection = [&](not_null<HistoryItem*> item) {
		auto i = selected->find(item);
		if (i != selected->end()) {
			return i->second;
		}
		return TextSelection();
	};
	const auto result = itemSelection(item);
	if (result != TextSelection() && result != FullSelection) {
		return result;
	}
	if (const auto group = session().data().groups().find(item)) {
		auto parts = TextSelection();
		auto allFullSelected = true;
		const auto count = int(group->items.size());
		for (auto i = 0; i != count; ++i) {
			const auto part = group->items[i];
			const auto selection = itemSelection(part);
			if (part == item
				&& selection != FullSelection
				&& selection != TextSelection()) {
				return selection;
			} else if (selection == FullSelection) {
				parts = AddGroupItemSelection(parts, i);
			} else {
				allFullSelected = false;
			}
		}
		return allFullSelected ? FullSelection : parts;
	}
	return itemSelection(item);
}

TextSelection HistoryInner::itemRenderSelection(
		not_null<Element*> view,
		int selfromy,
		int seltoy) const {
	const auto item = view->data();
	const auto y = view->block()->y() + view->y();
	if (y >= selfromy && y < seltoy) {
		if (_dragSelecting && !item->isService() && item->isRegular()) {
			return FullSelection;
		}
	} else if (!_selected.empty()) {
		return computeRenderSelection(&_selected, view);
	}
	return TextSelection();
}

void HistoryInner::paintEmpty(
		Painter &p,
		not_null<const Ui::ChatStyle*> st,
		int width,
		int height) {
	if (!_emptyPainter) {
		_emptyPainter = std::make_unique<HistoryView::EmptyPainter>(
			_history);
	}
	_emptyPainter->paint(p, st, width, height);
}

void HistoryInner::paintEvent(QPaintEvent *e) {
	if (Ui::skipPaintEvent(this, e)) {
		return;
	}
	if (hasPendingResizedItems()) {
		return;
	}

	const auto guard = gsl::finally([&] {
		_userpicsCache.clear();
	});

	Painter p(this);
	auto clip = e->rect();

	const auto visibleAreaTopGlobal = mapToGlobal(
		QPoint(0, _visibleAreaTop)).y();
	auto context = _controller->preparePaintContext({
		.theme = _theme.get(),
		.visibleAreaTop = _visibleAreaTop,
		.visibleAreaTopGlobal = visibleAreaTopGlobal,
		.visibleAreaWidth = width(),
		.clip = clip,
	});
	_pathGradient->startFrame(
		0,
		width(),
		std::min(st::msgMaxWidth / 2, width() / 2));

	const auto historyDisplayedEmpty = _history->isDisplayedEmpty()
		&& (!_migrated || _migrated->isDisplayedEmpty());
	bool noHistoryDisplayed = historyDisplayedEmpty;
	if (_botAbout && !_botAbout->info->text.isEmpty() && _botAbout->height > 0) {
		const auto st = context.st;
		const auto stm = &st->messageStyle(false, false);
		if (clip.y() < _botAbout->rect.y() + _botAbout->rect.height() && clip.y() + clip.height() > _botAbout->rect.y()) {
			p.setTextPalette(stm->textPalette);
			Ui::FillRoundRect(p, _botAbout->rect, stm->msgBg, stm->msgBgCorners, &stm->msgShadow);

			auto top = _botAbout->rect.top() + st::msgPadding.top();
			if (!_history->peer->isRepliesChat()) {
				p.setFont(st::msgNameFont);
				p.setPen(st->dialogsNameFg());
				p.drawText(_botAbout->rect.left() + st::msgPadding.left(), top + st::msgNameFont->ascent, tr::lng_bot_description(tr::now));
				top += +st::msgNameFont->height + st::botDescSkip;
			}

			p.setPen(stm->historyTextFg);
			_botAbout->info->text.draw(p, _botAbout->rect.left() + st::msgPadding.left(), top, _botAbout->width);

			p.restoreTextPalette();
		}
	} else if (historyDisplayedEmpty) {
		paintEmpty(p, context.st, width(), height());
	} else {
		_emptyPainter = nullptr;
	}
	if (!noHistoryDisplayed) {
		auto readMentions = base::flat_set<not_null<HistoryItem*>>();

		adjustCurrent(clip.top());

		auto drawToY = clip.y() + clip.height();

		auto selfromy = itemTop(_dragSelFrom);
		auto seltoy = itemTop(_dragSelTo);
		if (selfromy < 0 || seltoy < 0) {
			selfromy = seltoy = -1;
		} else {
			seltoy += _dragSelTo->height();
		}

		auto mtop = migratedTop();
		auto htop = historyTop();
		auto hdrawtop = historyDrawTop();
		if (mtop >= 0) {
			auto iBlock = (_curHistory == _migrated ? _curBlock : (_migrated->blocks.size() - 1));
			auto block = _migrated->blocks[iBlock].get();
			auto iItem = (_curHistory == _migrated ? _curItem : (block->messages.size() - 1));
			auto view = block->messages[iItem].get();
			auto item = view->data();

			auto top = mtop + block->y() + view->y();
			context.translate(0, -top);
			p.translate(0, top);
			if (context.clip.y() < view->height()) while (top < drawToY) {
				context.outbg = view->hasOutLayout();
				context.selection = itemRenderSelection(
					view,
					selfromy - mtop,
					seltoy - mtop);
				view->draw(p, context);

				const auto height = view->height();
				const auto middle = top + height / 2;
				if (_visibleAreaBottom >= middle
					&& _visibleAreaTop <= middle) {
					if (item->hasViews()) {
						session().api().views().scheduleIncrement(item);
					}
					if (item->isUnreadMention() && !item->isUnreadMedia()) {
						readMentions.insert(item);
						_widget->enqueueMessageHighlight(view);
					}
				}

				top += height;
				context.translate(0, -height);
				p.translate(0, height);

				++iItem;
				if (iItem == block->messages.size()) {
					iItem = 0;
					++iBlock;
					if (iBlock == _migrated->blocks.size()) {
						break;
					}
					block = _migrated->blocks[iBlock].get();
				}
				view = block->messages[iItem].get();
				item = view->data();
			}
			p.translate(0, -top);
			context.translate(0, top);
		}
		if (htop >= 0) {
			auto iBlock = (_curHistory == _history ? _curBlock : 0);
			auto block = _history->blocks[iBlock].get();
			auto iItem = (_curHistory == _history ? _curItem : 0);
			auto view = block->messages[iItem].get();
			auto item = view->data();
			auto readTill = (HistoryItem*)nullptr;
			auto top = htop + block->y() + view->y();
			context.clip = clip.intersected(
				QRect(0, hdrawtop, width(), clip.top() + clip.height()));
			context.translate(0, -top);
			p.translate(0, top);
			while (top < drawToY) {
				const auto height = view->height();
				if (context.clip.y() < height && hdrawtop < top + height) {
					context.outbg = view->hasOutLayout();
					context.selection = itemRenderSelection(
						view,
						selfromy - htop,
						seltoy - htop);
					view->draw(p, context);

					const auto middle = top + height / 2;
					const auto bottom = top + height;
					if (_visibleAreaBottom >= bottom) {
						const auto item = view->data();
						if (!item->out() && item->unread()) {
							readTill = item;
						}
						if (item->isSponsored()) {
							session().data().sponsoredMessages().view(
								item->fullId());
						}
					}
					if (_visibleAreaBottom >= middle
						&& _visibleAreaTop <= middle) {
						if (item->hasViews()) {
							session().api().views().scheduleIncrement(item);
						}
						if (item->isUnreadMention() && !item->isUnreadMedia()) {
							readMentions.insert(item);
							_widget->enqueueMessageHighlight(view);
						}
					}
				}
				top += height;
				context.translate(0, -height);
				p.translate(0, height);

				++iItem;
				if (iItem == block->messages.size()) {
					iItem = 0;
					++iBlock;
					if (iBlock == _history->blocks.size()) {
						break;
					}
					block = _history->blocks[iBlock].get();
				}
				view = block->messages[iItem].get();
				item = view->data();
			}
			p.translate(0, -top);

			if (readTill && _widget->doWeReadServerHistory()) {
				session().data().histories().readInboxTill(readTill);
			}
		}

		if (!readMentions.empty() && _widget->doWeReadMentions()) {
			session().api().markMediaRead(readMentions);
		}

		if (mtop >= 0 || htop >= 0) {
			enumerateUserpics([&](not_null<Element*> view, int userpicTop) {
				// stop the enumeration if the userpic is below the painted rect
				if (userpicTop >= clip.top() + clip.height()) {
					return false;
				}

				// paint the userpic if it intersects the painted rect
				if (userpicTop + st::msgPhotoSize > clip.top()) {
					if (const auto from = view->data()->displayFrom()) {
						from->paintUserpicLeft(
							p,
							_userpics[from],
							st::historyPhotoLeft,
							userpicTop,
							width(),
							st::msgPhotoSize);
					} else if (const auto info = view->data()->hiddenForwardedInfo()) {
						info->userpic.paint(
							p,
							st::historyPhotoLeft,
							userpicTop,
							width(),
							st::msgPhotoSize);
					} else {
						Unexpected("Corrupt forwarded information in message.");
					}
				}
				return true;
			});

			int dateHeight = st::msgServicePadding.bottom() + st::msgServiceFont->height + st::msgServicePadding.top();
			//QDate lastDate;
			//if (!_history->isEmpty()) {
			//	lastDate = _history->blocks.back()->messages.back()->data()->date.date();
			//}

			//// if item top is before this value always show date as a floating date
			//int showFloatingBefore = height() - 2 * (_visibleAreaBottom - _visibleAreaTop) - dateHeight;


			auto scrollDateOpacity = _scrollDateOpacity.value(_scrollDateShown ? 1. : 0.);
			enumerateDates([&](not_null<Element*> view, int itemtop, int dateTop) {
				// stop the enumeration if the date is above the painted rect
				if (dateTop + dateHeight <= clip.top()) {
					return false;
				}

				const auto displayDate = view->displayDate();
				auto dateInPlace = displayDate;
				if (dateInPlace) {
					const auto correctDateTop = itemtop + st::msgServiceMargin.top();
					dateInPlace = (dateTop < correctDateTop + dateHeight);
				}
				//bool noFloatingDate = (item->date.date() == lastDate && displayDate);
				//if (noFloatingDate) {
				//	if (itemtop < showFloatingBefore) {
				//		noFloatingDate = false;
				//	}
				//}

				// paint the date if it intersects the painted rect
				if (dateTop < clip.top() + clip.height()) {
					auto opacity = (dateInPlace/* || noFloatingDate*/) ? 1. : scrollDateOpacity;
					if (opacity > 0.) {
						p.setOpacity(opacity);
						const auto dateY = false // noFloatingDate
							? itemtop
							: (dateTop - st::msgServiceMargin.top());
						if (const auto date = view->Get<HistoryView::DateBadge>()) {
							date->paint(p, context.st, dateY, _contentWidth, _isChatWide);
						} else {
							HistoryView::ServiceMessagePainter::PaintDate(
								p,
								context.st,
								view->dateTime(),
								dateY,
								_contentWidth,
								_isChatWide);
						}
					}
				}
				return true;
			});
			p.setOpacity(1.);
			p.translate(0, _historyPaddingTop);
			_emojiInteractions->paint(p);
		}
	}
}

bool HistoryInner::eventHook(QEvent *e) {
	if (e->type() == QEvent::TouchBegin
		|| e->type() == QEvent::TouchUpdate
		|| e->type() == QEvent::TouchEnd
		|| e->type() == QEvent::TouchCancel) {
		QTouchEvent *ev = static_cast<QTouchEvent*>(e);
		if (ev->device()->type() == base::TouchDevice::TouchScreen) {
			touchEvent(ev);
			return true;
		}
	}
	return RpWidget::eventHook(e);
}

void HistoryInner::onTouchScrollTimer() {
	auto nowTime = crl::now();
	if (_touchScrollState == Ui::TouchScrollState::Acceleration && _touchWaitingAcceleration && (nowTime - _touchAccelerationTime) > 40) {
		_touchScrollState = Ui::TouchScrollState::Manual;
		touchResetSpeed();
	} else if (_touchScrollState == Ui::TouchScrollState::Auto || _touchScrollState == Ui::TouchScrollState::Acceleration) {
		int32 elapsed = int32(nowTime - _touchTime);
		QPoint delta = _touchSpeed * elapsed / 1000;
		bool hasScrolled = _widget->touchScroll(delta);

		if (_touchSpeed.isNull() || !hasScrolled) {
			_touchScrollState = Ui::TouchScrollState::Manual;
			_touchScroll = false;
			_touchScrollTimer.cancel();
		} else {
			_touchTime = nowTime;
		}
		touchDeaccelerate(elapsed);
	}
}

void HistoryInner::touchUpdateSpeed() {
	const auto nowTime = crl::now();
	if (_touchPrevPosValid) {
		const int elapsed = nowTime - _touchSpeedTime;
		if (elapsed) {
			const QPoint newPixelDiff = (_touchPos - _touchPrevPos);
			const QPoint pixelsPerSecond = newPixelDiff * (1000 / elapsed);

			// fingers are inacurates, we ignore small changes to avoid stopping the autoscroll because
			// of a small horizontal offset when scrolling vertically
			const int newSpeedY = (qAbs(pixelsPerSecond.y()) > Ui::kFingerAccuracyThreshold) ? pixelsPerSecond.y() : 0;
			const int newSpeedX = (qAbs(pixelsPerSecond.x()) > Ui::kFingerAccuracyThreshold) ? pixelsPerSecond.x() : 0;
			if (_touchScrollState == Ui::TouchScrollState::Auto) {
				const int oldSpeedY = _touchSpeed.y();
				const int oldSpeedX = _touchSpeed.x();
				if ((oldSpeedY <= 0 && newSpeedY <= 0) || ((oldSpeedY >= 0 && newSpeedY >= 0)
					&& (oldSpeedX <= 0 && newSpeedX <= 0)) || (oldSpeedX >= 0 && newSpeedX >= 0)) {
					_touchSpeed.setY(std::clamp(
						(oldSpeedY + (newSpeedY / 4)),
						-Ui::kMaxScrollAccelerated,
						+Ui::kMaxScrollAccelerated));
					_touchSpeed.setX(std::clamp(
						(oldSpeedX + (newSpeedX / 4)),
						-Ui::kMaxScrollAccelerated,
						+Ui::kMaxScrollAccelerated));
				} else {
					_touchSpeed = QPoint();
				}
			} else {
				// we average the speed to avoid strange effects with the last delta
				if (!_touchSpeed.isNull()) {
					_touchSpeed.setX(std::clamp(
						(_touchSpeed.x() / 4) + (newSpeedX * 3 / 4),
						-Ui::kMaxScrollFlick,
						+Ui::kMaxScrollFlick));
					_touchSpeed.setY(std::clamp(
						(_touchSpeed.y() / 4) + (newSpeedY * 3 / 4),
						-Ui::kMaxScrollFlick,
						+Ui::kMaxScrollFlick));
				} else {
					_touchSpeed = QPoint(newSpeedX, newSpeedY);
				}
			}
		}
	} else {
		_touchPrevPosValid = true;
	}
	_touchSpeedTime = nowTime;
	_touchPrevPos = _touchPos;
}

void HistoryInner::touchResetSpeed() {
	_touchSpeed = QPoint();
	_touchPrevPosValid = false;
}

void HistoryInner::touchDeaccelerate(int32 elapsed) {
	int32 x = _touchSpeed.x();
	int32 y = _touchSpeed.y();
	_touchSpeed.setX((x == 0) ? x : (x > 0) ? qMax(0, x - elapsed) : qMin(0, x + elapsed));
	_touchSpeed.setY((y == 0) ? y : (y > 0) ? qMax(0, y - elapsed) : qMin(0, y + elapsed));
}

void HistoryInner::touchEvent(QTouchEvent *e) {
	if (e->type() == QEvent::TouchCancel) { // cancel
		if (!_touchInProgress) return;
		_touchInProgress = false;
		_touchSelectTimer.cancel();
		_touchScroll = _touchSelect = false;
		_touchScrollState = Ui::TouchScrollState::Manual;
		mouseActionCancel();
		return;
	}

	if (!e->touchPoints().isEmpty()) {
		_touchPrevPos = _touchPos;
		_touchPos = e->touchPoints().cbegin()->screenPos().toPoint();
	}

	switch (e->type()) {
	case QEvent::TouchBegin: {
		if (_menu) {
			e->accept();
			return; // ignore mouse press, that was hiding context menu
		}
		if (_touchInProgress) return;
		if (e->touchPoints().isEmpty()) return;

		_touchInProgress = true;
		if (_touchScrollState == Ui::TouchScrollState::Auto) {
			_touchScrollState = Ui::TouchScrollState::Acceleration;
			_touchWaitingAcceleration = true;
			_touchAccelerationTime = crl::now();
			touchUpdateSpeed();
			_touchStart = _touchPos;
		} else {
			_touchScroll = false;
			_touchSelectTimer.callOnce(QApplication::startDragTime());
		}
		_touchSelect = false;
		_touchStart = _touchPrevPos = _touchPos;
	} break;

	case QEvent::TouchUpdate: {
		if (!_touchInProgress) return;
		if (_touchSelect) {
			mouseActionUpdate(_touchPos);
		} else if (!_touchScroll && (_touchPos - _touchStart).manhattanLength() >= QApplication::startDragDistance()) {
			_touchSelectTimer.cancel();
			_touchScroll = true;
			touchUpdateSpeed();
		}
		if (_touchScroll) {
			if (_touchScrollState == Ui::TouchScrollState::Manual) {
				touchScrollUpdated(_touchPos);
			} else if (_touchScrollState == Ui::TouchScrollState::Acceleration) {
				touchUpdateSpeed();
				_touchAccelerationTime = crl::now();
				if (_touchSpeed.isNull()) {
					_touchScrollState = Ui::TouchScrollState::Manual;
				}
			}
		}
	} break;

	case QEvent::TouchEnd: {
		if (!_touchInProgress) return;
		_touchInProgress = false;
		auto weak = Ui::MakeWeak(this);
		if (_touchSelect) {
			mouseActionFinish(_touchPos, Qt::RightButton);
			QContextMenuEvent contextMenu(QContextMenuEvent::Mouse, mapFromGlobal(_touchPos), _touchPos);
			showContextMenu(&contextMenu, true);
			_touchScroll = false;
		} else if (_touchScroll) {
			if (_touchScrollState == Ui::TouchScrollState::Manual) {
				_touchScrollState = Ui::TouchScrollState::Auto;
				_touchPrevPosValid = false;
				_touchScrollTimer.callEach(15);
				_touchTime = crl::now();
			} else if (_touchScrollState == Ui::TouchScrollState::Auto) {
				_touchScrollState = Ui::TouchScrollState::Manual;
				_touchScroll = false;
				touchResetSpeed();
			} else if (_touchScrollState == Ui::TouchScrollState::Acceleration) {
				_touchScrollState = Ui::TouchScrollState::Auto;
				_touchWaitingAcceleration = false;
				_touchPrevPosValid = false;
			}
		} else { // One short tap is like left mouse click.
			mouseActionStart(_touchPos, Qt::LeftButton);
			mouseActionFinish(_touchPos, Qt::LeftButton);
		}
		if (weak) {
			_touchSelectTimer.cancel();
			_touchSelect = false;
		}
	} break;
	}
}

void HistoryInner::mouseMoveEvent(QMouseEvent *e) {
	static auto lastGlobalPosition = e->globalPos();
	auto reallyMoved = (lastGlobalPosition != e->globalPos());
	auto buttonsPressed = (e->buttons() & (Qt::LeftButton | Qt::MiddleButton));
	if (!buttonsPressed && _mouseAction != MouseAction::None) {
		mouseReleaseEvent(e);
	}
	if (reallyMoved) {
		lastGlobalPosition = e->globalPos();
		if (!buttonsPressed || (_scrollDateLink && ClickHandler::getPressed() == _scrollDateLink)) {
			keepScrollDateForNow();
		}
	}
	mouseActionUpdate(e->globalPos());
}

void HistoryInner::mouseActionUpdate(const QPoint &screenPos) {
	_mousePosition = screenPos;
	mouseActionUpdate();
}

void HistoryInner::touchScrollUpdated(const QPoint &screenPos) {
	_touchPos = screenPos;
	_widget->touchScroll(_touchPos - _touchPrevPos);
	touchUpdateSpeed();
}

QPoint HistoryInner::mapPointToItem(QPoint p, const Element *view) const {
	if (view) {
		const auto top = itemTop(view);
		p.setY(p.y() - top);
		return p;
	}
	return QPoint();
}

QPoint HistoryInner::mapPointToItem(
		QPoint p,
		const HistoryItem *item) const {
	return item ? mapPointToItem(p, item->mainView()) : QPoint();
}

void HistoryInner::mousePressEvent(QMouseEvent *e) {
	if (_menu) {
		e->accept();
		return; // ignore mouse press, that was hiding context menu
	}
	mouseActionStart(e->globalPos(), e->button());
}

void HistoryInner::mouseActionStart(const QPoint &screenPos, Qt::MouseButton button) {
	mouseActionUpdate(screenPos);
	if (button != Qt::LeftButton) return;

	ClickHandler::pressed();
	if (App::pressedItem() != App::hoveredItem()) {
		repaintItem(App::pressedItem());
		App::pressedItem(App::hoveredItem());
		repaintItem(App::pressedItem());
	}

	const auto mouseActionView = App::mousedItem();
	_mouseAction = MouseAction::None;
	_mouseActionItem = mouseActionView
		? mouseActionView->data().get()
		: nullptr;
	_dragStartPosition = mapPointToItem(mapFromGlobal(screenPos), mouseActionView);
	_pressWasInactive = Ui::WasInactivePress(_controller->widget());
	if (_pressWasInactive) {
		Ui::MarkInactivePress(_controller->widget(), false);
	}

	if (ClickHandler::getPressed()) {
		_mouseAction = MouseAction::PrepareDrag;
	} else if (inSelectionMode()) {
		if (_dragStateItem
			&& _selected.find(_dragStateItem) != _selected.cend()
			&& App::hoveredItem()) {
			_mouseAction = MouseAction::PrepareDrag; // start items drag
		} else if (!_pressWasInactive) {
			_mouseAction = MouseAction::PrepareSelect; // start items select
		}
	}
	if (_mouseAction == MouseAction::None && mouseActionView) {
		TextState dragState;
		if (_trippleClickTimer.isActive() && (screenPos - _trippleClickPoint).manhattanLength() < QApplication::startDragDistance()) {
			StateRequest request;
			request.flags = Ui::Text::StateRequest::Flag::LookupSymbol;
			dragState = mouseActionView->textState(_dragStartPosition, request);
			if (dragState.cursor == CursorState::Text) {
				TextSelection selStatus = { dragState.symbol, dragState.symbol };
				if (selStatus != FullSelection && (_selected.empty() || _selected.cbegin()->second != FullSelection)) {
					if (!_selected.empty()) {
						repaintItem(_selected.cbegin()->first);
						_selected.clear();
					}
					_selected.emplace(_mouseActionItem, selStatus);
					_mouseTextSymbol = dragState.symbol;
					_mouseAction = MouseAction::Selecting;
					_mouseSelectType = TextSelectType::Paragraphs;
					mouseActionUpdate(_mousePosition);
					_trippleClickTimer.callOnce(
						QApplication::doubleClickInterval());
				}
			}
		} else if (App::pressedItem()) {
			StateRequest request;
			request.flags = Ui::Text::StateRequest::Flag::LookupSymbol;
			dragState = mouseActionView->textState(_dragStartPosition, request);
		}
		if (_mouseSelectType != TextSelectType::Paragraphs) {
			if (App::pressedItem()) {
				_mouseTextSymbol = dragState.symbol;
				bool uponSelected = (dragState.cursor == CursorState::Text);
				if (uponSelected) {
					if (_selected.empty()
						|| _selected.cbegin()->second == FullSelection
						|| _selected.cbegin()->first != _mouseActionItem) {
						uponSelected = false;
					} else {
						uint16 selFrom = _selected.cbegin()->second.from, selTo = _selected.cbegin()->second.to;
						if (_mouseTextSymbol < selFrom || _mouseTextSymbol >= selTo) {
							uponSelected = false;
						}
					}
				}
				if (uponSelected) {
					_mouseAction = MouseAction::PrepareDrag; // start text drag
				} else if (!_pressWasInactive) {
					const auto media = App::pressedItem()->media();
					if ((media && media->dragItem())
						|| _mouseCursorState == CursorState::Date) {
						_mouseAction = MouseAction::PrepareDrag; // start sticker drag or by-date drag
					} else {
						if (dragState.afterSymbol) ++_mouseTextSymbol;
						TextSelection selStatus = { _mouseTextSymbol, _mouseTextSymbol };
						if (selStatus != FullSelection && (_selected.empty() || _selected.cbegin()->second != FullSelection)) {
							if (!_selected.empty()) {
								repaintItem(_selected.cbegin()->first);
								_selected.clear();
							}
							_selected.emplace(_mouseActionItem, selStatus);
							_mouseAction = MouseAction::Selecting;
							repaintItem(_mouseActionItem);
						} else {
							_mouseAction = MouseAction::PrepareSelect;
						}
					}
				}
			} else if (!_pressWasInactive) {
				_mouseAction = MouseAction::PrepareSelect; // start items select
			}
		}
	}

	if (!_mouseActionItem) {
		_mouseAction = MouseAction::None;
	} else if (_mouseAction == MouseAction::None) {
		_mouseActionItem = nullptr;
	}
}

void HistoryInner::mouseActionCancel() {
	_mouseActionItem = nullptr;
	_dragStateItem = nullptr;
	_mouseAction = MouseAction::None;
	_dragStartPosition = QPoint(0, 0);
	_dragSelFrom = _dragSelTo = nullptr;
	_wasSelectedText = false;
	_selectScroll.cancel();
}

std::unique_ptr<QMimeData> HistoryInner::prepareDrag() {
	if (_mouseAction != MouseAction::Dragging) {
		return nullptr;
	}

	const auto pressedHandler = ClickHandler::getPressed();
	if (dynamic_cast<VoiceSeekClickHandler*>(pressedHandler.get())) {
		return nullptr;
	}

	const auto mouseActionView = _mouseActionItem
		? _mouseActionItem->mainView()
		: nullptr;
	bool uponSelected = false;
	if (mouseActionView) {
		if (!_selected.empty() && _selected.cbegin()->second == FullSelection) {
			uponSelected = _dragStateItem
				&& (_selected.find(_dragStateItem) != _selected.cend());
		} else {
			StateRequest request;
			request.flags |= Ui::Text::StateRequest::Flag::LookupSymbol;
			auto dragState = mouseActionView->textState(_dragStartPosition, request);
			uponSelected = (dragState.cursor == CursorState::Text);
			if (uponSelected) {
				if (_selected.empty()
					|| _selected.cbegin()->second == FullSelection
					|| _selected.cbegin()->first != _mouseActionItem) {
					uponSelected = false;
				} else {
					uint16 selFrom = _selected.cbegin()->second.from, selTo = _selected.cbegin()->second.to;
					if (dragState.symbol < selFrom || dragState.symbol >= selTo) {
						uponSelected = false;
					}
				}
			}
		}
	}

	auto urls = QList<QUrl>();
	const auto selectedText = [&] {
		if (uponSelected) {
			return getSelectedText();
		} else if (pressedHandler) {
			//if (!sel.isEmpty() && sel.at(0) != '/' && sel.at(0) != '@' && sel.at(0) != '#') {
			//	urls.push_back(QUrl::fromEncoded(sel.toUtf8())); // Google Chrome crashes in Mac OS X O_o
			//}
			return TextForMimeData::Simple(pressedHandler->dragText());
		}
		return TextForMimeData();
	}();
	if (auto mimeData = TextUtilities::MimeDataFromText(selectedText)) {
		updateDragSelection(nullptr, nullptr, false);
		_selectScroll.cancel();

		if (!urls.isEmpty()) mimeData->setUrls(urls);
		if (uponSelected && !_controller->adaptive().isOneColumn()) {
			auto selectedState = getSelectionState();
			if (selectedState.count > 0 && selectedState.count == selectedState.canForwardCount) {
				session().data().setMimeForwardIds(getSelectedItems());
				mimeData->setData(qsl("application/x-td-forward"), "1");
			}
		}
		return mimeData;
	} else if (_dragStateItem) {
		const auto view = _dragStateItem->mainView();
		if (!view) {
			return nullptr;
		}
		auto forwardIds = MessageIdsList();
		if (_mouseCursorState == CursorState::Date) {
			forwardIds = session().data().itemOrItsGroup(_dragStateItem);
		} else if (view->isHiddenByGroup() && pressedHandler) {
			forwardIds = MessageIdsList(1, _dragStateItem->fullId());
		} else if (const auto media = view->media()) {
			if (media->dragItemByHandler(pressedHandler)
				|| media->dragItem()) {
				forwardIds = MessageIdsList(1, _dragStateItem->fullId());
			}
		}
		if (forwardIds.empty()) {
			return nullptr;
		}
		session().data().setMimeForwardIds(std::move(forwardIds));
		auto result = std::make_unique<QMimeData>();
		result->setData(qsl("application/x-td-forward"), "1");
		if (const auto media = view->media()) {
			if (const auto document = media->getDocument()) {
				const auto filepath = document->filepath(true);
				if (!filepath.isEmpty()) {
					QList<QUrl> urls;
					urls.push_back(QUrl::fromLocalFile(filepath));
					result->setUrls(urls);
				}
			}
		}
		return result;
	}
	return nullptr;
}

void HistoryInner::performDrag() {
	if (auto mimeData = prepareDrag()) {
		// This call enters event loop and can destroy any QObject.
		_controller->widget()->launchDrag(
			std::move(mimeData),
			crl::guard(this, [=] { mouseActionUpdate(QCursor::pos()); }));
	}
}

void HistoryInner::itemRemoved(not_null<const HistoryItem*> item) {
	if (_history != item->history() && _migrated != item->history()) {
		return;
	}

	_animatedStickersPlayed.remove(item);

	auto i = _selected.find(item);
	if (i != _selected.cend()) {
		_selected.erase(i);
		_widget->updateTopBarSelection();
	}

	if (_mouseActionItem == item) {
		mouseActionCancel();
	}
	if (_dragStateItem == item) {
		_dragStateItem = nullptr;
	}

	if ((_dragSelFrom && _dragSelFrom->data() == item)
		|| (_dragSelTo && _dragSelTo->data() == item)) {
		_dragSelFrom = nullptr;
		_dragSelTo = nullptr;
		update();
	}
	if (_scrollDateLastItem && _scrollDateLastItem->data() == item) {
		_scrollDateLastItem = nullptr;
	}
	mouseActionUpdate();
}

void HistoryInner::viewRemoved(not_null<const Element*> view) {
	const auto refresh = [&](auto &saved) {
		if (saved == view) {
			const auto now = view->data()->mainView();
			saved = (now && now != view) ? now : nullptr;
		}
	};
	refresh(_dragSelFrom);
	refresh(_dragSelTo);
	refresh(_scrollDateLastItem);
}

void HistoryInner::mouseActionFinish(
		const QPoint &screenPos,
		Qt::MouseButton button) {
	mouseActionUpdate(screenPos);

	auto activated = ClickHandler::unpressed();
	if (_mouseAction == MouseAction::Dragging) {
		activated = nullptr;
	} else if (_mouseActionItem) {
		// if we are in selecting items mode perhaps we want to
		// toggle selection instead of activating the pressed link
		if (_mouseAction == MouseAction::PrepareDrag
			&& !_pressWasInactive
			&& inSelectionMode()
			&& button != Qt::RightButton) {
			if (const auto view = _mouseActionItem->mainView()) {
				if (view->toggleSelectionByHandlerClick(activated)) {
					activated = nullptr;
				}
			}
		}
	}
	const auto pressedItemView = App::pressedItem();
	if (pressedItemView) {
		repaintItem(pressedItemView);
		App::pressedItem(nullptr);
	}

	_wasSelectedText = false;

	if (activated) {
		mouseActionCancel();
		const auto pressedItemId = pressedItemView
			? pressedItemView->data()->fullId()
			: FullMsgId();
		ActivateClickHandler(window(), activated, {
			button,
			QVariant::fromValue(ClickHandlerContext{
				.itemId = pressedItemId,
				.elementDelegate = [weak = Ui::MakeWeak(this)] {
					return weak
						? HistoryInner::ElementDelegate().get()
						: nullptr;
				},
				.sessionWindow = base::make_weak(_controller.get()),
			})
		});
		return;
	}
	if ((_mouseAction == MouseAction::PrepareSelect)
		&& !_pressWasInactive
		&& inSelectionMode()) {
		changeSelectionAsGroup(
			&_selected,
			_mouseActionItem,
			SelectAction::Invert);
		repaintItem(_mouseActionItem);
	} else if ((_mouseAction == MouseAction::PrepareDrag)
		&& !_pressWasInactive
		&& _dragStateItem
		&& (button != Qt::RightButton)) {
		auto i = _selected.find(_dragStateItem);
		if (i != _selected.cend() && i->second == FullSelection) {
			_selected.erase(i);
			repaintItem(_mouseActionItem);
		} else if ((i == _selected.cend())
			&& !_dragStateItem->isService()
			&& _dragStateItem->isRegular()
			&& inSelectionMode()) {
			if (_selected.size() < MaxSelectedItems) {
				_selected.emplace(_dragStateItem, FullSelection);
				repaintItem(_mouseActionItem);
			}
		} else {
			_selected.clear();
			update();
		}
	} else if (_mouseAction == MouseAction::Selecting) {
		if (_dragSelFrom && _dragSelTo) {
			applyDragSelection();
			_dragSelFrom = _dragSelTo = nullptr;
		} else if (!_selected.empty() && !_pressWasInactive) {
			auto sel = _selected.cbegin()->second;
			if (sel != FullSelection && sel.from == sel.to) {
				_selected.clear();
				_controller->widget()->setInnerFocus();
			}
		}
	}
	_mouseAction = MouseAction::None;
	_mouseActionItem = nullptr;
	_mouseSelectType = TextSelectType::Letters;
	_selectScroll.cancel();
	_widget->updateTopBarSelection();

	if (QGuiApplication::clipboard()->supportsSelection()
		&& !_selected.empty()
		&& _selected.cbegin()->second != FullSelection) {
		const auto [item, selection] = *_selected.cbegin();
		if (const auto view = item->mainView()) {
			TextUtilities::SetClipboardText(
				view->selectedText(selection),
				QClipboard::Selection);
		}
	}
}

void HistoryInner::mouseReleaseEvent(QMouseEvent *e) {
	mouseActionFinish(e->globalPos(), e->button());
	if (!rect().contains(e->pos())) {
		leaveEvent(e);
	}
}

void HistoryInner::mouseDoubleClickEvent(QMouseEvent *e) {
	mouseActionStart(e->globalPos(), e->button());

	const auto mouseActionView = _mouseActionItem
		? _mouseActionItem->mainView()
		: nullptr;
	if (_mouseSelectType == TextSelectType::Letters
		&& mouseActionView
		&& ((_mouseAction == MouseAction::Selecting
			&& !_selected.empty()
			&& _selected.cbegin()->second != FullSelection)
			|| (_mouseAction == MouseAction::None
				&& (_selected.empty()
					|| _selected.cbegin()->second != FullSelection)))) {
		StateRequest request;
		request.flags |= Ui::Text::StateRequest::Flag::LookupSymbol;
		auto dragState = mouseActionView->textState(_dragStartPosition, request);
		if (dragState.cursor == CursorState::Text) {
			_mouseTextSymbol = dragState.symbol;
			_mouseSelectType = TextSelectType::Words;
			if (_mouseAction == MouseAction::None) {
				_mouseAction = MouseAction::Selecting;
				TextSelection selStatus = { dragState.symbol, dragState.symbol };
				if (!_selected.empty()) {
					repaintItem(_selected.cbegin()->first);
					_selected.clear();
				}
				_selected.emplace(_mouseActionItem, selStatus);
			}
			mouseMoveEvent(e);

			_trippleClickPoint = e->globalPos();
			_trippleClickTimer.callOnce(QApplication::doubleClickInterval());
		}
	}
	if (!ClickHandler::getActive()
		&& !ClickHandler::getPressed()
		&& (_mouseCursorState == CursorState::None
			|| _mouseCursorState == CursorState::Date)
		&& !inSelectionMode()
		&& !_emptyPainter) {
		if (const auto item = _mouseActionItem) {
			mouseActionCancel();
			_widget->replyToMessage(item);
		}
	}
}

void HistoryInner::contextMenuEvent(QContextMenuEvent *e) {
	showContextMenu(e);
}

void HistoryInner::showContextMenu(QContextMenuEvent *e, bool showFromTouch) {
	if (e->reason() == QContextMenuEvent::Mouse) {
		mouseActionUpdate(e->globalPos());
	}

	auto selectedState = getSelectionState();
	auto canSendMessages = _peer->canWrite();

	// -2 - has full selected items, but not over, -1 - has selection, but no over, 0 - no selection, 1 - over text, 2 - over full selected items
	auto isUponSelected = 0;
	auto hasSelected = 0;
	if (!_selected.empty()) {
		isUponSelected = -1;
		if (_selected.cbegin()->second == FullSelection) {
			hasSelected = 2;
			if (_dragStateItem && _selected.find(_dragStateItem) != _selected.cend()) {
				isUponSelected = 2;
			} else {
				isUponSelected = -2;
			}
		} else if (App::mousedItem()
			&& App::mousedItem() == App::hoveredItem()
			&& _selected.cbegin()->first == App::mousedItem()->data()) {
			uint16 selFrom = _selected.cbegin()->second.from, selTo = _selected.cbegin()->second.to;
			hasSelected = (selTo > selFrom) ? 1 : 0;
			auto mousePos = mapPointToItem(mapFromGlobal(_mousePosition), App::mousedItem());
			StateRequest request;
			request.flags |= Ui::Text::StateRequest::Flag::LookupSymbol;
			auto dragState = App::mousedItem()->textState(mousePos, request);
			if (dragState.cursor == CursorState::Text
				&& dragState.symbol >= selFrom
				&& dragState.symbol < selTo) {
				isUponSelected = 1;
			}
		}
	}
	if (showFromTouch && hasSelected && isUponSelected < hasSelected) {
		isUponSelected = hasSelected;
	}

	const auto hasWhoReadItem = _dragStateItem
		&& Api::WhoReadExists(_dragStateItem);
	_menu = base::make_unique_q<Ui::PopupMenu>(
		this,
		hasWhoReadItem ? st::whoReadMenu : st::defaultPopupMenu);
	const auto session = &this->session();
	const auto controller = _controller;
	const auto groupLeaderOrSelf = [](HistoryItem *item) -> HistoryItem* {
		if (!item) {
			return nullptr;
		} else if (const auto group = item->history()->owner().groups().find(item)) {
			return group->items.front();
		}
		return item;
	};
	const auto addItemActions = [&](
			HistoryItem *item,
			HistoryItem *albumPartItem) {
		if (!item
			|| !item->isRegular()
			|| isUponSelected == 2
			|| isUponSelected == -2) {
			return;
		}
		const auto itemId = item->fullId();
<<<<<<< HEAD
		if (hasWhoReadItem) {
			const auto participantChosen = [=](uint64 id) {
				controller->showPeerInfo(PeerId(id));
			};
			_menu->addAction(Ui::WhoReadContextAction(
				_menu.get(),
				Api::WhoRead(_dragStateItem, this, st::defaultWhoRead),
				participantChosen,
				cUserpicCornersType()));
			_menu->addSeparator();
		}
=======
>>>>>>> f55d3d1c
		if (canSendMessages) {
			_menu->addAction(tr::lng_context_reply_msg(tr::now), [=] {
				_widget->replyToMessage(itemId);
			});
		}
		const auto repliesCount = item->repliesCount();
		const auto withReplies = (repliesCount > 0);
		if (withReplies && item->history()->peer->isMegagroup()) {
			const auto rootId = repliesCount ? item->id : item->replyToTop();
			const auto phrase = (repliesCount > 0)
				? tr::lng_replies_view(
					tr::now,
					lt_count,
					repliesCount)
				: tr::lng_replies_view_thread(tr::now);
			_menu->addAction(phrase, [=] {
				controller->showRepliesForMessage(_history, rootId);
			});
		}
		const auto t = base::unixtime::now();
		const auto editItem = (albumPartItem && albumPartItem->allowsEdit(t))
			? albumPartItem
			: item->allowsEdit(t)
			? item
			: nullptr;
		if (editItem) {
			const auto editItemId = editItem->fullId();
			_menu->addAction(tr::lng_context_edit_msg(tr::now), [=] {
				_widget->editMessage(editItemId);
			});
		}
		const auto pinItem = (item->canPin() && item->isPinned())
			? item
			: groupLeaderOrSelf(item);
		if (pinItem->canPin()) {
			const auto isPinned = pinItem->isPinned();
			const auto pinItemId = pinItem->fullId();
			const auto controller = _controller;
			_menu->addAction(isPinned ? tr::lng_context_unpin_msg(tr::now) : tr::lng_context_pin_msg(tr::now), crl::guard(controller, [=] {
				Window::ToggleMessagePinned(controller, pinItemId, !isPinned);
			}));
		}
		const auto peer = item->history()->peer;
		if (peer->isChat() || peer->isMegagroup()) {
			_menu->addAction(ktr("ktg_context_show_messages_from"), [=] {
				controller->content()->searchMessages(
					" ",
					(peer && !peer->isUser())
						? peer->owner().history(peer).get()
						: Dialogs::Key(),
						item->from()->asUser());
			});
		}
	};
	const auto addPhotoActions = [&](not_null<PhotoData*> photo) {
		const auto media = photo->activeMediaView();
		if (!photo->isNull() && media && media->loaded()) {
			_menu->addAction(tr::lng_context_save_image(tr::now), App::LambdaDelayed(st::defaultDropdownMenu.menu.ripple.hideDuration, this, [=] {
				savePhotoToFile(photo);
			}));
			_menu->addAction(tr::lng_context_copy_image(tr::now), [=] {
				copyContextImage(photo);
			});
		}
		if (photo->hasAttachedStickers()) {
			_menu->addAction(tr::lng_context_attached_stickers(tr::now), [=] {
				session->api().attachedStickers().requestAttachedStickerSets(
					controller,
					photo);
			});
		}
	};
	const auto addDocumentActions = [&](not_null<DocumentData*> document) {
		if (document->loading()) {
			_menu->addAction(tr::lng_context_cancel_download(tr::now), [=] {
				cancelContextDownload(document);
			});
			return;
		}
		const auto item = _dragStateItem;
		const auto itemId = item ? item->fullId() : FullMsgId();
		const auto lnkIsVideo = document->isVideoFile();
		const auto lnkIsVoice = document->isVoiceMessage();
		const auto lnkIsAudio = document->isAudioFile();
		if (document->isGifv()) {
			const auto notAutoplayedGif = [&] {
				return item
					&& document->isGifv()
					&& !Data::AutoDownload::ShouldAutoPlay(
						session->settings().autoDownload(),
						item->history()->peer,
						document);
			}();
			if (notAutoplayedGif) {
				_menu->addAction(tr::lng_context_open_gif(tr::now), [=] {
					openContextGif(itemId);
				});
			}
			_menu->addAction(tr::lng_context_save_gif(tr::now), [=] {
				saveContextGif(itemId);
			});
		}
		if (!document->filepath(true).isEmpty()) {
			_menu->addAction(Platform::IsMac() ? tr::lng_context_show_in_finder(tr::now) : tr::lng_context_show_in_folder(tr::now), [=] {
				showContextInFolder(document);
			});
		}
		_menu->addAction(lnkIsVideo ? tr::lng_context_save_video(tr::now) : (lnkIsVoice ? tr::lng_context_save_audio(tr::now) : (lnkIsAudio ? tr::lng_context_save_audio_file(tr::now) : tr::lng_context_save_file(tr::now))), App::LambdaDelayed(st::defaultDropdownMenu.menu.ripple.hideDuration, this, [=] {
			saveDocumentToFile(itemId, document);
		}));
		if (document->hasAttachedStickers()) {
			_menu->addAction(tr::lng_context_attached_stickers(tr::now), [=] {
				session->api().attachedStickers().requestAttachedStickerSets(
					controller,
					document);
			});
		}
	};

	if (hasWhoReadItem) {
		const auto participantChosen = [=](uint64 id) {
			controller->showPeerInfo(PeerId(id));
		};
		_menu->addAction(Ui::WhoReadContextAction(
			_menu.get(),
			Api::WhoRead(_dragStateItem, this, st::defaultWhoRead),
			participantChosen));
		_menu->addSeparator();
	}

	const auto link = ClickHandler::getActive();
	auto lnkPhoto = dynamic_cast<PhotoClickHandler*>(link.get());
	auto lnkDocument = dynamic_cast<DocumentClickHandler*>(link.get());
	if (lnkPhoto || lnkDocument) {
		const auto item = _dragStateItem;
		const auto itemId = item ? item->fullId() : FullMsgId();
		if (isUponSelected > 0) {
			_menu->addAction(
				(isUponSelected > 1
					? tr::lng_context_copy_selected_items(tr::now)
					: tr::lng_context_copy_selected(tr::now)),
				[=] { copySelectedText(); });
		}
		addItemActions(item, item);
		if (lnkPhoto) {
			addPhotoActions(lnkPhoto->photo());
		} else {
			addDocumentActions(lnkDocument->document());
		}
		if (item && item->hasDirectLink() && isUponSelected != 2 && isUponSelected != -2) {
			_menu->addAction(item->history()->peer->isMegagroup() ? tr::lng_context_copy_message_link(tr::now) : tr::lng_context_copy_post_link(tr::now), [=] {
				HistoryView::CopyPostLink(session, itemId, HistoryView::Context::History);
			});
		}
		if (isUponSelected > 1) {
			if (selectedState.count > 0 && selectedState.canForwardCount == selectedState.count) {
				_menu->addAction(tr::lng_context_forward_selected(tr::now), [=] {
					_widget->forwardSelected();
				});
			}
			if (selectedState.count > 0 && selectedState.canDeleteCount == selectedState.count) {
				_menu->addAction(tr::lng_context_delete_selected(tr::now), [=] {
					_widget->confirmDeleteSelected();
				});
			}
			_menu->addAction(tr::lng_context_clear_selection(tr::now), [=] {
				_widget->clearSelected();
			});
		} else if (item) {
			const auto itemId = item->fullId();
			const auto blockSender = item->history()->peer->isRepliesChat();
			if (isUponSelected != -2) {
				if (item->allowsForward()) {
					_menu->addAction(tr::lng_context_forward_msg(tr::now), [=] {
						forwardItem(itemId);
					});
				}
				if (item->canDelete()) {
					_menu->addAction(Ui::DeleteMessageContextAction(
						_menu->menu(),
						[=] { deleteItem(itemId); },
						item->ttlDestroyAt(),
						[=] { _menu = nullptr; }));
				}
				if (!blockSender && item->suggestReport()) {
					_menu->addAction(tr::lng_context_report_msg(tr::now), [=] {
						reportItem(itemId);
					});
				}
			}
			if (item->isRegular() && !item->isService()) {
				_menu->addAction(tr::lng_context_select_msg(tr::now), [=] {
					if (const auto item = session->data().message(itemId)) {
						if (const auto view = item->mainView()) {
							changeSelection(&_selected, item, SelectAction::Select);
							repaintItem(item);
							_widget->updateTopBarSelection();
						}
					}
				});
			}
			if (isUponSelected != -2 && blockSender) {
				_menu->addAction(tr::lng_profile_block_user(tr::now), [=] {
					blockSenderItem(itemId);
				});
			}
		}
	} else { // maybe cursor on some text history item?
		const auto albumPartItem = _dragStateItem;
		const auto item = [&] {
			const auto result = App::hoveredItem()
				? App::hoveredItem()->data().get()
				: App::hoveredLinkItem()
				? App::hoveredLinkItem()->data().get()
				: nullptr;
			return result ? groupLeaderOrSelf(result) : nullptr;
		}();
		const auto itemId = item ? item->fullId() : FullMsgId();
		const auto canDelete = item
			&& item->canDelete()
			&& (item->isRegular() || !item->isService());
		const auto canForward = item && item->allowsForward();
		const auto canReport = item && item->suggestReport();
		const auto canBlockSender = item && item->history()->peer->isRepliesChat();
		const auto view = item ? item->mainView() : nullptr;

		if (isUponSelected > 0) {
			_menu->addAction(
				((isUponSelected > 1)
					? tr::lng_context_copy_selected_items(tr::now)
					: tr::lng_context_copy_selected(tr::now)),
				[=] { copySelectedText(); });
			addItemActions(item, item);
		} else {
			addItemActions(item, albumPartItem);
			if (item && !isUponSelected) {
				const auto media = (view ? view->media() : nullptr);
				const auto mediaHasTextForCopy = media && media->hasTextForCopy();
				if (const auto document = media ? media->getDocument() : nullptr) {
					if (!item->isIsolatedEmoji() && document->sticker()) {
						if (document->sticker()->set) {
							_menu->addAction(document->isStickerSetInstalled() ? tr::lng_context_pack_info(tr::now) : tr::lng_context_pack_add(tr::now), [=] {
								showStickerPackInfo(document);
							});
							_menu->addAction(session->data().stickers().isFaved(document) ? tr::lng_faved_stickers_remove(tr::now) : tr::lng_faved_stickers_add(tr::now), [=] {
								Api::ToggleFavedSticker(document, itemId);
							});
						}
						_menu->addAction(tr::lng_context_save_image(tr::now), App::LambdaDelayed(st::defaultDropdownMenu.menu.ripple.hideDuration, this, [=] {
							saveDocumentToFile(itemId, document);
						}));
					}
				}
				if (const auto media = item->media()) {
					if (const auto poll = media->poll()) {
						HistoryView::AddPollActions(
							_menu,
							poll,
							item,
							HistoryView::Context::History);
					} else if (const auto contact = media->sharedContact()) {
						const auto phone = contact->phoneNumber;
						_menu->addAction(tr::lng_profile_copy_phone(tr::now), [=] {
							QGuiApplication::clipboard()->setText(phone);
						});
					}
				}
				if (item->isSponsored()) {
					_menu->addAction(tr::lng_sponsored_title({}), [=] {
						_controller->show(Box(Ui::AboutSponsoredBox));
					});
				}
				if (!item->isService()
					&& view
					&& !link
					&& (view->hasVisibleText() || mediaHasTextForCopy)) {
					_menu->addAction(tr::lng_context_copy_text(tr::now), [=] {
						copyContextText(itemId);
					});
				}
			}
		}

		const auto actionText = link
			? link->copyToClipboardContextItemText()
			: QString();
		if (!actionText.isEmpty()) {
			_menu->addAction(
				actionText,
				[text = link->copyToClipboardText()] {
					QGuiApplication::clipboard()->setText(text);
				});
		} else if (item && item->hasDirectLink() && isUponSelected != 2 && isUponSelected != -2) {
			_menu->addAction(item->history()->peer->isMegagroup() ? tr::lng_context_copy_message_link(tr::now) : tr::lng_context_copy_post_link(tr::now), [=] {
				HistoryView::CopyPostLink(session, itemId, HistoryView::Context::History);
			});
		}
		if (isUponSelected > 1) {
			if (selectedState.count > 0 && selectedState.count == selectedState.canForwardCount) {
				_menu->addAction(tr::lng_context_forward_selected(tr::now), [=] {
					_widget->forwardSelected();
				});
			}
			if (selectedState.count > 0 && selectedState.count == selectedState.canDeleteCount) {
				_menu->addAction(tr::lng_context_delete_selected(tr::now), [=] {
					_widget->confirmDeleteSelected();
				});
			}
			_menu->addAction(tr::lng_context_clear_selection(tr::now), [=] {
				_widget->clearSelected();
			});
		} else if (item && ((isUponSelected != -2 && (canForward || canDelete)) || item->isRegular())) {
			if (isUponSelected != -2) {
				if (canForward) {
					_menu->addAction(tr::lng_context_forward_msg(tr::now), [=] {
						forwardAsGroup(itemId);
					});
				}
				if (canDelete) {
					const auto callback = [=] {
						deleteAsGroup(itemId);
					};
					if (item->isUploading()) {
						_menu->addAction(tr::lng_context_cancel_upload(tr::now), callback);
					} else {
						_menu->addAction(Ui::DeleteMessageContextAction(
							_menu->menu(),
							callback,
							item->ttlDestroyAt(),
							[=] { _menu = nullptr; }));
					}
				}
				if (!canBlockSender && canReport) {
					_menu->addAction(tr::lng_context_report_msg(tr::now), [=] {
						reportAsGroup(itemId);
					});
				}
			}
			if (item->isRegular() && !item->isService()) {
				_menu->addAction(tr::lng_context_select_msg(tr::now), [=] {
					if (const auto item = session->data().message(itemId)) {
						if (const auto view = item->mainView()) {
							changeSelectionAsGroup(&_selected, item, SelectAction::Select);
							repaintItem(view);
							_widget->updateTopBarSelection();
						}
					}
				});
			}
			if (isUponSelected != -2 && canBlockSender) {
				_menu->addAction(tr::lng_profile_block_user(tr::now), [=] {
					blockSenderAsGroup(itemId);
				});
			}
		} else {
			if (App::mousedItem()
				&& App::mousedItem()->data()->isRegular()
				&& !App::mousedItem()->data()->isService()) {
				const auto itemId = App::mousedItem()->data()->fullId();
				_menu->addAction(tr::lng_context_select_msg(tr::now), [=] {
					if (const auto item = session->data().message(itemId)) {
						if (const auto view = item->mainView()) {
							changeSelectionAsGroup(&_selected, item, SelectAction::Select);
							repaintItem(item);
							_widget->updateTopBarSelection();
						}
					}
				});
			}
		}
	}

	if (_menu->empty()) {
		_menu = nullptr;
	} else {
		_menu->popup(e->globalPos());
		e->accept();
	}
}

void HistoryInner::copySelectedText() {
	TextUtilities::SetClipboardText(getSelectedText());
}

void HistoryInner::savePhotoToFile(not_null<PhotoData*> photo) {
	const auto media = photo->activeMediaView();
	if (photo->isNull() || !media || !media->loaded()) {
		return;
	}

	const auto image = media->image(Data::PhotoSize::Large)->original();
	auto filter = qsl("JPEG Image (*.jpg);;") + FileDialog::AllFilesFilter();
	FileDialog::GetWritePath(
		this,
		tr::lng_save_photo(tr::now),
		filter,
		filedialogDefaultName(
			qsl("photo"),
			qsl(".jpg")),
		crl::guard(this, [=](const QString &result) {
			if (!result.isEmpty()) {
				image.save(result, "JPG");
			}
		}));
}

void HistoryInner::copyContextImage(not_null<PhotoData*> photo) {
	const auto media = photo->activeMediaView();
	if (photo->isNull() || !media || !media->loaded()) {
		return;
	}

	const auto image = media->image(Data::PhotoSize::Large)->original();
	QGuiApplication::clipboard()->setImage(image);
}

void HistoryInner::showStickerPackInfo(not_null<DocumentData*> document) {
	StickerSetBox::Show(_controller, document);
}

void HistoryInner::cancelContextDownload(not_null<DocumentData*> document) {
	document->cancel();
}

void HistoryInner::showContextInFolder(not_null<DocumentData*> document) {
	const auto filepath = document->filepath(true);
	if (!filepath.isEmpty()) {
		File::ShowInFolder(filepath);
	}
}

void HistoryInner::saveDocumentToFile(
		FullMsgId contextId,
		not_null<DocumentData*> document) {
	DocumentSaveClickHandler::Save(
		contextId,
		document,
		DocumentSaveClickHandler::Mode::ToNewFile);
}

void HistoryInner::openContextGif(FullMsgId itemId) {
	if (const auto item = session().data().message(itemId)) {
		if (const auto media = item->media()) {
			if (const auto document = media->document()) {
				_controller->openDocument(document, itemId, true);
			}
		}
	}
}

void HistoryInner::saveContextGif(FullMsgId itemId) {
	if (const auto item = session().data().message(itemId)) {
		if (const auto media = item->media()) {
			if (const auto document = media->document()) {
				Api::ToggleSavedGif(document, item->fullId(), true);
			}
		}
	}
}

void HistoryInner::copyContextText(FullMsgId itemId) {
	if (const auto item = session().data().message(itemId)) {
		if (const auto group = session().data().groups().find(item)) {
			TextUtilities::SetClipboardText(HistoryGroupText(group));
		} else {
			TextUtilities::SetClipboardText(HistoryItemText(item));
		}
	}
}

void HistoryInner::resizeEvent(QResizeEvent *e) {
	mouseActionUpdate();
}

TextForMimeData HistoryInner::getSelectedText() const {
	auto selected = _selected;

	if (_mouseAction == MouseAction::Selecting && _dragSelFrom && _dragSelTo) {
		applyDragSelection(&selected);
	}

	if (selected.empty()) {
		return TextForMimeData();
	}
	if (selected.cbegin()->second != FullSelection) {
		const auto [item, selection] = *selected.cbegin();
		if (const auto view = item->mainView()) {
			return view->selectedText(selection);
		}
		return TextForMimeData();
	}

	const auto timeFormat = QString(", [%1 %2]\n")
		.arg(cDateFormat())
		.arg(cTimeFormat());
	auto groups = base::flat_set<not_null<const Data::Group*>>();
	auto fullSize = 0;
	auto texts = base::flat_map<Data::MessagePosition, TextForMimeData>();

	const auto wrapItem = [&](
			not_null<HistoryItem*> item,
			TextForMimeData &&unwrapped) {
		auto time = ItemDateTime(item).toString(timeFormat);
		auto part = TextForMimeData();
		auto size = item->author()->name.size()
			+ time.size()
			+ unwrapped.expanded.size();
		part.reserve(size);
		part.append(item->author()->name).append(time);
		part.append(std::move(unwrapped));
		texts.emplace(item->position(), part);
		fullSize += size;
	};
	const auto addItem = [&](not_null<HistoryItem*> item) {
		wrapItem(item, HistoryItemText(item));
	};
	const auto addGroup = [&](not_null<const Data::Group*> group) {
		Expects(!group->items.empty());

		wrapItem(group->items.back(), HistoryGroupText(group));
	};

	for (const auto &[item, selection] : selected) {
		if (const auto group = session().data().groups().find(item)) {
			if (groups.contains(group)) {
				continue;
			}
			if (isSelectedGroup(&selected, group)) {
				groups.emplace(group);
				addGroup(group);
			} else {
				addItem(item);
			}
		} else {
			addItem(item);
		}
	}

	auto result = TextForMimeData();
	const auto sep = qstr("\n\n");
	result.reserve(fullSize + (texts.size() - 1) * sep.size());
	for (auto i = texts.begin(), e = texts.end(); i != e;) {
		result.append(std::move(i->second));
		if (++i != e) {
			result.append(sep);
		}
	}
	return result;
}

void HistoryInner::keyPressEvent(QKeyEvent *e) {
	if (e->key() == Qt::Key_Escape) {
		_widget->escape();
	} else if (e == QKeySequence::Copy && !_selected.empty()) {
		copySelectedText();
#ifdef Q_OS_MAC
	} else if (e->key() == Qt::Key_E
		&& e->modifiers().testFlag(Qt::ControlModifier)) {
		TextUtilities::SetClipboardText(getSelectedText(), QClipboard::FindBuffer);
#endif // Q_OS_MAC
	} else if (e == QKeySequence::Delete) {
		auto selectedState = getSelectionState();
		if (selectedState.count > 0
			&& selectedState.canDeleteCount == selectedState.count) {
			_widget->confirmDeleteSelected();
		}
	} else {
		e->ignore();
	}
}

void HistoryInner::checkHistoryActivation() {
	if (!_widget->doWeReadServerHistory()) {
		return;
	}
	adjustCurrent(_visibleAreaBottom);
	if (_history->loadedAtBottom() && _visibleAreaBottom >= height()) {
		// Clear possible scheduled messages notifications.
		Core::App().notifications().clearFromHistory(_history);
	}
	if (_curHistory != _history || _history->isEmpty()) {
		return;
	}
	auto block = _history->blocks[_curBlock].get();
	auto view = block->messages[_curItem].get();
	while (_curBlock > 0 || _curItem > 0) {
		const auto bottom = itemTop(view) + view->height();
		if (_visibleAreaBottom >= bottom) {
			break;
		}
		if (_curItem > 0) {
			view = block->messages[--_curItem].get();
		} else {
			while (_curBlock > 0) {
				block = _history->blocks[--_curBlock].get();
				_curItem = block->messages.size();
				if (_curItem > 0) {
					view = block->messages[--_curItem].get();
					break;
				}
			}
		}
	}
	session().data().histories().readInboxTill(view->data());
}

void HistoryInner::recountHistoryGeometry() {
	_contentWidth = _scroll->width();

	const auto visibleHeight = _scroll->height();
	int oldHistoryPaddingTop = qMax(visibleHeight - historyHeight() - st::historyPaddingBottom, 0);
	if (_botAbout && !_botAbout->info->text.isEmpty()) {
		accumulate_max(oldHistoryPaddingTop, st::msgMargin.top() + st::msgMargin.bottom() + st::msgPadding.top() + st::msgPadding.bottom() + st::msgNameFont->height + st::botDescSkip + _botAbout->height);
	}

	_history->resizeToWidth(_contentWidth);
	if (_migrated) {
		_migrated->resizeToWidth(_contentWidth);
	}

	// With migrated history we perhaps do not need to display
	// the first _history message date (just skip it by height).
	_historySkipHeight = 0;
	if (_migrated
		&& _migrated->loadedAtBottom()
		&& _history->loadedAtTop()) {
		if (const auto first = _history->findFirstNonEmpty()) {
			if (const auto last = _migrated->findLastNonEmpty()) {
				if (first->dateTime().date() == last->dateTime().date()) {
					const auto dateHeight = first->displayedDateHeight();
					if (_migrated->height() > dateHeight) {
						_historySkipHeight += dateHeight;
					}
				}
			}
		}
	}

	updateBotInfo(false);
	if (_botAbout && !_botAbout->info->text.isEmpty()) {
		int32 tw = _scroll->width() - st::msgMargin.left() - st::msgMargin.right();
		if (!AdaptiveBubbles() && tw > st::msgMaxWidth) tw = st::msgMaxWidth;
		tw -= st::msgPadding.left() + st::msgPadding.right();
		const auto descriptionWidth = _history->peer->isRepliesChat()
			? 0
			: st::msgNameFont->width(tr::lng_bot_description(tr::now));
		int32 mw = qMax(_botAbout->info->text.maxWidth(), descriptionWidth);
		if (tw > mw) tw = mw;

		_botAbout->width = tw;
		_botAbout->height = _botAbout->info->text.countHeight(_botAbout->width);

		const auto descriptionHeight = _history->peer->isRepliesChat()
			? 0
			: (st::msgNameFont->height + st::botDescSkip);
		int32 descH = st::msgMargin.top() + st::msgPadding.top() + descriptionHeight + _botAbout->height + st::msgPadding.bottom() + st::msgMargin.bottom();
		int32 descMaxWidth = _scroll->width();
		if (_isChatWide && !AdaptiveBubbles()) {
			descMaxWidth = qMin(descMaxWidth, int32(st::msgMaxWidth + 2 * st::msgPhotoSkip + 2 * st::msgMargin.left()));
		}
		int32 descAtX = (descMaxWidth - _botAbout->width) / 2 - st::msgPadding.left();
		int32 descAtY = qMin(_historyPaddingTop - descH, qMax(0, (_scroll->height() - descH) / 2)) + st::msgMargin.top();

		_botAbout->rect = QRect(descAtX, descAtY, _botAbout->width + st::msgPadding.left() + st::msgPadding.right(), descH - st::msgMargin.top() - st::msgMargin.bottom());
	} else if (_botAbout) {
		_botAbout->width = _botAbout->height = 0;
		_botAbout->rect = QRect();
	}

	int newHistoryPaddingTop = qMax(visibleHeight - historyHeight() - st::historyPaddingBottom, 0);
	if (_botAbout && !_botAbout->info->text.isEmpty()) {
		accumulate_max(newHistoryPaddingTop, st::msgMargin.top() + st::msgMargin.bottom() + st::msgPadding.top() + st::msgPadding.bottom() + st::msgNameFont->height + st::botDescSkip + _botAbout->height);
	}

	auto historyPaddingTopDelta = (newHistoryPaddingTop - oldHistoryPaddingTop);
	if (historyPaddingTopDelta != 0) {
		if (_history->scrollTopItem) {
			_history->scrollTopOffset += historyPaddingTopDelta;
		} else if (_migrated && _migrated->scrollTopItem) {
			_migrated->scrollTopOffset += historyPaddingTopDelta;
		}
	}
}

void HistoryInner::updateBotInfo(bool recount) {
	int newh = 0;
	if (_botAbout && !_botAbout->info->description.isEmpty()) {
		if (_botAbout->info->text.isEmpty()) {
			_botAbout->info->text.setText(
				st::messageTextStyle,
				_botAbout->info->description,
				Ui::ItemTextBotNoMonoOptions());
			if (recount) {
				int32 tw = _scroll->width() - st::msgMargin.left() - st::msgMargin.right();
				if (!AdaptiveBubbles() && tw > st::msgMaxWidth) tw = st::msgMaxWidth;
				tw -= st::msgPadding.left() + st::msgPadding.right();
				const auto descriptionWidth = _history->peer->isRepliesChat()
					? 0
					: st::msgNameFont->width(tr::lng_bot_description(tr::now));
				int32 mw = qMax(_botAbout->info->text.maxWidth(), descriptionWidth);
				if (tw > mw) tw = mw;

				_botAbout->width = tw;
				newh = _botAbout->info->text.countHeight(_botAbout->width);
			}
		} else if (recount) {
			newh = _botAbout->height;
		}
	}
	if (recount && _botAbout) {
		if (_botAbout->height != newh) {
			_botAbout->height = newh;
			updateSize();
		}
		if (_botAbout->height > 0) {
			const auto descriptionHeight = _history->peer->isRepliesChat()
				? 0
				: (st::msgNameFont->height + st::botDescSkip);
			int32 descH = st::msgMargin.top() + st::msgPadding.top() + descriptionHeight + _botAbout->height + st::msgPadding.bottom() + st::msgMargin.bottom();
			int32 descAtX = (_scroll->width() - _botAbout->width) / 2 - st::msgPadding.left();
			int32 descAtY = qMin(_historyPaddingTop - descH, (_scroll->height() - descH) / 2) + st::msgMargin.top();

			_botAbout->rect = QRect(descAtX, descAtY, _botAbout->width + st::msgPadding.left() + st::msgPadding.right(), descH - st::msgMargin.top() - st::msgMargin.bottom());
		} else {
			_botAbout->width = 0;
			_botAbout->rect = QRect();
		}
	}
}

bool HistoryInner::wasSelectedText() const {
	return _wasSelectedText;
}

void HistoryInner::visibleAreaUpdated(int top, int bottom) {
	auto scrolledUp = (top < _visibleAreaTop);
	_visibleAreaTop = top;
	_visibleAreaBottom = bottom;
	const auto visibleAreaHeight = bottom - top;

	// if history has pending resize events we should not update scrollTopItem
	if (hasPendingResizedItems()) {
		return;
	}

	if (bottom >= _historyPaddingTop + historyHeight() + st::historyPaddingBottom) {
		_history->forgetScrollState();
		if (_migrated) {
			_migrated->forgetScrollState();
		}
	} else {
		int htop = historyTop(), mtop = migratedTop();
		if ((htop >= 0 && top >= htop) || mtop < 0) {
			_history->countScrollState(top - htop);
			if (_migrated) {
				_migrated->forgetScrollState();
			}
		} else if (mtop >= 0 && top >= mtop) {
			_history->forgetScrollState();
			_migrated->countScrollState(top - mtop);
		} else {
			_history->countScrollState(top - htop);
			if (_migrated) {
				_migrated->forgetScrollState();
			}
		}
	}
	if (scrolledUp) {
		_scrollDateCheck.call();
	} else {
		scrollDateHideByTimer();
	}

	// Unload userpics.
	if (_userpics.size() > kClearUserpicsAfter) {
		_userpicsCache = std::move(_userpics);
	}

	// Unload lottie animations.
	const auto pages = kUnloadHeavyPartsPages;
	const auto from = _visibleAreaTop - pages * visibleAreaHeight;
	const auto till = _visibleAreaBottom + pages * visibleAreaHeight;
	session().data().unloadHeavyViewParts(ElementDelegate(), from, till);
	checkHistoryActivation();

	_emojiInteractions->visibleAreaUpdated(
		_visibleAreaTop - _historyPaddingTop,
		_visibleAreaBottom - _historyPaddingTop);
}

bool HistoryInner::displayScrollDate() const {
	return (_visibleAreaTop <= height() - 2 * (_visibleAreaBottom - _visibleAreaTop));
}

void HistoryInner::scrollDateCheck() {
	auto newScrollDateItem = _history->scrollTopItem ? _history->scrollTopItem : (_migrated ? _migrated->scrollTopItem : nullptr);
	auto newScrollDateItemTop = _history->scrollTopItem ? _history->scrollTopOffset : (_migrated ? _migrated->scrollTopOffset : 0);
	//if (newScrollDateItem && !displayScrollDate()) {
	//	if (!_history->isEmpty() && newScrollDateItem->date.date() == _history->blocks.back()->messages.back()->data()->date.date()) {
	//		newScrollDateItem = nullptr;
	//	}
	//}
	if (!newScrollDateItem) {
		_scrollDateLastItem = nullptr;
		_scrollDateLastItemTop = 0;
		scrollDateHide();
	} else if (newScrollDateItem != _scrollDateLastItem || newScrollDateItemTop != _scrollDateLastItemTop) {
		// Show scroll date only if it is not the initial onScroll() event (with empty _scrollDateLastItem).
		if (_scrollDateLastItem && !_scrollDateShown) {
			toggleScrollDateShown();
		}
		_scrollDateLastItem = newScrollDateItem;
		_scrollDateLastItemTop = newScrollDateItemTop;
		_scrollDateHideTimer.callOnce(kScrollDateHideTimeout);
	}
}

void HistoryInner::scrollDateHideByTimer() {
	_scrollDateHideTimer.cancel();
	if (!_scrollDateLink || ClickHandler::getPressed() != _scrollDateLink) {
		scrollDateHide();
	}
}

void HistoryInner::scrollDateHide() {
	if (_scrollDateShown) {
		toggleScrollDateShown();
	}
}

void HistoryInner::keepScrollDateForNow() {
	if (!_scrollDateShown && _scrollDateLastItem && _scrollDateOpacity.animating()) {
		toggleScrollDateShown();
	}
	_scrollDateHideTimer.callOnce(kScrollDateHideTimeout);
}

void HistoryInner::toggleScrollDateShown() {
	_scrollDateShown = !_scrollDateShown;
	auto from = _scrollDateShown ? 0. : 1.;
	auto to = _scrollDateShown ? 1. : 0.;
	_scrollDateOpacity.start([this] { repaintScrollDateCallback(); }, from, to, st::historyDateFadeDuration);
}

void HistoryInner::repaintScrollDateCallback() {
	int updateTop = _visibleAreaTop;
	int updateHeight = st::msgServiceMargin.top() + st::msgServicePadding.top() + st::msgServiceFont->height + st::msgServicePadding.bottom();
	update(0, updateTop, width(), updateHeight);
}

void HistoryInner::setItemsRevealHeight(int revealHeight) {
	_revealHeight = revealHeight;
}

void HistoryInner::changeItemsRevealHeight(int revealHeight) {
	if (_revealHeight == revealHeight) {
		return;
	}
	_revealHeight = revealHeight;
	updateSize();
}

void HistoryInner::updateSize() {
	const auto visibleHeight = _scroll->height();
	const auto itemsHeight = historyHeight() - _revealHeight;
	int newHistoryPaddingTop = qMax(visibleHeight - itemsHeight - st::historyPaddingBottom, 0);
	if (_botAbout && !_botAbout->info->text.isEmpty()) {
		accumulate_max(newHistoryPaddingTop, st::msgMargin.top() + st::msgMargin.bottom() + st::msgPadding.top() + st::msgPadding.bottom() + st::msgNameFont->height + st::botDescSkip + _botAbout->height);
	}

	if (_botAbout && _botAbout->height > 0) {
		const auto descriptionHeight = _history->peer->isRepliesChat()
			? 0
			: (st::msgNameFont->height + st::botDescSkip);
		int32 descH = st::msgMargin.top() + st::msgPadding.top() + descriptionHeight + _botAbout->height + st::msgPadding.bottom() + st::msgMargin.bottom();
		int32 descMaxWidth = _scroll->width();
		if (_isChatWide && !AdaptiveBubbles()) {
			descMaxWidth = qMin(descMaxWidth, int32(st::msgMaxWidth + 2 * st::msgPhotoSkip + 2 * st::msgMargin.left()));
		}
		int32 descAtX = (descMaxWidth - _botAbout->width) / 2 - st::msgPadding.left();
		int32 descAtY = qMin(newHistoryPaddingTop - descH, qMax(0, (_scroll->height() - descH) / 2)) + st::msgMargin.top();

		_botAbout->rect = QRect(descAtX, descAtY, _botAbout->width + st::msgPadding.left() + st::msgPadding.right(), descH - st::msgMargin.top() - st::msgMargin.bottom());
	}

	if (_historyPaddingTop != newHistoryPaddingTop) {
		_historyPaddingTop = newHistoryPaddingTop;
		_emojiInteractions->visibleAreaUpdated(
			_visibleAreaTop - _historyPaddingTop,
			_visibleAreaBottom - _historyPaddingTop);
	}

	int newHeight = _historyPaddingTop + itemsHeight + st::historyPaddingBottom;
	if (width() != _scroll->width() || height() != newHeight) {
		resize(_scroll->width(), newHeight);

		if (!_revealHeight) {
			mouseActionUpdate(QCursor::pos());
		}
	} else {
		update();
	}
}

void HistoryInner::enterEventHook(QEnterEvent *e) {
	mouseActionUpdate(QCursor::pos());
	return TWidget::enterEventHook(e);
}

void HistoryInner::leaveEventHook(QEvent *e) {
	if (auto item = App::hoveredItem()) {
		repaintItem(item);
		App::hoveredItem(nullptr);
	}
	ClickHandler::clearActive();
	Ui::Tooltip::Hide();
	if (!ClickHandler::getPressed() && _cursor != style::cur_default) {
		_cursor = style::cur_default;
		setCursor(_cursor);
	}
	return TWidget::leaveEventHook(e);
}

HistoryInner::~HistoryInner() {
	for (const auto &item : _animatedStickersPlayed) {
		if (const auto view = item->mainView()) {
			if (const auto media = view->media()) {
				media->stickerClearLoopPlayed();
			}
		}
	}
	if (Instance == this) {
		Instance = nullptr;
	}
	delete _menu;
	_mouseAction = MouseAction::None;
}

bool HistoryInner::focusNextPrevChild(bool next) {
	if (_selected.empty()) {
		return TWidget::focusNextPrevChild(next);
	} else {
		clearSelected();
		return true;
	}
}

void HistoryInner::adjustCurrent(int32 y) const {
	int32 htop = historyTop(), hdrawtop = historyDrawTop(), mtop = migratedTop();
	_curHistory = nullptr;
	if (mtop >= 0) {
		adjustCurrent(y - mtop, _migrated);
	}
	if (htop >= 0 && hdrawtop >= 0 && (mtop < 0 || y >= hdrawtop)) {
		adjustCurrent(y - htop, _history);
	}
}

void HistoryInner::adjustCurrent(int32 y, History *history) const {
	Expects(!history->isEmpty());

	_curHistory = history;
	if (_curBlock >= history->blocks.size()) {
		_curBlock = history->blocks.size() - 1;
		_curItem = 0;
	}
	while (history->blocks[_curBlock]->y() > y && _curBlock > 0) {
		--_curBlock;
		_curItem = 0;
	}
	while (history->blocks[_curBlock]->y() + history->blocks[_curBlock]->height() <= y && _curBlock + 1 < history->blocks.size()) {
		++_curBlock;
		_curItem = 0;
	}
	auto block = history->blocks[_curBlock].get();
	if (_curItem >= block->messages.size()) {
		_curItem = block->messages.size() - 1;
	}
	auto by = block->y();
	while (block->messages[_curItem]->y() + by > y && _curItem > 0) {
		--_curItem;
	}
	while (block->messages[_curItem]->y() + block->messages[_curItem]->height() + by <= y && _curItem + 1 < block->messages.size()) {
		++_curItem;
	}
}

auto HistoryInner::prevItem(Element *view) -> Element* {
	if (!view) {
		return nullptr;
	} else if (const auto result = view->previousDisplayedInBlocks()) {
		return result;
	} else if (view->data()->history() == _history
		&& _migrated
		&& _history->loadedAtTop()
		&& !_migrated->isEmpty()
		&& _migrated->loadedAtBottom()) {
		return _migrated->findLastDisplayed();
	}
	return nullptr;
}

auto HistoryInner::nextItem(Element *view) -> Element* {
	if (!view) {
		return nullptr;
	} else if (const auto result = view->nextDisplayedInBlocks()) {
		return result;
	} else if (view->data()->history() == _migrated
		&& _migrated->loadedAtBottom()
		&& _history->loadedAtTop()
		&& !_history->isEmpty()) {
		return _history->findFirstDisplayed();
	}
	return nullptr;
}

bool HistoryInner::canCopySelected() const {
	return !_selected.empty();
}

bool HistoryInner::canDeleteSelected() const {
	auto selectedState = getSelectionState();
	return (selectedState.count > 0) && (selectedState.count == selectedState.canDeleteCount);
}

bool HistoryInner::inSelectionMode() const {
	if (!_selected.empty()
		&& (_selected.begin()->second == FullSelection)) {
		return true;
	} else if (_mouseAction == MouseAction::Selecting
		&& _dragSelFrom
		&& _dragSelTo) {
		return true;
	} else if (_chooseForReportReason.has_value()) {
		return true;
	}
	return false;
}

bool HistoryInner::elementIntersectsRange(
		not_null<const Element*> view,
		int from,
		int till) const {
	const auto top = itemTop(view);
	if (top < 0) {
		return false;
	}
	const auto bottom = top + view->height();
	return (top < till && bottom > from);
}

void HistoryInner::elementStartStickerLoop(
		not_null<const Element*> view) {
	_animatedStickersPlayed.emplace(view->data());
}

crl::time HistoryInner::elementHighlightTime(
		not_null<const HistoryItem*> item) {
	const auto fullAnimMs = _widget->highlightStartTime(item);
	if (fullAnimMs > 0) {
		const auto now = crl::now();
		if (fullAnimMs < now) {
			return now - fullAnimMs;
		}
	}
	return 0;
}

void HistoryInner::elementShowPollResults(
		not_null<PollData*> poll,
		FullMsgId context) {
	_controller->showPollResults(poll, context);
}

void HistoryInner::elementOpenPhoto(
		not_null<PhotoData*> photo,
		FullMsgId context) {
	_controller->openPhoto(photo, context);
}

void HistoryInner::elementOpenDocument(
		not_null<DocumentData*> document,
		FullMsgId context,
		bool showInMediaView) {
	_controller->openDocument(document, context, showInMediaView);
}

void HistoryInner::elementCancelUpload(const FullMsgId &context) {
	if (const auto item = session().data().message(context)) {
		_controller->cancelUploadLayer(item);
	}
}

void HistoryInner::elementShowTooltip(
		const TextWithEntities &text,
		Fn<void()> hiddenCallback) {
	_widget->showInfoTooltip(text, std::move(hiddenCallback));
}

bool HistoryInner::elementIsGifPaused() {
	return _controller->isGifPausedAtLeastFor(Window::GifPauseReason::Any);
}

void HistoryInner::elementSendBotCommand(
		const QString &command,
		const FullMsgId &context) {
	_widget->sendBotCommand({ _history->peer, command, context });
}

void HistoryInner::elementHandleViaClick(not_null<UserData*> bot) {
	App::insertBotCommand('@' + bot->username);
}

bool HistoryInner::elementIsChatWide() {
	return _isChatWide;
}

not_null<Ui::PathShiftGradient*> HistoryInner::elementPathShiftGradient() {
	return _pathGradient.get();
}

void HistoryInner::elementReplyTo(const FullMsgId &to) {
	return _widget->replyToMessage(to);
}

void HistoryInner::elementStartInteraction(not_null<const Element*> view) {
	_controller->emojiInteractions().startOutgoing(view);
}

auto HistoryInner::getSelectionState() const
-> HistoryView::TopBarWidget::SelectedState {
	auto result = HistoryView::TopBarWidget::SelectedState {};
	for (auto &selected : _selected) {
		if (selected.second == FullSelection) {
			++result.count;
			if (selected.first->canDelete()) {
				++result.canDeleteCount;
			}
			if (selected.first->allowsForward()) {
				++result.canForwardCount;
			}
		} else if (selected.second.from != selected.second.to) {
			result.textSelected = true;
		}
	}
	return result;
}

void HistoryInner::clearSelected(bool onlyTextSelection) {
	if (!_selected.empty() && (!onlyTextSelection || _selected.cbegin()->second != FullSelection)) {
		_selected.clear();
		_widget->updateTopBarSelection();
		_widget->update();
	}
}

MessageIdsList HistoryInner::getSelectedItems() const {
	using namespace ranges;

	if (_selected.empty() || _selected.cbegin()->second != FullSelection) {
		return {};
	}

	auto result = ranges::make_subrange(
		_selected.begin(),
		_selected.end()
	) | views::filter([](const auto &selected) {
		const auto item = selected.first;
		return item && !item->isService() && item->isRegular();
	}) | views::transform([](const auto &selected) {
		return selected.first->fullId();
	}) | to_vector;

	result |= actions::sort(less{}, [](const FullMsgId &msgId) {
		return msgId.channel ? msgId.msg : (msgId.msg - ServerMaxMsgId);
	});
	return result;
}

void HistoryInner::selectItem(not_null<HistoryItem*> item) {
	if (!_selected.empty() && _selected.cbegin()->second != FullSelection) {
		_selected.clear();
	} else if (_selected.size() == MaxSelectedItems
		&& _selected.find(item) == _selected.cend()) {
		return;
	}
	_selected.emplace(item, FullSelection);
	_widget->updateTopBarSelection();
	_widget->update();
}

void HistoryInner::onTouchSelect() {
	_touchSelect = true;
	mouseActionStart(_touchPos, Qt::LeftButton);
}

void HistoryInner::mouseActionUpdate() {
	if (hasPendingResizedItems()) {
		return;
	}

	auto mousePos = mapFromGlobal(_mousePosition);
	auto point = _widget->clampMousePosition(mousePos);

	auto block = (HistoryBlock*)nullptr;
	auto item = (HistoryItem*)nullptr;
	auto view = (Element*)nullptr;
	QPoint m;

	adjustCurrent(point.y());
	if (_curHistory && !_curHistory->isEmpty()) {
		block = _curHistory->blocks[_curBlock].get();
		view = block->messages[_curItem].get();
		item = view->data();

		App::mousedItem(view);
		m = mapPointToItem(point, view);
		if (view->pointState(m) != PointState::Outside) {
			if (App::hoveredItem() != view) {
				repaintItem(App::hoveredItem());
				App::hoveredItem(view);
				repaintItem(App::hoveredItem());
			}
		} else if (App::hoveredItem()) {
			repaintItem(App::hoveredItem());
			App::hoveredItem(nullptr);
		}
	}
	if (_mouseActionItem && !_mouseActionItem->mainView()) {
		mouseActionCancel();
	}

	TextState dragState;
	ClickHandlerHost *lnkhost = nullptr;
	auto selectingText = (item == _mouseActionItem)
		&& (view == App::hoveredItem())
		&& !_selected.empty()
		&& (_selected.cbegin()->second != FullSelection);
	if (point.y() < _historyPaddingTop) {
		if (_botAbout && !_botAbout->info->text.isEmpty() && _botAbout->height > 0) {
			dragState = TextState(nullptr, _botAbout->info->text.getState(
				point - _botAbout->rect.topLeft() - QPoint(st::msgPadding.left(), st::msgPadding.top() + st::botDescSkip + st::msgNameFont->height),
				_botAbout->width));
			_dragStateItem = session().data().message(dragState.itemId);
			lnkhost = _botAbout.get();
		}
	} else if (item) {
		if (item != _mouseActionItem || (m - _dragStartPosition).manhattanLength() >= QApplication::startDragDistance()) {
			if (_mouseAction == MouseAction::PrepareDrag) {
				_mouseAction = MouseAction::Dragging;
				crl::on_main(this, [=] { performDrag(); });
			} else if (_mouseAction == MouseAction::PrepareSelect) {
				_mouseAction = MouseAction::Selecting;
			}
		}

		auto dateHeight = st::msgServicePadding.bottom() + st::msgServiceFont->height + st::msgServicePadding.top();
		auto scrollDateOpacity = _scrollDateOpacity.value(_scrollDateShown ? 1. : 0.);
		enumerateDates([&](not_null<Element*> view, int itemtop, int dateTop) {
			// stop enumeration if the date is above our point
			if (dateTop + dateHeight <= point.y()) {
				return false;
			}

			const auto displayDate = view->displayDate();
			auto dateInPlace = displayDate;
			if (dateInPlace) {
				const auto correctDateTop = itemtop + st::msgServiceMargin.top();
				dateInPlace = (dateTop < correctDateTop + dateHeight);
			}

			// stop enumeration if we've found a date under the cursor
			if (dateTop <= point.y()) {
				auto opacity = (dateInPlace/* || noFloatingDate*/) ? 1. : scrollDateOpacity;
				if (opacity > 0.) {
					const auto item = view->data();
					auto dateWidth = 0;
					if (const auto date = view->Get<HistoryView::DateBadge>()) {
						dateWidth = date->width;
					} else {
						dateWidth = st::msgServiceFont->width(langDayOfMonthFull(view->dateTime().date()));
					}
					dateWidth += st::msgServicePadding.left() + st::msgServicePadding.right();
					auto dateLeft = st::msgServiceMargin.left();
					auto maxwidth = _contentWidth;
					if (_isChatWide && !AdaptiveBubbles()) {
						maxwidth = qMin(maxwidth, int32(st::msgMaxWidth + 2 * st::msgPhotoSkip + 2 * st::msgMargin.left()));
					}
					auto widthForDate = maxwidth - st::msgServiceMargin.left() - st::msgServiceMargin.left();

					dateLeft += (widthForDate - dateWidth) / 2;

					if (point.x() >= dateLeft && point.x() < dateLeft + dateWidth) {
						if (!_scrollDateLink) {
							_scrollDateLink = std::make_shared<Window::DateClickHandler>(item->history(), view->dateTime().date());
						} else {
							static_cast<Window::DateClickHandler*>(_scrollDateLink.get())->setDate(view->dateTime().date());
						}
						dragState = TextState(
							nullptr,
							_scrollDateLink);
						_dragStateItem = session().data().message(dragState.itemId);
						lnkhost = view;
					}
				}
				return false;
			}
			return true;
		});
		if (!dragState.link) {
			StateRequest request;
			if (_mouseAction == MouseAction::Selecting) {
				request.flags |= Ui::Text::StateRequest::Flag::LookupSymbol;
			} else {
				selectingText = false;
			}
			dragState = view->textState(m, request);
			_dragStateItem = session().data().message(dragState.itemId);
			lnkhost = view;
			if (!dragState.link && m.x() >= st::historyPhotoLeft && m.x() < st::historyPhotoLeft + st::msgPhotoSize) {
				if (!item->isService() && view->hasFromPhoto()) {
					enumerateUserpics([&](not_null<Element*> view, int userpicTop) -> bool {
						// stop enumeration if the userpic is below our point
						if (userpicTop > point.y()) {
							return false;
						}

						// stop enumeration if we've found a userpic under the cursor
						if (point.y() >= userpicTop && point.y() < userpicTop + st::msgPhotoSize) {
							dragState = TextState(nullptr, view->fromPhotoLink());
							_dragStateItem = nullptr;
							lnkhost = view;
							return false;
						}
						return true;
					});
				}
			}
		}
	}
	auto lnkChanged = ClickHandler::setActive(dragState.link, lnkhost);
	if (lnkChanged || dragState.cursor != _mouseCursorState) {
		Ui::Tooltip::Hide();
	}
	if (dragState.link
		|| dragState.cursor == CursorState::Date
		|| dragState.cursor == CursorState::Forwarded
		|| dragState.customTooltip) {
		Ui::Tooltip::Show(1000, this);
	}

	Qt::CursorShape cur = style::cur_default;
	if (_mouseAction == MouseAction::None) {
		_mouseCursorState = dragState.cursor;
		if (dragState.link) {
			cur = style::cur_pointer;
		} else if (_mouseCursorState == CursorState::Text && (_selected.empty() || _selected.cbegin()->second != FullSelection)) {
			cur = style::cur_text;
		} else if (_mouseCursorState == CursorState::Date) {
			//cur = style::cur_cross;
		}
	} else if (item) {
		if (_mouseAction == MouseAction::Selecting) {
			if (selectingText) {
				uint16 second = dragState.symbol;
				if (dragState.afterSymbol && _mouseSelectType == TextSelectType::Letters) {
					++second;
				}
				auto selState = TextSelection { qMin(second, _mouseTextSymbol), qMax(second, _mouseTextSymbol) };
				if (_mouseSelectType != TextSelectType::Letters) {
					if (const auto view = _mouseActionItem->mainView()) {
						selState = view->adjustSelection(selState, _mouseSelectType);
					}
				}
				if (_selected[_mouseActionItem] != selState) {
					_selected[_mouseActionItem] = selState;
					repaintItem(_mouseActionItem);
				}
				if (!_wasSelectedText && (selState == FullSelection || selState.from != selState.to)) {
					_wasSelectedText = true;
					setFocus();
				}
				updateDragSelection(nullptr, nullptr, false);
			} else {
				auto selectingDown = (itemTop(_mouseActionItem) < itemTop(item)) || (_mouseActionItem == item && _dragStartPosition.y() < m.y());
				auto dragSelFrom = _mouseActionItem->mainView();
				auto dragSelTo = view;
				// Maybe exclude dragSelFrom.
				if (dragSelFrom->pointState(_dragStartPosition) == PointState::Outside) {
					if (selectingDown) {
						if (_dragStartPosition.y() >= dragSelFrom->height() - dragSelFrom->marginBottom() || ((view == dragSelFrom) && (m.y() < _dragStartPosition.y() + QApplication::startDragDistance() || m.y() < dragSelFrom->marginTop()))) {
							dragSelFrom = (dragSelFrom != dragSelTo)
								? nextItem(dragSelFrom)
								: nullptr;
						}
					} else {
						if (_dragStartPosition.y() < dragSelFrom->marginTop() || ((view == dragSelFrom) && (m.y() >= _dragStartPosition.y() - QApplication::startDragDistance() || m.y() >= dragSelFrom->height() - dragSelFrom->marginBottom()))) {
							dragSelFrom = (dragSelFrom != dragSelTo)
								? prevItem(dragSelFrom)
								: nullptr;
						}
					}
				}
				if (_mouseActionItem != item) { // maybe exclude dragSelTo
					if (selectingDown) {
						if (m.y() < dragSelTo->marginTop()) {
							dragSelTo = (dragSelFrom != dragSelTo)
								? prevItem(dragSelTo)
								: nullptr;
						}
					} else {
						if (m.y() >= dragSelTo->height() - dragSelTo->marginBottom()) {
							dragSelTo = (dragSelFrom != dragSelTo)
								? nextItem(dragSelTo)
								: nullptr;
						}
					}
				}
				auto dragSelecting = false;
				auto dragFirstAffected = dragSelFrom;
				while (dragFirstAffected
					&& (!dragFirstAffected->data()->isRegular()
						|| dragFirstAffected->data()->isService())) {
					dragFirstAffected = (dragFirstAffected != dragSelTo)
						? (selectingDown
							? nextItem(dragFirstAffected)
							: prevItem(dragFirstAffected))
						: nullptr;
				}
				if (dragFirstAffected) {
					auto i = _selected.find(dragFirstAffected->data());
					dragSelecting = (i == _selected.cend() || i->second != FullSelection);
				}
				updateDragSelection(dragSelFrom, dragSelTo, dragSelecting);
			}
		} else if (_mouseAction == MouseAction::Dragging) {
		}

		if (ClickHandler::getPressed()) {
			cur = style::cur_pointer;
		} else if ((_mouseAction == MouseAction::Selecting)
			&& !_selected.empty()
			&& (_selected.cbegin()->second != FullSelection)) {
			if (!_dragSelFrom || !_dragSelTo) {
				cur = style::cur_text;
			}
		}
	}

	// Voice message seek support.
	if (const auto pressedItem = _dragStateItem) {
		if (const auto pressedView = pressedItem->mainView()) {
			if (pressedItem->history() == _history || pressedItem->history() == _migrated) {
				auto adjustedPoint = mapPointToItem(point, pressedView);
				pressedView->updatePressed(adjustedPoint);
			}
		}
	}

	if (_mouseAction == MouseAction::Selecting) {
		_selectScroll.checkDeltaScroll(
			mousePos,
			_scroll->scrollTop(),
			_scroll->scrollTop() + _scroll->height());
	} else {
		updateDragSelection(nullptr, nullptr, false);
		_selectScroll.cancel();
	}

	if (_mouseAction == MouseAction::None && (lnkChanged || cur != _cursor)) {
		setCursor(_cursor = cur);
	}
}

void HistoryInner::updateDragSelection(Element *dragSelFrom, Element *dragSelTo, bool dragSelecting) {
	if (_dragSelFrom == dragSelFrom && _dragSelTo == dragSelTo && _dragSelecting == dragSelecting) {
		return;
	}
	_dragSelFrom = dragSelFrom;
	_dragSelTo = dragSelTo;
	int32 fromy = itemTop(_dragSelFrom), toy = itemTop(_dragSelTo);
	if (fromy >= 0 && toy >= 0 && fromy > toy) {
		std::swap(_dragSelFrom, _dragSelTo);
	}
	_dragSelecting = dragSelecting;
	if (!_wasSelectedText && _dragSelFrom && _dragSelTo && _dragSelecting) {
		_wasSelectedText = true;
		setFocus();
	}
	update();
}

int HistoryInner::historyHeight() const {
	int result = 0;
	if (_history->isEmpty()) {
		result += _migrated ? _migrated->height() : 0;
	} else {
		result += _history->height() - _historySkipHeight + (_migrated ? _migrated->height() : 0);
	}
	return result;
}

int HistoryInner::historyScrollTop() const {
	auto htop = historyTop();
	auto mtop = migratedTop();
	if (htop >= 0 && _history->scrollTopItem) {
		return htop + _history->scrollTopItem->block()->y() + _history->scrollTopItem->y() + _history->scrollTopOffset;
	}
	if (mtop >= 0 && _migrated->scrollTopItem) {
		return mtop + _migrated->scrollTopItem->block()->y() + _migrated->scrollTopItem->y() + _migrated->scrollTopOffset;
	}
	return ScrollMax;
}

int HistoryInner::migratedTop() const {
	return (_migrated && !_migrated->isEmpty()) ? _historyPaddingTop : -1;
}

int HistoryInner::historyTop() const {
	int mig = migratedTop();
	return !_history->isEmpty()
		? (mig >= 0
			? (mig + _migrated->height() - _historySkipHeight)
			: _historyPaddingTop)
		: -1;
}

int HistoryInner::historyDrawTop() const {
	auto top = historyTop();
	return (top >= 0) ? (top + _historySkipHeight) : -1;
}

void HistoryInner::setChooseReportReason(Ui::ReportReason reason) {
	_chooseForReportReason = reason;
}

void HistoryInner::clearChooseReportReason() {
	_chooseForReportReason = std::nullopt;
}

// -1 if should not be visible, -2 if bad history()
int HistoryInner::itemTop(const HistoryItem *item) const {
	if (!item) {
		return -2;
	}
	return itemTop(item->mainView());
}

int HistoryInner::itemTop(const Element *view) const {
	if (!view || view->data()->mainView() != view) {
		return -1;
	}

	auto top = (view->data()->history() == _history)
		? historyTop()
		: (view->data()->history() == _migrated
			? migratedTop()
			: -2);
	return (top < 0) ? top : (top + view->y() + view->block()->y());
}

auto HistoryInner::findViewForPinnedTracking(int top) const
-> std::pair<Element*, int> {
	const auto normalTop = historyTop();
	const auto oldTop = migratedTop();
	const auto fromHistory = [&](not_null<History*> history, int historyTop)
	-> std::pair<Element*, int> {
		auto [view, offset] = history->findItemAndOffset(top - historyTop);
		while (view && !view->data()->isRegular()) {
			offset -= view->height();
			view = view->nextInBlocks();
		}
		return { view, offset };
	};
	if (normalTop >= 0 && (oldTop < 0 || top >= normalTop)) {
		return fromHistory(_history, normalTop);
	} else if (oldTop >= 0) {
		auto [view, offset] = fromHistory(_migrated, oldTop);
		if (!view && normalTop >= 0) {
			return fromHistory(_history, normalTop);
		}
		return { view, offset };
	}
	return { nullptr, 0 };
}

void HistoryInner::notifyIsBotChanged() {
	const auto newinfo = _peer->isUser()
		? _peer->asUser()->botInfo.get()
		: nullptr;
	if ((!newinfo && !_botAbout)
		|| (newinfo && _botAbout && _botAbout->info == newinfo)) {
		return;
	}

	if (newinfo) {
		_botAbout = std::make_unique<BotAbout>(this, newinfo);
		if (newinfo && !newinfo->inited) {
			session().api().requestFullPeer(_peer);
		}
	} else {
		_botAbout = nullptr;
	}
}

void HistoryInner::notifyMigrateUpdated() {
	_migrated = _history->migrateFrom();
}

void HistoryInner::applyDragSelection() {
	applyDragSelection(&_selected);
}

bool HistoryInner::isSelected(
		not_null<SelectedItems*> toItems,
		not_null<HistoryItem*> item) const {
	const auto i = toItems->find(item);
	return (i != toItems->cend()) && (i->second == FullSelection);
}

bool HistoryInner::isSelectedGroup(
		not_null<SelectedItems*> toItems,
		not_null<const Data::Group*> group) const {
	for (const auto &other : group->items) {
		if (!isSelected(toItems, other)) {
			return false;
		}
	}
	return true;
}

bool HistoryInner::isSelectedAsGroup(
		not_null<SelectedItems*> toItems,
		not_null<HistoryItem*> item) const {
	if (const auto group = session().data().groups().find(item)) {
		return isSelectedGroup(toItems, group);
	}
	return isSelected(toItems, item);
}

bool HistoryInner::goodForSelection(
		not_null<SelectedItems*> toItems,
		not_null<HistoryItem*> item,
		int &totalCount) const {
	if (!item->isRegular() || item->isService()) {
		return false;
	} else if (toItems->find(item) == toItems->end()) {
		++totalCount;
	}
	return true;
}

void HistoryInner::addToSelection(
		not_null<SelectedItems*> toItems,
		not_null<HistoryItem*> item) const {
	const auto i = toItems->find(item);
	if (i == toItems->cend()) {
		if (toItems->size() == 1
			&& toItems->begin()->second != FullSelection) {
			toItems->clear();
		}
		toItems->emplace(item, FullSelection);
	} else if (i->second != FullSelection) {
		i->second = FullSelection;
	}
}

void HistoryInner::removeFromSelection(
		not_null<SelectedItems*> toItems,
		not_null<HistoryItem*> item) const {
	const auto i = toItems->find(item);
	if (i != toItems->cend()) {
		toItems->erase(i);
	}
}

void HistoryInner::changeSelection(
		not_null<SelectedItems*> toItems,
		not_null<HistoryItem*> item,
		SelectAction action) const {
	if (action == SelectAction::Invert) {
		action = isSelected(toItems, item)
			? SelectAction::Deselect
			: SelectAction::Select;
	}
	auto total = int(toItems->size());
	const auto add = (action == SelectAction::Select);
	if (add
		&& goodForSelection(toItems, item, total)
		&& total <= MaxSelectedItems) {
		addToSelection(toItems, item);
	} else {
		removeFromSelection(toItems, item);
	}
}

void HistoryInner::changeSelectionAsGroup(
		not_null<SelectedItems*> toItems,
		not_null<HistoryItem*> item,
		SelectAction action) const {
	const auto group = session().data().groups().find(item);
	if (!group) {
		return changeSelection(toItems, item, action);
	}
	if (action == SelectAction::Invert) {
		action = isSelectedAsGroup(toItems, item)
			? SelectAction::Deselect
			: SelectAction::Select;
	}
	auto total = int(toItems->size());
	const auto canSelect = [&] {
		for (const auto &other : group->items) {
			if (!goodForSelection(toItems, other, total)) {
				return false;
			}
		}
		return (total <= MaxSelectedItems);
	}();
	if (action == SelectAction::Select && canSelect) {
		for (const auto &other : group->items) {
			addToSelection(toItems, other);
		}
	} else {
		for (const auto &other : group->items) {
			removeFromSelection(toItems, other);
		}
	}
}

void HistoryInner::forwardItem(FullMsgId itemId) {
	Window::ShowForwardMessagesBox(_controller, { 1, itemId });
}

void HistoryInner::forwardAsGroup(FullMsgId itemId) {
	if (const auto item = session().data().message(itemId)) {
		Window::ShowForwardMessagesBox(
			_controller,
			session().data().itemOrItsGroup(item));
	}
}

void HistoryInner::deleteItem(FullMsgId itemId) {
	if (const auto item = session().data().message(itemId)) {
		deleteItem(item);
	}
}

void HistoryInner::deleteItem(not_null<HistoryItem*> item) {
	if (item->isUploading()) {
		_controller->cancelUploadLayer(item);
		return;
	}
	const auto suggestModerateActions = true;
	_controller->show(Box<DeleteMessagesBox>(item, suggestModerateActions));
}

bool HistoryInner::hasPendingResizedItems() const {
	return _history->hasPendingResizedItems()
		|| (_migrated && _migrated->hasPendingResizedItems());
}

void HistoryInner::deleteAsGroup(FullMsgId itemId) {
	if (const auto item = session().data().message(itemId)) {
		const auto group = session().data().groups().find(item);
		if (!group) {
			return deleteItem(item);
		}
		_controller->show(Box<DeleteMessagesBox>(
			&session(),
			session().data().itemsToIds(group->items)));
	}
}

void HistoryInner::reportItem(FullMsgId itemId) {
	HistoryView::ShowReportItemsBox(_peer, { 1, itemId });
}

void HistoryInner::reportAsGroup(FullMsgId itemId) {
	if (const auto item = session().data().message(itemId)) {
		const auto group = session().data().groups().find(item);
		HistoryView::ShowReportItemsBox(
			_peer,
			(group
				? session().data().itemsToIds(group->items)
				: MessageIdsList{ 1, itemId }));
	}
}

void HistoryInner::blockSenderItem(FullMsgId itemId) {
	if (const auto item = session().data().message(itemId)) {
		_controller->show(Box(
			Window::BlockSenderFromRepliesBox,
			_controller,
			itemId));
	}
}

void HistoryInner::blockSenderAsGroup(FullMsgId itemId) {
	blockSenderItem(itemId);
}

void HistoryInner::addSelectionRange(
		not_null<SelectedItems*> toItems,
		not_null<History*> history,
		int fromblock,
		int fromitem,
		int toblock,
		int toitem) const {
	if (fromblock >= 0 && fromitem >= 0 && toblock >= 0 && toitem >= 0) {
		for (; fromblock <= toblock; ++fromblock) {
			auto block = history->blocks[fromblock].get();
			for (int cnt = (fromblock < toblock) ? block->messages.size() : (toitem + 1); fromitem < cnt; ++fromitem) {
				auto item = block->messages[fromitem]->data();
				changeSelectionAsGroup(toItems, item, SelectAction::Select);
			}
			if (toItems->size() >= MaxSelectedItems) break;
			fromitem = 0;
		}
	}
}

void HistoryInner::applyDragSelection(
		not_null<SelectedItems*> toItems) const {
	const auto selfromy = itemTop(_dragSelFrom);
	const auto seltoy = [&] {
		auto result = itemTop(_dragSelTo);
		return (result < 0) ? result : (result + _dragSelTo->height());
	}();
	if (selfromy < 0 || seltoy < 0) {
		return;
	}

	if (!toItems->empty() && toItems->cbegin()->second != FullSelection) {
		toItems->clear();
	}
	if (_dragSelecting) {
		auto fromblock = _dragSelFrom->block()->indexInHistory();
		auto fromitem = _dragSelFrom->indexInBlock();
		auto toblock = _dragSelTo->block()->indexInHistory();
		auto toitem = _dragSelTo->indexInBlock();
		if (_migrated) {
			if (_dragSelFrom->data()->history() == _migrated) {
				if (_dragSelTo->data()->history() == _migrated) {
					addSelectionRange(toItems, _migrated, fromblock, fromitem, toblock, toitem);
					toblock = -1;
					toitem = -1;
				} else {
					addSelectionRange(toItems, _migrated, fromblock, fromitem, _migrated->blocks.size() - 1, _migrated->blocks.back()->messages.size() - 1);
				}
				fromblock = 0;
				fromitem = 0;
			} else if (_dragSelTo->data()->history() == _migrated) { // wtf
				toblock = -1;
				toitem = -1;
			}
		}
		addSelectionRange(toItems, _history, fromblock, fromitem, toblock, toitem);
	} else {
		auto toRemove = std::vector<not_null<HistoryItem*>>();
		for (const auto &item : *toItems) {
			auto iy = itemTop(item.first);
			if (iy < -1) {
				toRemove.emplace_back(item.first);
			} else if (iy >= 0 && iy >= selfromy && iy < seltoy) {
				toRemove.emplace_back(item.first);
			}
		}
		for (const auto item : toRemove) {
			changeSelectionAsGroup(toItems, item, SelectAction::Deselect);
		}
	}
}

QString HistoryInner::tooltipText() const {
	if (_mouseCursorState == CursorState::Date
		&& _mouseAction == MouseAction::None) {
		if (const auto view = App::hoveredItem()) {
			return HistoryView::DateTooltipText(view);
		}
	} else if (_mouseCursorState == CursorState::Forwarded
		&& _mouseAction == MouseAction::None) {
		if (const auto view = App::mousedItem()) {
			if (const auto forwarded = view->data()->Get<HistoryMessageForwarded>()) {
				return forwarded->text.toString();
			}
		}
	} else if (const auto lnk = ClickHandler::getActive()) {
		return lnk->tooltip();
	} else if (const auto view = App::mousedItem()) {
		StateRequest request;
		const auto local = mapFromGlobal(_mousePosition);
		const auto point = _widget->clampMousePosition(local);
		request.flags |= Ui::Text::StateRequest::Flag::LookupCustomTooltip;
		const auto state = view->textState(
			mapPointToItem(point, view),
			request);
		return state.customTooltipText;
	}
	return QString();
}

QPoint HistoryInner::tooltipPos() const {
	return _mousePosition;
}

bool HistoryInner::tooltipWindowActive() const {
	return Ui::AppInFocus() && Ui::InFocusChain(window());
}

void HistoryInner::onParentGeometryChanged() {
	auto mousePos = QCursor::pos();
	auto mouseOver = _widget->rect().contains(_widget->mapFromGlobal(mousePos));
	auto needToUpdate = (_mouseAction != MouseAction::None || _touchScroll || mouseOver);
	if (needToUpdate) {
		mouseActionUpdate(mousePos);
	}
}

not_null<HistoryView::ElementDelegate*> HistoryInner::ElementDelegate() {
	class Result final : public HistoryView::ElementDelegate {
	public:
		HistoryView::Context elementContext() override {
			return HistoryView::Context::History;
		}
		std::unique_ptr<HistoryView::Element> elementCreate(
				not_null<HistoryMessage*> message,
				Element *replacing = nullptr) override {
			return std::make_unique<HistoryView::Message>(
				this,
				message,
				replacing);
		}
		std::unique_ptr<HistoryView::Element> elementCreate(
				not_null<HistoryService*> message,
				Element *replacing = nullptr) override {
			return std::make_unique<HistoryView::Service>(
				this,
				message,
				replacing);
		}
		bool elementUnderCursor(
				not_null<const Element*> view) override {
			return (App::hoveredItem() == view);
		}
		crl::time elementHighlightTime(
				not_null<const HistoryItem*> item) override {
			return Instance ? Instance->elementHighlightTime(item) : 0;
		}
		bool elementInSelectionMode() override {
			return Instance ? Instance->inSelectionMode() : false;
		}
		bool elementIntersectsRange(
				not_null<const Element*> view,
				int from,
				int till) override {
			return Instance
				? Instance->elementIntersectsRange(view, from, till)
				: false;
		}
		void elementStartStickerLoop(
				not_null<const Element*> view) override {
			if (Instance) {
				Instance->elementStartStickerLoop(view);
			}
		}
		void elementShowPollResults(
				not_null<PollData*> poll,
				FullMsgId context) override {
			if (Instance) {
				Instance->elementShowPollResults(poll, context);
			}
		}
		void elementOpenPhoto(
				not_null<PhotoData*> photo,
				FullMsgId context) override {
			if (Instance) {
				Instance->elementOpenPhoto(photo, context);
			}
		}
		void elementOpenDocument(
				not_null<DocumentData*> document,
				FullMsgId context,
				bool showInMediaView = false) override {
			if (Instance) {
				Instance->elementOpenDocument(
					document,
					context,
					showInMediaView);
			}
		}
		void elementCancelUpload(const FullMsgId &context) override {
			if (Instance) {
				Instance->elementCancelUpload(context);
			}
		}
		void elementShowTooltip(
				const TextWithEntities &text,
				Fn<void()> hiddenCallback) override {
			if (Instance) {
				Instance->elementShowTooltip(text, hiddenCallback);
			}
		}
		bool elementIsGifPaused() override {
			return Instance ? Instance->elementIsGifPaused() : false;
		}
		bool elementHideReply(not_null<const Element*> view) override {
			return false;
		}
		bool elementShownUnread(not_null<const Element*> view) override {
			return view->data()->unread();
		}
		void elementSendBotCommand(
				const QString &command,
				const FullMsgId &context) override {
			if (Instance) {
				Instance->elementSendBotCommand(command, context);
			}
		}
		void elementHandleViaClick(not_null<UserData*> bot) override {
			if (Instance) {
				Instance->elementHandleViaClick(bot);
			}
		}
		bool elementIsChatWide() override {
			return Instance
				? Instance->elementIsChatWide()
				: false;
		}
		not_null<Ui::PathShiftGradient*> elementPathShiftGradient() override {
			Expects(Instance != nullptr);

			return Instance->elementPathShiftGradient();
		}
		void elementReplyTo(const FullMsgId &to) override {
			if (Instance) {
				Instance->elementReplyTo(to);
			}
		}
		void elementStartInteraction(not_null<const Element*> view) override {
			if (Instance) {
				Instance->elementStartInteraction(view);
			}
		}
	};

	static Result result;
	return &result;
}<|MERGE_RESOLUTION|>--- conflicted
+++ resolved
@@ -1629,20 +1629,6 @@
 			return;
 		}
 		const auto itemId = item->fullId();
-<<<<<<< HEAD
-		if (hasWhoReadItem) {
-			const auto participantChosen = [=](uint64 id) {
-				controller->showPeerInfo(PeerId(id));
-			};
-			_menu->addAction(Ui::WhoReadContextAction(
-				_menu.get(),
-				Api::WhoRead(_dragStateItem, this, st::defaultWhoRead),
-				participantChosen,
-				cUserpicCornersType()));
-			_menu->addSeparator();
-		}
-=======
->>>>>>> f55d3d1c
 		if (canSendMessages) {
 			_menu->addAction(tr::lng_context_reply_msg(tr::now), [=] {
 				_widget->replyToMessage(itemId);
@@ -1769,7 +1755,8 @@
 		_menu->addAction(Ui::WhoReadContextAction(
 			_menu.get(),
 			Api::WhoRead(_dragStateItem, this, st::defaultWhoRead),
-			participantChosen));
+			participantChosen,
+			cUserpicCornersType()));
 		_menu->addSeparator();
 	}
 
