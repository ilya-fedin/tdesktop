/*
This file is part of Telegram Desktop,
the official desktop application for the Telegram messaging service.

For license and copyright information please follow this link:
https://github.com/telegramdesktop/tdesktop/blob/master/LEGAL
*/
#include "history/history_inner_widget.h"

#include <rpl/merge.h>
#include "core/file_utilities.h"
#include "core/crash_reports.h"
#include "core/click_handler_types.h"
#include "history/history.h"
#include "history/history_message.h"
#include "history/view/media/history_view_media.h"
#include "history/view/media/history_view_sticker.h"
#include "history/view/media/history_view_web_page.h"
#include "history/history_item_components.h"
#include "history/history_item_text.h"
#include "history/view/history_view_message.h"
#include "history/view/history_view_service_message.h"
#include "history/view/history_view_cursor_state.h"
#include "history/view/history_view_context_menu.h"
#include "ui/widgets/popup_menu.h"
#include "ui/image/image.h"
#include "ui/toast/toast.h"
#include "ui/text/text_options.h"
#include "ui/boxes/report_box.h"
#include "ui/layers/generic_box.h"
#include "ui/controls/delete_message_context_action.h"
#include "ui/ui_utility.h"
#include "ui/cached_round_corners.h"
#include "ui/inactive_press.h"
#include "window/window_adaptive.h"
#include "window/window_session_controller.h"
#include "window/window_peer_menu.h"
#include "window/window_controller.h"
#include "window/notifications_manager.h"
#include "boxes/confirm_box.h"
#include "boxes/sticker_set_box.h"
#include "chat_helpers/message_field.h"
#include "history/history_widget.h"
#include "base/platform/base_platform_info.h"
#include "base/unixtime.h"
#include "mainwindow.h"
#include "mainwidget.h"
#include "layout.h"
#include "main/main_session.h"
#include "main/main_session_settings.h"
#include "core/application.h"
#include "apiwrap.h"
#include "api/api_attached_stickers.h"
#include "api/api_toggling_media.h"
#include "lang/lang_keys.h"
#include "data/data_session.h"
#include "data/data_media_types.h"
#include "data/data_document.h"
#include "data/data_channel.h"
#include "data/data_poll.h"
#include "data/data_photo.h"
#include "data/data_photo_media.h"
#include "data/data_user.h"
#include "data/data_file_click_handler.h"
#include "data/data_file_origin.h"
#include "data/data_histories.h"
#include "data/data_changes.h"
#include "data/stickers/data_stickers.h"
#include "facades.h"
#include "app.h"
#include "styles/style_chat.h"
#include "styles/style_window.h" // st::windowMinWidth

#include <QtGui/QClipboard>
#include <QtWidgets/QApplication>
#include <QtCore/QMimeData>

namespace {

constexpr auto kScrollDateHideTimeout = 1000;
constexpr auto kUnloadHeavyPartsPages = 2;
constexpr auto kClearUserpicsAfter = 50;

// Helper binary search for an item in a list that is not completely
// above the given top of the visible area or below the given bottom of the visible area
// is applied once for blocks list in a history and once for items list in the found block.
template <bool TopToBottom, typename T>
int BinarySearchBlocksOrItems(const T &list, int edge) {
	// static_cast to work around GCC bug #78693
	auto start = 0, end = static_cast<int>(list.size());
	while (end - start > 1) {
		auto middle = (start + end) / 2;
		auto top = list[middle]->y();
		auto chooseLeft = (TopToBottom ? (top <= edge) : (top < edge));
		if (chooseLeft) {
			start = middle;
		} else {
			end = middle;
		}
	}
	return start;
}

} // namespace

// flick scroll taken from http://qt-project.org/doc/qt-4.8/demos-embedded-anomaly-src-flickcharm-cpp.html

HistoryInner *HistoryInner::Instance = nullptr;

class HistoryInner::BotAbout : public ClickHandlerHost {
public:
	BotAbout(not_null<HistoryInner*> parent, not_null<BotInfo*> info);

	// ClickHandlerHost interface
	void clickHandlerActiveChanged(const ClickHandlerPtr &p, bool active) override;
	void clickHandlerPressedChanged(const ClickHandlerPtr &p, bool pressed) override;

	not_null<BotInfo*> info;
	int width = 0;
	int height = 0;
	QRect rect;

private:
	not_null<HistoryInner*>  _parent;

};

HistoryInner::BotAbout::BotAbout(
	not_null<HistoryInner*> parent,
	not_null<BotInfo*> info)
: info(info)
, _parent(parent) {
}

void HistoryInner::BotAbout::clickHandlerActiveChanged(
		const ClickHandlerPtr &p,
		bool active) {
	_parent->update(rect);
}

void HistoryInner::BotAbout::clickHandlerPressedChanged(
		const ClickHandlerPtr &p,
		bool pressed) {
	_parent->update(rect);
}

HistoryInner::HistoryInner(
	not_null<HistoryWidget*> historyWidget,
	not_null<Ui::ScrollArea*> scroll,
	not_null<Window::SessionController*> controller,
	not_null<History*> history)
: RpWidget(nullptr)
, _widget(historyWidget)
, _scroll(scroll)
, _controller(controller)
, _peer(history->peer)
, _history(history)
, _migrated(history->migrateFrom())
, _scrollDateCheck([this] { scrollDateCheck(); })
, _scrollDateHideTimer([this] { scrollDateHideByTimer(); }) {
	Instance = this;

	_touchSelectTimer.setSingleShot(true);
	connect(&_touchSelectTimer, SIGNAL(timeout()), this, SLOT(onTouchSelect()));

	setAttribute(Qt::WA_AcceptTouchEvents);
	connect(&_touchScrollTimer, SIGNAL(timeout()), this, SLOT(onTouchScrollTimer()));

	_trippleClickTimer.setSingleShot(true);

	notifyIsBotChanged();

	setMouseTracking(true);
	_controller->gifPauseLevelChanged(
	) | rpl::start_with_next([=] {
		if (!_controller->isGifPausedAtLeastFor(
				Window::GifPauseReason::Any)) {
			update();
		}
	}, lifetime());
	session().data().itemRemoved(
	) | rpl::start_with_next(
		[this](auto item) { itemRemoved(item); },
		lifetime());
	session().data().viewRemoved(
	) | rpl::start_with_next(
		[this](auto view) { viewRemoved(view); },
		lifetime());
	rpl::merge(
		session().data().historyUnloaded(),
		session().data().historyCleared()
	) | rpl::filter([this](not_null<const History*> history) {
		return (_history == history);
	}) | rpl::start_with_next([this] {
		mouseActionCancel();
	}, lifetime());
	session().data().viewRepaintRequest(
	) | rpl::start_with_next([this](not_null<const Element*> view) {
		repaintItem(view);
	}, lifetime());
	session().data().viewLayoutChanged(
	) | rpl::filter([](not_null<const Element*> view) {
		return (view == view->data()->mainView()) && view->isUnderCursor();
	}) | rpl::start_with_next([this](not_null<const Element*> view) {
		mouseActionUpdate();
	}, lifetime());
	session().changes().historyUpdates(
		_history,
		Data::HistoryUpdate::Flag::OutboxRead
	) | rpl::start_with_next([=] {
		update();
	}, lifetime());

	controller->adaptive().chatWideValue(
	) | rpl::start_with_next([=](bool wide) {
		_isChatWide = wide;
	}, lifetime());
}

Main::Session &HistoryInner::session() const {
	return _controller->session();
}

void HistoryInner::messagesReceived(
		PeerData *peer,
		const QVector<MTPMessage> &messages) {
	if (_history->peer == peer) {
		_history->addOlderSlice(messages);
	} else if (_migrated && _migrated->peer == peer) {
		const auto newLoaded = _migrated
			&& _migrated->isEmpty()
			&& !_history->isEmpty();
		_migrated->addOlderSlice(messages);
		if (newLoaded) {
			_migrated->addNewerSlice(QVector<MTPMessage>());
		}
	}
}

void HistoryInner::messagesReceivedDown(PeerData *peer, const QVector<MTPMessage> &messages) {
	if (_history->peer == peer) {
		const auto oldLoaded = _migrated
			&& _history->isEmpty()
			&& !_migrated->isEmpty();
		_history->addNewerSlice(messages);
		if (oldLoaded) {
			_history->addOlderSlice(QVector<MTPMessage>());
		}
	} else if (_migrated && _migrated->peer == peer) {
		_migrated->addNewerSlice(messages);
	}
}

void HistoryInner::repaintItem(const HistoryItem *item) {
	if (!item) {
		return;
	}
	repaintItem(item->mainView());
}

void HistoryInner::repaintItem(const Element *view) {
	if (_widget->skipItemRepaint()) {
		return;
	}
	const auto top = itemTop(view);
	if (top >= 0) {
		const auto range = view->verticalRepaintRange();
		update(0, top + range.top, width(), range.height);
	}
}

template <bool TopToBottom, typename Method>
void HistoryInner::enumerateItemsInHistory(History *history, int historytop, Method method) {
	// No displayed messages in this history.
	if (historytop < 0 || history->isEmpty()) {
		return;
	}
	if (_visibleAreaBottom <= historytop || historytop + history->height() <= _visibleAreaTop) {
		return;
	}

	auto searchEdge = TopToBottom ? _visibleAreaTop : _visibleAreaBottom;

	// Binary search for blockIndex of the first block that is not completely below the visible area.
	auto blockIndex = BinarySearchBlocksOrItems<TopToBottom>(history->blocks, searchEdge - historytop);

	// Binary search for itemIndex of the first item that is not completely below the visible area.
	auto block = history->blocks[blockIndex].get();
	auto blocktop = historytop + block->y();
	auto blockbottom = blocktop + block->height();
	auto itemIndex = BinarySearchBlocksOrItems<TopToBottom>(block->messages, searchEdge - blocktop);

	while (true) {
		while (true) {
			auto view = block->messages[itemIndex].get();
			auto itemtop = blocktop + view->y();
			auto itembottom = itemtop + view->height();

			// Binary search should've skipped all the items that are above / below the visible area.
			if (TopToBottom) {
				Assert(itembottom > _visibleAreaTop);
			} else {
				Assert(itemtop < _visibleAreaBottom);
			}

			if (!method(view, itemtop, itembottom)) {
				return;
			}

			// Skip all the items that are below / above the visible area.
			if (TopToBottom) {
				if (itembottom >= _visibleAreaBottom) {
					return;
				}
			} else {
				if (itemtop <= _visibleAreaTop) {
					return;
				}
			}

			if (TopToBottom) {
				if (++itemIndex >= block->messages.size()) {
					break;
				}
			} else {
				if (--itemIndex < 0) {
					break;
				}
			}
		}

		// Skip all the rest blocks that are below / above the visible area.
		if (TopToBottom) {
			if (blockbottom >= _visibleAreaBottom) {
				return;
			}
		} else {
			if (blocktop <= _visibleAreaTop) {
				return;
			}
		}

		if (TopToBottom) {
			if (++blockIndex >= history->blocks.size()) {
				return;
			}
		} else {
			if (--blockIndex < 0) {
				return;
			}
		}
		block = history->blocks[blockIndex].get();
		blocktop = historytop + block->y();
		blockbottom = blocktop + block->height();
		if (TopToBottom) {
			itemIndex = 0;
		} else {
			itemIndex = block->messages.size() - 1;
		}
	}
}

bool HistoryInner::canHaveFromUserpics() const {
	if (_peer->isUser()
		&& !_peer->isSelf()
		&& !_peer->isRepliesChat()
		&& !_isChatWide) {
		return false;
	} else if (_peer->isChannel() && !_peer->isMegagroup()) {
		return false;
	}
	return true;
}

template <typename Method>
void HistoryInner::enumerateUserpics(Method method) {
	if (!canHaveFromUserpics()) {
		return;
	}

	// Find and remember the top of an attached messages pack
	// -1 means we didn't find an attached to next message yet.
	int lowestAttachedItemTop = -1;

	auto userpicCallback = [&](not_null<Element*> view, int itemtop, int itembottom) {
		// Skip all service messages.
		const auto item = view->data();
		if (view->isHidden() || !item->toHistoryMessage()) return true;

		if (lowestAttachedItemTop < 0 && view->isAttachedToNext()) {
			lowestAttachedItemTop = itemtop + view->marginTop();
		}

		// Call method on a userpic for all messages that have it and for those who are not showing it
		// because of their attachment to the next message if they are bottom-most visible.
		if (view->displayFromPhoto() || (view->hasFromPhoto() && itembottom >= _visibleAreaBottom)) {
			if (lowestAttachedItemTop < 0) {
				lowestAttachedItemTop = itemtop + view->marginTop();
			}
			// Attach userpic to the bottom of the visible area with the same margin as the last message.
			auto userpicMinBottomSkip = st::historyPaddingBottom + st::msgMargin.bottom();
			auto userpicBottom = qMin(itembottom - view->marginBottom(), _visibleAreaBottom - userpicMinBottomSkip);

			// Do not let the userpic go above the attached messages pack top line.
			userpicBottom = qMax(userpicBottom, lowestAttachedItemTop + st::msgPhotoSize);

			// Call the template callback function that was passed
			// and return if it finished everything it needed.
			if (!method(view, userpicBottom - st::msgPhotoSize)) {
				return false;
			}
		}

		// Forget the found top of the pack, search for the next one from scratch.
		if (!view->isAttachedToNext()) {
			lowestAttachedItemTop = -1;
		}

		return true;
	};

	enumerateItems<EnumItemsDirection::TopToBottom>(userpicCallback);
}

template <typename Method>
void HistoryInner::enumerateDates(Method method) {
	auto drawtop = historyDrawTop();

	// Find and remember the bottom of an single-day messages pack
	// -1 means we didn't find a same-day with previous message yet.
	auto lowestInOneDayItemBottom = -1;

	auto dateCallback = [&](not_null<Element*> view, int itemtop, int itembottom) {
		const auto item = view->data();
		if (lowestInOneDayItemBottom < 0 && view->isInOneDayWithPrevious()) {
			lowestInOneDayItemBottom = itembottom - view->marginBottom();
		}

		// Call method on a date for all messages that have it and for those who are not showing it
		// because they are in a one day together with the previous message if they are top-most visible.
		if (view->displayDate() || (!item->isEmpty() && itemtop <= _visibleAreaTop)) {
			// skip the date of history migrate item if it will be in migrated
			if (itemtop < drawtop && item->history() == _history) {
				if (itemtop > _visibleAreaTop) {
					// Previous item (from the _migrated history) is drawing date now.
					return false;
				}
			}

			if (lowestInOneDayItemBottom < 0) {
				lowestInOneDayItemBottom = itembottom - view->marginBottom();
			}
			// Attach date to the top of the visible area with the same margin as it has in service message.
			int dateTop = qMax(itemtop, _visibleAreaTop) + st::msgServiceMargin.top();

			// Do not let the date go below the single-day messages pack bottom line.
			int dateHeight = st::msgServicePadding.bottom() + st::msgServiceFont->height + st::msgServicePadding.top();
			dateTop = qMin(dateTop, lowestInOneDayItemBottom - dateHeight);

			// Call the template callback function that was passed
			// and return if it finished everything it needed.
			if (!method(view, itemtop, dateTop)) {
				return false;
			}
		}

		// Forget the found bottom of the pack, search for the next one from scratch.
		if (!view->isInOneDayWithPrevious()) {
			lowestInOneDayItemBottom = -1;
		}

		return true;
	};

	enumerateItems<EnumItemsDirection::BottomToTop>(dateCallback);
}

TextSelection HistoryInner::computeRenderSelection(
		not_null<const SelectedItems*> selected,
		not_null<Element*> view) const {
	if (view->isHiddenByGroup()) {
		return TextSelection();
	}
	const auto item = view->data();
	const auto itemSelection = [&](not_null<HistoryItem*> item) {
		auto i = selected->find(item);
		if (i != selected->end()) {
			return i->second;
		}
		return TextSelection();
	};
	const auto result = itemSelection(item);
	if (result != TextSelection() && result != FullSelection) {
		return result;
	}
	if (const auto group = session().data().groups().find(item)) {
		auto parts = TextSelection();
		auto allFullSelected = true;
		const auto count = int(group->items.size());
		for (auto i = 0; i != count; ++i) {
			const auto part = group->items[i];
			const auto selection = itemSelection(part);
			if (part == item
				&& selection != FullSelection
				&& selection != TextSelection()) {
				return selection;
			} else if (selection == FullSelection) {
				parts = AddGroupItemSelection(parts, i);
			} else {
				allFullSelected = false;
			}
		}
		return allFullSelected ? FullSelection : parts;
	}
	return itemSelection(item);
}

TextSelection HistoryInner::itemRenderSelection(
		not_null<Element*> view,
		int selfromy,
		int seltoy) const {
	const auto item = view->data();
	const auto y = view->block()->y() + view->y();
	if (y >= selfromy && y < seltoy) {
		if (_dragSelecting && !item->serviceMsg() && item->id > 0) {
			return FullSelection;
		}
	} else if (!_selected.empty()) {
		return computeRenderSelection(&_selected, view);
	}
	return TextSelection();
}

void HistoryInner::paintEmpty(Painter &p, int width, int height) {
	if (!_emptyPainter) {
		_emptyPainter = std::make_unique<HistoryView::EmptyPainter>(
			_history);
	}
	_emptyPainter->paint(p, width, height);
}

void HistoryInner::paintEvent(QPaintEvent *e) {
	if (Ui::skipPaintEvent(this, e)) {
		return;
	}
	if (hasPendingResizedItems()) {
		return;
	}

	const auto guard = gsl::finally([&] {
		_userpicsCache.clear();
	});

	Painter p(this);
	auto clip = e->rect();
	auto ms = crl::now();

	const auto historyDisplayedEmpty = _history->isDisplayedEmpty()
		&& (!_migrated || _migrated->isDisplayedEmpty());
	bool noHistoryDisplayed = _firstLoading || historyDisplayedEmpty;
	if (!_firstLoading && _botAbout && !_botAbout->info->text.isEmpty() && _botAbout->height > 0) {
		if (clip.y() < _botAbout->rect.y() + _botAbout->rect.height() && clip.y() + clip.height() > _botAbout->rect.y()) {
			p.setTextPalette(st::inTextPalette);
			Ui::FillRoundRect(p, _botAbout->rect, st::msgInBg, Ui::MessageInCorners, &st::msgInShadow);

			auto top = _botAbout->rect.top() + st::msgPadding.top();
			if (!_history->peer->isRepliesChat()) {
				p.setFont(st::msgNameFont);
				p.setPen(st::dialogsNameFg);
				p.drawText(_botAbout->rect.left() + st::msgPadding.left(), top + st::msgNameFont->ascent, tr::lng_bot_description(tr::now));
				top += +st::msgNameFont->height + st::botDescSkip;
			}

			p.setPen(st::historyTextInFg);
			_botAbout->info->text.draw(p, _botAbout->rect.left() + st::msgPadding.left(), top, _botAbout->width);

			p.restoreTextPalette();
		}
	} else if (historyDisplayedEmpty) {
		paintEmpty(p, width(), height());
	} else {
		_emptyPainter = nullptr;
	}
	if (!noHistoryDisplayed) {
		auto readMentions = base::flat_set<not_null<HistoryItem*>>();

		adjustCurrent(clip.top());

		auto drawToY = clip.y() + clip.height();

		auto selfromy = itemTop(_dragSelFrom);
		auto seltoy = itemTop(_dragSelTo);
		if (selfromy < 0 || seltoy < 0) {
			selfromy = seltoy = -1;
		} else {
			seltoy += _dragSelTo->height();
		}

		auto mtop = migratedTop();
		auto htop = historyTop();
		auto hdrawtop = historyDrawTop();
		if (mtop >= 0) {
			auto iBlock = (_curHistory == _migrated ? _curBlock : (_migrated->blocks.size() - 1));
			auto block = _migrated->blocks[iBlock].get();
			auto iItem = (_curHistory == _migrated ? _curItem : (block->messages.size() - 1));
			auto view = block->messages[iItem].get();
			auto item = view->data();

			auto y = mtop + block->y() + view->y();
			p.save();
			p.translate(0, y);
			if (clip.y() < y + view->height()) while (y < drawToY) {
				const auto selection = itemRenderSelection(
					view,
					selfromy - mtop,
					seltoy - mtop);
				view->draw(p, clip.translated(0, -y), selection, ms);

				if (item->hasViews()) {
					_controller->content()->scheduleViewIncrement(item);
				}
				if (item->isUnreadMention() && !item->isUnreadMedia()) {
					readMentions.insert(item);
					_widget->enqueueMessageHighlight(view);
				}

				int32 h = view->height();
				p.translate(0, h);
				y += h;

				++iItem;
				if (iItem == block->messages.size()) {
					iItem = 0;
					++iBlock;
					if (iBlock == _migrated->blocks.size()) {
						break;
					}
					block = _migrated->blocks[iBlock].get();
				}
				view = block->messages[iItem].get();
				item = view->data();
			}
			p.restore();
		}
		if (htop >= 0) {
			auto iBlock = (_curHistory == _history ? _curBlock : 0);
			auto block = _history->blocks[iBlock].get();
			auto iItem = (_curHistory == _history ? _curItem : 0);
			auto view = block->messages[iItem].get();
			auto item = view->data();
			auto readTill = (HistoryItem*)nullptr;
			auto hclip = clip.intersected(QRect(0, hdrawtop, width(), clip.top() + clip.height()));
			auto y = htop + block->y() + view->y();
			p.save();
			p.translate(0, y);
			while (y < drawToY) {
				const auto h = view->height();
				if (hclip.y() < y + h && hdrawtop < y + h) {
					const auto selection = itemRenderSelection(
						view,
						selfromy - htop,
						seltoy - htop);
					view->draw(p, hclip.translated(0, -y), selection, ms);

					const auto middle = y + h / 2;
					const auto bottom = y + h;
					if (_visibleAreaBottom >= bottom) {
						const auto item = view->data();
						if (!item->out() && item->unread()) {
							readTill = item;
						}
					}
					if (_visibleAreaBottom >= middle
						&& _visibleAreaTop <= middle) {
						if (item->hasViews()) {
							_controller->content()->scheduleViewIncrement(item);
						}
						if (item->isUnreadMention() && !item->isUnreadMedia()) {
							readMentions.insert(item);
							_widget->enqueueMessageHighlight(view);
						}
					}
				}
				p.translate(0, h);
				y += h;

				++iItem;
				if (iItem == block->messages.size()) {
					iItem = 0;
					++iBlock;
					if (iBlock == _history->blocks.size()) {
						break;
					}
					block = _history->blocks[iBlock].get();
				}
				view = block->messages[iItem].get();
				item = view->data();
			}
			p.restore();

			if (readTill && _widget->doWeReadServerHistory()) {
				session().data().histories().readInboxTill(readTill);
			}
		}

		if (!readMentions.empty() && _widget->doWeReadMentions()) {
			session().api().markMediaRead(readMentions);
		}

		if (mtop >= 0 || htop >= 0) {
			enumerateUserpics([&](not_null<Element*> view, int userpicTop) {
				// stop the enumeration if the userpic is below the painted rect
				if (userpicTop >= clip.top() + clip.height()) {
					return false;
				}

				// paint the userpic if it intersects the painted rect
				if (userpicTop + st::msgPhotoSize > clip.top()) {
					const auto message = view->data()->toHistoryMessage();
					if (const auto from = message->displayFrom()) {
						from->paintUserpicLeft(
							p,
							_userpics[from],
							st::historyPhotoLeft,
							userpicTop,
							width(),
							st::msgPhotoSize);
					} else if (const auto info = message->hiddenForwardedInfo()) {
						info->userpic.paint(
							p,
							st::historyPhotoLeft,
							userpicTop,
							width(),
							st::msgPhotoSize);
					} else {
						Unexpected("Corrupt forwarded information in message.");
					}
				}
				return true;
			});

			int dateHeight = st::msgServicePadding.bottom() + st::msgServiceFont->height + st::msgServicePadding.top();
			//QDate lastDate;
			//if (!_history->isEmpty()) {
			//	lastDate = _history->blocks.back()->messages.back()->data()->date.date();
			//}

			//// if item top is before this value always show date as a floating date
			//int showFloatingBefore = height() - 2 * (_visibleAreaBottom - _visibleAreaTop) - dateHeight;


			auto scrollDateOpacity = _scrollDateOpacity.value(_scrollDateShown ? 1. : 0.);
			enumerateDates([&](not_null<Element*> view, int itemtop, int dateTop) {
				// stop the enumeration if the date is above the painted rect
				if (dateTop + dateHeight <= clip.top()) {
					return false;
				}

				const auto displayDate = view->displayDate();
				auto dateInPlace = displayDate;
				if (dateInPlace) {
					const auto correctDateTop = itemtop + st::msgServiceMargin.top();
					dateInPlace = (dateTop < correctDateTop + dateHeight);
				}
				//bool noFloatingDate = (item->date.date() == lastDate && displayDate);
				//if (noFloatingDate) {
				//	if (itemtop < showFloatingBefore) {
				//		noFloatingDate = false;
				//	}
				//}

				// paint the date if it intersects the painted rect
				if (dateTop < clip.top() + clip.height()) {
					auto opacity = (dateInPlace/* || noFloatingDate*/) ? 1. : scrollDateOpacity;
					if (opacity > 0.) {
						p.setOpacity(opacity);
						const auto dateY = false // noFloatingDate
							? itemtop
							: (dateTop - st::msgServiceMargin.top());
						if (const auto date = view->Get<HistoryView::DateBadge>()) {
							date->paint(p, dateY, _contentWidth, _isChatWide);
						} else {
							HistoryView::ServiceMessagePainter::paintDate(
								p,
								view->dateTime(),
								dateY,
								_contentWidth,
								_isChatWide);
						}
					}
				}
				return true;
			});
		}
	}
}

bool HistoryInner::eventHook(QEvent *e) {
	if (e->type() == QEvent::TouchBegin
		|| e->type() == QEvent::TouchUpdate
		|| e->type() == QEvent::TouchEnd
		|| e->type() == QEvent::TouchCancel) {
		QTouchEvent *ev = static_cast<QTouchEvent*>(e);
		if (ev->device()->type() == QTouchDevice::TouchScreen) {
			touchEvent(ev);
			return true;
		}
	}
	return RpWidget::eventHook(e);
}

void HistoryInner::onTouchScrollTimer() {
	auto nowTime = crl::now();
	if (_touchScrollState == Ui::TouchScrollState::Acceleration && _touchWaitingAcceleration && (nowTime - _touchAccelerationTime) > 40) {
		_touchScrollState = Ui::TouchScrollState::Manual;
		touchResetSpeed();
	} else if (_touchScrollState == Ui::TouchScrollState::Auto || _touchScrollState == Ui::TouchScrollState::Acceleration) {
		int32 elapsed = int32(nowTime - _touchTime);
		QPoint delta = _touchSpeed * elapsed / 1000;
		bool hasScrolled = _widget->touchScroll(delta);

		if (_touchSpeed.isNull() || !hasScrolled) {
			_touchScrollState = Ui::TouchScrollState::Manual;
			_touchScroll = false;
			_touchScrollTimer.stop();
		} else {
			_touchTime = nowTime;
		}
		touchDeaccelerate(elapsed);
	}
}

void HistoryInner::touchUpdateSpeed() {
	const auto nowTime = crl::now();
	if (_touchPrevPosValid) {
		const int elapsed = nowTime - _touchSpeedTime;
		if (elapsed) {
			const QPoint newPixelDiff = (_touchPos - _touchPrevPos);
			const QPoint pixelsPerSecond = newPixelDiff * (1000 / elapsed);

			// fingers are inacurates, we ignore small changes to avoid stopping the autoscroll because
			// of a small horizontal offset when scrolling vertically
			const int newSpeedY = (qAbs(pixelsPerSecond.y()) > Ui::kFingerAccuracyThreshold) ? pixelsPerSecond.y() : 0;
			const int newSpeedX = (qAbs(pixelsPerSecond.x()) > Ui::kFingerAccuracyThreshold) ? pixelsPerSecond.x() : 0;
			if (_touchScrollState == Ui::TouchScrollState::Auto) {
				const int oldSpeedY = _touchSpeed.y();
				const int oldSpeedX = _touchSpeed.x();
				if ((oldSpeedY <= 0 && newSpeedY <= 0) || ((oldSpeedY >= 0 && newSpeedY >= 0)
					&& (oldSpeedX <= 0 && newSpeedX <= 0)) || (oldSpeedX >= 0 && newSpeedX >= 0)) {
					_touchSpeed.setY(std::clamp(
						(oldSpeedY + (newSpeedY / 4)),
						-Ui::kMaxScrollAccelerated,
						+Ui::kMaxScrollAccelerated));
					_touchSpeed.setX(std::clamp(
						(oldSpeedX + (newSpeedX / 4)),
						-Ui::kMaxScrollAccelerated,
						+Ui::kMaxScrollAccelerated));
				} else {
					_touchSpeed = QPoint();
				}
			} else {
				// we average the speed to avoid strange effects with the last delta
				if (!_touchSpeed.isNull()) {
					_touchSpeed.setX(std::clamp(
						(_touchSpeed.x() / 4) + (newSpeedX * 3 / 4),
						-Ui::kMaxScrollFlick,
						+Ui::kMaxScrollFlick));
					_touchSpeed.setY(std::clamp(
						(_touchSpeed.y() / 4) + (newSpeedY * 3 / 4),
						-Ui::kMaxScrollFlick,
						+Ui::kMaxScrollFlick));
				} else {
					_touchSpeed = QPoint(newSpeedX, newSpeedY);
				}
			}
		}
	} else {
		_touchPrevPosValid = true;
	}
	_touchSpeedTime = nowTime;
	_touchPrevPos = _touchPos;
}

void HistoryInner::touchResetSpeed() {
	_touchSpeed = QPoint();
	_touchPrevPosValid = false;
}

void HistoryInner::touchDeaccelerate(int32 elapsed) {
	int32 x = _touchSpeed.x();
	int32 y = _touchSpeed.y();
	_touchSpeed.setX((x == 0) ? x : (x > 0) ? qMax(0, x - elapsed) : qMin(0, x + elapsed));
	_touchSpeed.setY((y == 0) ? y : (y > 0) ? qMax(0, y - elapsed) : qMin(0, y + elapsed));
}

void HistoryInner::touchEvent(QTouchEvent *e) {
	const Qt::TouchPointStates &states(e->touchPointStates());
	if (e->type() == QEvent::TouchCancel) { // cancel
		if (!_touchInProgress) return;
		_touchInProgress = false;
		_touchSelectTimer.stop();
		_touchScroll = _touchSelect = false;
		_touchScrollState = Ui::TouchScrollState::Manual;
		mouseActionCancel();
		return;
	}

	if (!e->touchPoints().isEmpty()) {
		_touchPrevPos = _touchPos;
		_touchPos = e->touchPoints().cbegin()->screenPos().toPoint();
	}

	switch (e->type()) {
	case QEvent::TouchBegin: {
		if (_menu) {
			e->accept();
			return; // ignore mouse press, that was hiding context menu
		}
		if (_touchInProgress) return;
		if (e->touchPoints().isEmpty()) return;

		_touchInProgress = true;
		if (_touchScrollState == Ui::TouchScrollState::Auto) {
			_touchScrollState = Ui::TouchScrollState::Acceleration;
			_touchWaitingAcceleration = true;
			_touchAccelerationTime = crl::now();
			touchUpdateSpeed();
			_touchStart = _touchPos;
		} else {
			_touchScroll = false;
			_touchSelectTimer.start(QApplication::startDragTime());
		}
		_touchSelect = false;
		_touchStart = _touchPrevPos = _touchPos;
	} break;

	case QEvent::TouchUpdate: {
		if (!_touchInProgress) return;
		if (_touchSelect) {
			mouseActionUpdate(_touchPos);
		} else if (!_touchScroll && (_touchPos - _touchStart).manhattanLength() >= QApplication::startDragDistance()) {
			_touchSelectTimer.stop();
			_touchScroll = true;
			touchUpdateSpeed();
		}
		if (_touchScroll) {
			if (_touchScrollState == Ui::TouchScrollState::Manual) {
				touchScrollUpdated(_touchPos);
			} else if (_touchScrollState == Ui::TouchScrollState::Acceleration) {
				touchUpdateSpeed();
				_touchAccelerationTime = crl::now();
				if (_touchSpeed.isNull()) {
					_touchScrollState = Ui::TouchScrollState::Manual;
				}
			}
		}
	} break;

	case QEvent::TouchEnd: {
		if (!_touchInProgress) return;
		_touchInProgress = false;
		auto weak = Ui::MakeWeak(this);
		if (_touchSelect) {
			mouseActionFinish(_touchPos, Qt::RightButton);
			QContextMenuEvent contextMenu(QContextMenuEvent::Mouse, mapFromGlobal(_touchPos), _touchPos);
			showContextMenu(&contextMenu, true);
			_touchScroll = false;
		} else if (_touchScroll) {
			if (_touchScrollState == Ui::TouchScrollState::Manual) {
				_touchScrollState = Ui::TouchScrollState::Auto;
				_touchPrevPosValid = false;
				_touchScrollTimer.start(15);
				_touchTime = crl::now();
			} else if (_touchScrollState == Ui::TouchScrollState::Auto) {
				_touchScrollState = Ui::TouchScrollState::Manual;
				_touchScroll = false;
				touchResetSpeed();
			} else if (_touchScrollState == Ui::TouchScrollState::Acceleration) {
				_touchScrollState = Ui::TouchScrollState::Auto;
				_touchWaitingAcceleration = false;
				_touchPrevPosValid = false;
			}
		} else { // One short tap is like left mouse click.
			mouseActionStart(_touchPos, Qt::LeftButton);
			mouseActionFinish(_touchPos, Qt::LeftButton);
		}
		if (weak) {
			_touchSelectTimer.stop();
			_touchSelect = false;
		}
	} break;
	}
}

void HistoryInner::mouseMoveEvent(QMouseEvent *e) {
	static auto lastGlobalPosition = e->globalPos();
	auto reallyMoved = (lastGlobalPosition != e->globalPos());
	auto buttonsPressed = (e->buttons() & (Qt::LeftButton | Qt::MiddleButton));
	if (!buttonsPressed && _mouseAction != MouseAction::None) {
		mouseReleaseEvent(e);
	}
	if (reallyMoved) {
		lastGlobalPosition = e->globalPos();
		if (!buttonsPressed || (_scrollDateLink && ClickHandler::getPressed() == _scrollDateLink)) {
			keepScrollDateForNow();
		}
	}
	mouseActionUpdate(e->globalPos());
}

void HistoryInner::mouseActionUpdate(const QPoint &screenPos) {
	_mousePosition = screenPos;
	mouseActionUpdate();
}

void HistoryInner::touchScrollUpdated(const QPoint &screenPos) {
	_touchPos = screenPos;
	_widget->touchScroll(_touchPos - _touchPrevPos);
	touchUpdateSpeed();
}

QPoint HistoryInner::mapPointToItem(QPoint p, const Element *view) const {
	if (view) {
		const auto top = itemTop(view);
		p.setY(p.y() - top);
		return p;
	}
	return QPoint();
}

QPoint HistoryInner::mapPointToItem(
		QPoint p,
		const HistoryItem *item) const {
	return item ? mapPointToItem(p, item->mainView()) : QPoint();
}

void HistoryInner::mousePressEvent(QMouseEvent *e) {
	if (_menu) {
		e->accept();
		return; // ignore mouse press, that was hiding context menu
	}
	mouseActionStart(e->globalPos(), e->button());
}

void HistoryInner::mouseActionStart(const QPoint &screenPos, Qt::MouseButton button) {
	mouseActionUpdate(screenPos);
	if (button != Qt::LeftButton) return;

	ClickHandler::pressed();
	if (App::pressedItem() != App::hoveredItem()) {
		repaintItem(App::pressedItem());
		App::pressedItem(App::hoveredItem());
		repaintItem(App::pressedItem());
	}

	const auto mouseActionView = App::mousedItem();
	_mouseAction = MouseAction::None;
	_mouseActionItem = mouseActionView
		? mouseActionView->data().get()
		: nullptr;
	_dragStartPosition = mapPointToItem(mapFromGlobal(screenPos), mouseActionView);
	_pressWasInactive = Ui::WasInactivePress(_controller->widget());
	if (_pressWasInactive) {
		Ui::MarkInactivePress(_controller->widget(), false);
	}

	if (ClickHandler::getPressed()) {
		_mouseAction = MouseAction::PrepareDrag;
	} else if (inSelectionMode()) {
		if (_dragStateItem
			&& _selected.find(_dragStateItem) != _selected.cend()
			&& App::hoveredItem()) {
			_mouseAction = MouseAction::PrepareDrag; // start items drag
		} else if (!_pressWasInactive) {
			_mouseAction = MouseAction::PrepareSelect; // start items select
		}
	}
	if (_mouseAction == MouseAction::None && mouseActionView) {
		TextState dragState;
		if (_trippleClickTimer.isActive() && (screenPos - _trippleClickPoint).manhattanLength() < QApplication::startDragDistance()) {
			StateRequest request;
			request.flags = Ui::Text::StateRequest::Flag::LookupSymbol;
			dragState = mouseActionView->textState(_dragStartPosition, request);
			if (dragState.cursor == CursorState::Text) {
				TextSelection selStatus = { dragState.symbol, dragState.symbol };
				if (selStatus != FullSelection && (_selected.empty() || _selected.cbegin()->second != FullSelection)) {
					if (!_selected.empty()) {
						repaintItem(_selected.cbegin()->first);
						_selected.clear();
					}
					_selected.emplace(_mouseActionItem, selStatus);
					_mouseTextSymbol = dragState.symbol;
					_mouseAction = MouseAction::Selecting;
					_mouseSelectType = TextSelectType::Paragraphs;
					mouseActionUpdate(_mousePosition);
					_trippleClickTimer.start(QApplication::doubleClickInterval());
				}
			}
		} else if (App::pressedItem()) {
			StateRequest request;
			request.flags = Ui::Text::StateRequest::Flag::LookupSymbol;
			dragState = mouseActionView->textState(_dragStartPosition, request);
		}
		if (_mouseSelectType != TextSelectType::Paragraphs) {
			if (App::pressedItem()) {
				_mouseTextSymbol = dragState.symbol;
				bool uponSelected = (dragState.cursor == CursorState::Text);
				if (uponSelected) {
					if (_selected.empty()
						|| _selected.cbegin()->second == FullSelection
						|| _selected.cbegin()->first != _mouseActionItem) {
						uponSelected = false;
					} else {
						uint16 selFrom = _selected.cbegin()->second.from, selTo = _selected.cbegin()->second.to;
						if (_mouseTextSymbol < selFrom || _mouseTextSymbol >= selTo) {
							uponSelected = false;
						}
					}
				}
				if (uponSelected) {
					_mouseAction = MouseAction::PrepareDrag; // start text drag
				} else if (!_pressWasInactive) {
					const auto media = App::pressedItem()->media();
					if ((media && media->dragItem())
						|| _mouseCursorState == CursorState::Date) {
						_mouseAction = MouseAction::PrepareDrag; // start sticker drag or by-date drag
					} else {
						if (dragState.afterSymbol) ++_mouseTextSymbol;
						TextSelection selStatus = { _mouseTextSymbol, _mouseTextSymbol };
						if (selStatus != FullSelection && (_selected.empty() || _selected.cbegin()->second != FullSelection)) {
							if (!_selected.empty()) {
								repaintItem(_selected.cbegin()->first);
								_selected.clear();
							}
							_selected.emplace(_mouseActionItem, selStatus);
							_mouseAction = MouseAction::Selecting;
							repaintItem(_mouseActionItem);
						} else {
							_mouseAction = MouseAction::PrepareSelect;
						}
					}
				}
			} else if (!_pressWasInactive) {
				_mouseAction = MouseAction::PrepareSelect; // start items select
			}
		}
	}

	if (!_mouseActionItem) {
		_mouseAction = MouseAction::None;
	} else if (_mouseAction == MouseAction::None) {
		_mouseActionItem = nullptr;
	}
}

void HistoryInner::mouseActionCancel() {
	_mouseActionItem = nullptr;
	_dragStateItem = nullptr;
	_mouseAction = MouseAction::None;
	_dragStartPosition = QPoint(0, 0);
	_dragSelFrom = _dragSelTo = nullptr;
	_wasSelectedText = false;
	_widget->noSelectingScroll();
}

std::unique_ptr<QMimeData> HistoryInner::prepareDrag() {
	if (_mouseAction != MouseAction::Dragging) {
		return nullptr;
	}

	const auto pressedHandler = ClickHandler::getPressed();
	if (dynamic_cast<VoiceSeekClickHandler*>(pressedHandler.get())) {
		return nullptr;
	}

	const auto mouseActionView = _mouseActionItem
		? _mouseActionItem->mainView()
		: nullptr;
	bool uponSelected = false;
	if (mouseActionView) {
		if (!_selected.empty() && _selected.cbegin()->second == FullSelection) {
			uponSelected = _dragStateItem
				&& (_selected.find(_dragStateItem) != _selected.cend());
		} else {
			StateRequest request;
			request.flags |= Ui::Text::StateRequest::Flag::LookupSymbol;
			auto dragState = mouseActionView->textState(_dragStartPosition, request);
			uponSelected = (dragState.cursor == CursorState::Text);
			if (uponSelected) {
				if (_selected.empty()
					|| _selected.cbegin()->second == FullSelection
					|| _selected.cbegin()->first != _mouseActionItem) {
					uponSelected = false;
				} else {
					uint16 selFrom = _selected.cbegin()->second.from, selTo = _selected.cbegin()->second.to;
					if (dragState.symbol < selFrom || dragState.symbol >= selTo) {
						uponSelected = false;
					}
				}
			}
		}
	}

	auto urls = QList<QUrl>();
	const auto selectedText = [&] {
		if (uponSelected) {
			return getSelectedText();
		} else if (pressedHandler) {
			//if (!sel.isEmpty() && sel.at(0) != '/' && sel.at(0) != '@' && sel.at(0) != '#') {
			//	urls.push_back(QUrl::fromEncoded(sel.toUtf8())); // Google Chrome crashes in Mac OS X O_o
			//}
			return TextForMimeData::Simple(pressedHandler->dragText());
		}
		return TextForMimeData();
	}();
	if (auto mimeData = TextUtilities::MimeDataFromText(selectedText)) {
		updateDragSelection(nullptr, nullptr, false);
		_widget->noSelectingScroll();

		if (!urls.isEmpty()) mimeData->setUrls(urls);
		if (uponSelected && !_controller->adaptive().isOneColumn()) {
			auto selectedState = getSelectionState();
			if (selectedState.count > 0 && selectedState.count == selectedState.canForwardCount) {
				session().data().setMimeForwardIds(getSelectedItems());
				mimeData->setData(qsl("application/x-td-forward"), "1");
			}
		}
		return mimeData;
	} else if (_dragStateItem) {
		const auto view = _dragStateItem->mainView();
		if (!view) {
			return nullptr;
		}
		auto forwardIds = MessageIdsList();
		if (_mouseCursorState == CursorState::Date) {
			forwardIds = session().data().itemOrItsGroup(_dragStateItem);
		} else if (view->isHiddenByGroup() && pressedHandler) {
			forwardIds = MessageIdsList(1, _dragStateItem->fullId());
		} else if (const auto media = view->media()) {
			if (media->dragItemByHandler(pressedHandler)
				|| media->dragItem()) {
				forwardIds = MessageIdsList(1, _dragStateItem->fullId());
			}
		}
		if (forwardIds.empty()) {
			return nullptr;
		}
		session().data().setMimeForwardIds(std::move(forwardIds));
		auto result = std::make_unique<QMimeData>();
		result->setData(qsl("application/x-td-forward"), "1");
		if (const auto media = view->media()) {
			if (const auto document = media->getDocument()) {
				const auto filepath = document->filepath(true);
				if (!filepath.isEmpty()) {
					QList<QUrl> urls;
					urls.push_back(QUrl::fromLocalFile(filepath));
					result->setUrls(urls);
				}
			}
		}
		return result;
	}
	return nullptr;
}

void HistoryInner::performDrag() {
	if (auto mimeData = prepareDrag()) {
		// This call enters event loop and can destroy any QObject.
		_controller->widget()->launchDrag(
			std::move(mimeData),
			crl::guard(this, [=] { mouseActionUpdate(QCursor::pos()); }));
	}
}

void HistoryInner::itemRemoved(not_null<const HistoryItem*> item) {
	if (_history != item->history() && _migrated != item->history()) {
		return;
	}

	_animatedStickersPlayed.remove(item);

	auto i = _selected.find(item);
	if (i != _selected.cend()) {
		_selected.erase(i);
		_widget->updateTopBarSelection();
	}

	if (_mouseActionItem == item) {
		mouseActionCancel();
	}
	if (_dragStateItem == item) {
		_dragStateItem = nullptr;
	}

	if ((_dragSelFrom && _dragSelFrom->data() == item)
		|| (_dragSelTo && _dragSelTo->data() == item)) {
		_dragSelFrom = nullptr;
		_dragSelTo = nullptr;
		update();
	}
	if (_scrollDateLastItem && _scrollDateLastItem->data() == item) {
		_scrollDateLastItem = nullptr;
	}
	mouseActionUpdate();
}

void HistoryInner::viewRemoved(not_null<const Element*> view) {
	const auto refresh = [&](auto &saved) {
		if (saved == view) {
			const auto now = view->data()->mainView();
			saved = (now && now != view) ? now : nullptr;
		}
	};
	refresh(_dragSelFrom);
	refresh(_dragSelTo);
	refresh(_scrollDateLastItem);
}

void HistoryInner::mouseActionFinish(
		const QPoint &screenPos,
		Qt::MouseButton button) {
	mouseActionUpdate(screenPos);

	auto activated = ClickHandler::unpressed();
	if (_mouseAction == MouseAction::Dragging) {
		activated = nullptr;
	} else if (_mouseActionItem) {
		// if we are in selecting items mode perhaps we want to
		// toggle selection instead of activating the pressed link
		if (_mouseAction == MouseAction::PrepareDrag
			&& !_pressWasInactive
			&& inSelectionMode()
			&& button != Qt::RightButton) {
			if (const auto view = _mouseActionItem->mainView()) {
				if (view->toggleSelectionByHandlerClick(activated)) {
					activated = nullptr;
				}
			}
		}
	}
	const auto pressedItemView = App::pressedItem();
	if (pressedItemView) {
		repaintItem(pressedItemView);
		App::pressedItem(nullptr);
	}

	_wasSelectedText = false;

	if (activated) {
		mouseActionCancel();
		const auto pressedItemId = pressedItemView
			? pressedItemView->data()->fullId()
			: FullMsgId();
		ActivateClickHandler(window(), activated, {
			button,
			QVariant::fromValue(ClickHandlerContext{
				.itemId = pressedItemId,
				.elementDelegate = [weak = Ui::MakeWeak(this)] {
					return weak
						? HistoryInner::ElementDelegate().get()
						: nullptr;
				},
				.sessionWindow = base::make_weak(_controller.get()),
			})
		});
		return;
	}
	if ((_mouseAction == MouseAction::PrepareSelect)
		&& !_pressWasInactive
		&& inSelectionMode()) {
		changeSelectionAsGroup(
			&_selected,
			_mouseActionItem,
			SelectAction::Invert);
		repaintItem(_mouseActionItem);
	} else if ((_mouseAction == MouseAction::PrepareDrag)
		&& !_pressWasInactive
		&& _dragStateItem
		&& (button != Qt::RightButton)) {
		auto i = _selected.find(_dragStateItem);
		if (i != _selected.cend() && i->second == FullSelection) {
			_selected.erase(i);
			repaintItem(_mouseActionItem);
		} else if ((i == _selected.cend())
			&& !_dragStateItem->serviceMsg()
			&& (_dragStateItem->id > 0)
			&& inSelectionMode()) {
			if (_selected.size() < MaxSelectedItems) {
				_selected.emplace(_dragStateItem, FullSelection);
				repaintItem(_mouseActionItem);
			}
		} else {
			_selected.clear();
			update();
		}
	} else if (_mouseAction == MouseAction::Selecting) {
		if (_dragSelFrom && _dragSelTo) {
			applyDragSelection();
			_dragSelFrom = _dragSelTo = nullptr;
		} else if (!_selected.empty() && !_pressWasInactive) {
			auto sel = _selected.cbegin()->second;
			if (sel != FullSelection && sel.from == sel.to) {
				_selected.clear();
				_controller->widget()->setInnerFocus();
			}
		}
	}
	_mouseAction = MouseAction::None;
	_mouseActionItem = nullptr;
	_mouseSelectType = TextSelectType::Letters;
	_widget->noSelectingScroll();
	_widget->updateTopBarSelection();

	if (QGuiApplication::clipboard()->supportsSelection()
		&& !_selected.empty()
		&& _selected.cbegin()->second != FullSelection) {
		const auto [item, selection] = *_selected.cbegin();
		if (const auto view = item->mainView()) {
			TextUtilities::SetClipboardText(
				view->selectedText(selection),
				QClipboard::Selection);
		}
	}
}

void HistoryInner::mouseReleaseEvent(QMouseEvent *e) {
	mouseActionFinish(e->globalPos(), e->button());
	if (!rect().contains(e->pos())) {
		leaveEvent(e);
	}
}

void HistoryInner::mouseDoubleClickEvent(QMouseEvent *e) {
	mouseActionStart(e->globalPos(), e->button());

	const auto mouseActionView = _mouseActionItem
		? _mouseActionItem->mainView()
		: nullptr;
	if (_mouseSelectType == TextSelectType::Letters
		&& mouseActionView
		&& ((_mouseAction == MouseAction::Selecting
			&& !_selected.empty()
			&& _selected.cbegin()->second != FullSelection)
			|| (_mouseAction == MouseAction::None
				&& (_selected.empty()
					|| _selected.cbegin()->second != FullSelection)))) {
		StateRequest request;
		request.flags |= Ui::Text::StateRequest::Flag::LookupSymbol;
		auto dragState = mouseActionView->textState(_dragStartPosition, request);
		if (dragState.cursor == CursorState::Text) {
			_mouseTextSymbol = dragState.symbol;
			_mouseSelectType = TextSelectType::Words;
			if (_mouseAction == MouseAction::None) {
				_mouseAction = MouseAction::Selecting;
				TextSelection selStatus = { dragState.symbol, dragState.symbol };
				if (!_selected.empty()) {
					repaintItem(_selected.cbegin()->first);
					_selected.clear();
				}
				_selected.emplace(_mouseActionItem, selStatus);
			}
			mouseMoveEvent(e);

			_trippleClickPoint = e->globalPos();
			_trippleClickTimer.start(QApplication::doubleClickInterval());
		}
	}
	if (!ClickHandler::getActive()
		&& !ClickHandler::getPressed()
		&& (_mouseCursorState == CursorState::None
			|| _mouseCursorState == CursorState::Date)
		&& !inSelectionMode()
		&& !_emptyPainter) {
		if (const auto item = _mouseActionItem) {
			mouseActionCancel();
			_widget->replyToMessage(item);
		}
	}
}

void HistoryInner::contextMenuEvent(QContextMenuEvent *e) {
	showContextMenu(e);
}

void HistoryInner::showContextMenu(QContextMenuEvent *e, bool showFromTouch) {
	if (e->reason() == QContextMenuEvent::Mouse) {
		mouseActionUpdate(e->globalPos());
	}

	auto selectedState = getSelectionState();
	auto canSendMessages = _peer->canWrite();

	// -2 - has full selected items, but not over, -1 - has selection, but no over, 0 - no selection, 1 - over text, 2 - over full selected items
	auto isUponSelected = 0;
	auto hasSelected = 0;
	if (!_selected.empty()) {
		isUponSelected = -1;
		if (_selected.cbegin()->second == FullSelection) {
			hasSelected = 2;
			if (_dragStateItem && _selected.find(_dragStateItem) != _selected.cend()) {
				isUponSelected = 2;
			} else {
				isUponSelected = -2;
			}
		} else {
			uint16 selFrom = _selected.cbegin()->second.from, selTo = _selected.cbegin()->second.to;
			hasSelected = (selTo > selFrom) ? 1 : 0;
			if (App::mousedItem() && App::mousedItem() == App::hoveredItem()) {
				auto mousePos = mapPointToItem(mapFromGlobal(_mousePosition), App::mousedItem());
				StateRequest request;
				request.flags |= Ui::Text::StateRequest::Flag::LookupSymbol;
				auto dragState = App::mousedItem()->textState(mousePos, request);
				if (dragState.cursor == CursorState::Text
					&& dragState.symbol >= selFrom
					&& dragState.symbol < selTo) {
					isUponSelected = 1;
				}
			}
		}
	}
	if (showFromTouch && hasSelected && isUponSelected < hasSelected) {
		isUponSelected = hasSelected;
	}

	_menu = base::make_unique_q<Ui::PopupMenu>(this);
	const auto session = &this->session();
	const auto controller = _controller;
	const auto groupLeaderOrSelf = [](HistoryItem *item) -> HistoryItem* {
		if (!item) {
			return nullptr;
		} else if (const auto group = item->history()->owner().groups().find(item)) {
			return group->items.front();
		}
		return item;
	};
	const auto addItemActions = [&](
			HistoryItem *item,
			HistoryItem *albumPartItem) {
		if (!item
			|| !IsServerMsgId(item->id)
			|| isUponSelected == 2
			|| isUponSelected == -2) {
			return;
		}
		const auto itemId = item->fullId();
		if (canSendMessages) {
			_menu->addAction(tr::lng_context_reply_msg(tr::now), [=] {
				_widget->replyToMessage(itemId);
			});
		}
		const auto repliesCount = item->repliesCount();
		const auto withReplies = IsServerMsgId(item->id)
			&& (repliesCount > 0);
		if (withReplies && item->history()->peer->isMegagroup()) {
			const auto rootId = repliesCount ? item->id : item->replyToTop();
			const auto phrase = (repliesCount > 0)
				? tr::lng_replies_view(
					tr::now,
					lt_count,
					repliesCount)
				: tr::lng_replies_view_thread(tr::now);
			_menu->addAction(phrase, [=] {
				controller->showRepliesForMessage(_history, rootId);
			});
		}
		const auto t = base::unixtime::now();
		const auto editItem = (albumPartItem && albumPartItem->allowsEdit(t))
			? albumPartItem
			: item->allowsEdit(t)
			? item
			: nullptr;
		if (editItem) {
			const auto editItemId = editItem->fullId();
			_menu->addAction(tr::lng_context_edit_msg(tr::now), [=] {
				_widget->editMessage(editItemId);
			});
		}
		const auto pinItem = (item->canPin() && item->isPinned())
			? item
			: groupLeaderOrSelf(item);
		if (pinItem->canPin()) {
			const auto isPinned = pinItem->isPinned();
			const auto pinItemId = pinItem->fullId();
			const auto controller = _controller;
			_menu->addAction(isPinned ? tr::lng_context_unpin_msg(tr::now) : tr::lng_context_pin_msg(tr::now), crl::guard(controller, [=] {
				Window::ToggleMessagePinned(controller, pinItemId, !isPinned);
			}));
		}
		const auto peer = item->history()->peer;
		if (peer->isChat() || peer->isMegagroup()) {
			_menu->addAction(tr::ktg_context_show_messages_from(tr::now), [=] {
				App::searchByHashtag(QString(), peer, item->from()->asUser());
			});
		}
	};
	const auto addPhotoActions = [&](not_null<PhotoData*> photo) {
		const auto media = photo->activeMediaView();
		if (!photo->isNull() && media && media->loaded()) {
			_menu->addAction(tr::lng_context_save_image(tr::now), App::LambdaDelayed(st::defaultDropdownMenu.menu.ripple.hideDuration, this, [=] {
				savePhotoToFile(photo);
			}));
			_menu->addAction(tr::lng_context_copy_image(tr::now), [=] {
				copyContextImage(photo);
			});
		}
		if (photo->hasAttachedStickers()) {
			_menu->addAction(tr::lng_context_attached_stickers(tr::now), [=] {
				session->api().attachedStickers().requestAttachedStickerSets(
					controller,
					photo);
			});
		}
	};
	const auto addDocumentActions = [&](not_null<DocumentData*> document) {
		if (document->loading()) {
			_menu->addAction(tr::lng_context_cancel_download(tr::now), [=] {
				cancelContextDownload(document);
			});
			return;
		}
		const auto item = _dragStateItem;
		const auto itemId = item ? item->fullId() : FullMsgId();
		const auto lnkIsVideo = document->isVideoFile();
		const auto lnkIsVoice = document->isVoiceMessage();
		const auto lnkIsAudio = document->isAudioFile();
		if (document->isGifv()) {
			const auto notAutoplayedGif = [&] {
				return item
					&& document->isGifv()
					&& !Data::AutoDownload::ShouldAutoPlay(
						session->settings().autoDownload(),
						item->history()->peer,
						document);
			}();
			if (notAutoplayedGif) {
				_menu->addAction(tr::lng_context_open_gif(tr::now), [=] {
					openContextGif(itemId);
				});
			}
			_menu->addAction(tr::lng_context_save_gif(tr::now), [=] {
				saveContextGif(itemId);
			});
		}
		if (!document->filepath(true).isEmpty()) {
			_menu->addAction(Platform::IsMac() ? tr::lng_context_show_in_finder(tr::now) : tr::lng_context_show_in_folder(tr::now), [=] {
				showContextInFolder(document);
			});
		}
		_menu->addAction(lnkIsVideo ? tr::lng_context_save_video(tr::now) : (lnkIsVoice ? tr::lng_context_save_audio(tr::now) : (lnkIsAudio ? tr::lng_context_save_audio_file(tr::now) : tr::lng_context_save_file(tr::now))), App::LambdaDelayed(st::defaultDropdownMenu.menu.ripple.hideDuration, this, [=] {
			saveDocumentToFile(itemId, document);
		}));
		if (document->hasAttachedStickers()) {
			_menu->addAction(tr::lng_context_attached_stickers(tr::now), [=] {
				session->api().attachedStickers().requestAttachedStickerSets(
					controller,
					document);
			});
		}
	};
	const auto link = ClickHandler::getActive();
	auto lnkPhoto = dynamic_cast<PhotoClickHandler*>(link.get());
	auto lnkDocument = dynamic_cast<DocumentClickHandler*>(link.get());
	if (lnkPhoto || lnkDocument) {
		const auto item = _dragStateItem;
		const auto itemId = item ? item->fullId() : FullMsgId();
		if (isUponSelected > 0) {
			_menu->addAction(
				(isUponSelected > 1
					? tr::lng_context_copy_selected_items(tr::now)
					: tr::lng_context_copy_selected(tr::now)),
				[=] { copySelectedText(); });
		}
		addItemActions(item, item);
		if (lnkPhoto) {
			addPhotoActions(lnkPhoto->photo());
		} else {
			addDocumentActions(lnkDocument->document());
		}
		if (item && item->hasDirectLink() && isUponSelected != 2 && isUponSelected != -2) {
			_menu->addAction(item->history()->peer->isMegagroup() ? tr::lng_context_copy_message_link(tr::now) : tr::lng_context_copy_post_link(tr::now), [=] {
				HistoryView::CopyPostLink(session, itemId, HistoryView::Context::History);
			});
		}
		if (isUponSelected > 1) {
			if (selectedState.count > 0 && selectedState.canForwardCount == selectedState.count) {
				_menu->addAction(tr::lng_context_forward_selected(tr::now), [=] {
					_widget->forwardSelected();
				});
			}
			if (selectedState.count > 0 && selectedState.canDeleteCount == selectedState.count) {
				_menu->addAction(tr::lng_context_delete_selected(tr::now), [=] {
					_widget->confirmDeleteSelected();
				});
			}
			_menu->addAction(tr::lng_context_clear_selection(tr::now), [=] {
				_widget->clearSelected();
			});
		} else if (item) {
			const auto itemId = item->fullId();
			const auto blockSender = item->history()->peer->isRepliesChat();
			if (isUponSelected != -2) {
				if (item->allowsForward()) {
					_menu->addAction(tr::lng_context_forward_msg(tr::now), [=] {
						forwardItem(itemId);
					});
				}
				if (item->canDelete()) {
					_menu->addAction(Ui::DeleteMessageContextAction(
						_menu->menu(),
						[=] { deleteItem(itemId); },
						item->ttlDestroyAt(),
						[=] { _menu = nullptr; }));
				}
				if (!blockSender && item->suggestReport()) {
					_menu->addAction(tr::lng_context_report_msg(tr::now), [=] {
						reportItem(itemId);
					});
				}
			}
			if (IsServerMsgId(item->id) && !item->serviceMsg()) {
				_menu->addAction(tr::lng_context_select_msg(tr::now), [=] {
					if (const auto item = session->data().message(itemId)) {
						if (const auto view = item->mainView()) {
							changeSelection(&_selected, item, SelectAction::Select);
							repaintItem(item);
							_widget->updateTopBarSelection();
						}
					}
				});
			}
			if (isUponSelected != -2 && blockSender) {
				_menu->addAction(tr::lng_profile_block_user(tr::now), [=] {
					blockSenderItem(itemId);
				});
			}
		}
	} else { // maybe cursor on some text history item?
		const auto albumPartItem = _dragStateItem;
		const auto item = [&] {
			const auto result = App::hoveredItem()
				? App::hoveredItem()->data().get()
				: App::hoveredLinkItem()
				? App::hoveredLinkItem()->data().get()
				: nullptr;
			return result ? groupLeaderOrSelf(result) : nullptr;
		}();
		const auto itemId = item ? item->fullId() : FullMsgId();
		const auto canDelete = item
			&& item->canDelete()
			&& (item->id > 0 || !item->serviceMsg());
		const auto canForward = item && item->allowsForward();
		const auto canReport = item && item->suggestReport();
		const auto canBlockSender = item && item->history()->peer->isRepliesChat();
		const auto view = item ? item->mainView() : nullptr;

		const auto msg = dynamic_cast<HistoryMessage*>(item);
		if (isUponSelected > 0) {
			_menu->addAction(
				((isUponSelected > 1)
					? tr::lng_context_copy_selected_items(tr::now)
					: tr::lng_context_copy_selected(tr::now)),
				[=] { copySelectedText(); });
			addItemActions(item, item);
		} else {
			addItemActions(item, albumPartItem);
			if (item && !isUponSelected) {
				const auto media = (view ? view->media() : nullptr);
				const auto mediaHasTextForCopy = media && media->hasTextForCopy();
				if (const auto document = media ? media->getDocument() : nullptr) {
					if (!item->isIsolatedEmoji() && document->sticker()) {
						if (document->sticker()->set.type() != mtpc_inputStickerSetEmpty) {
							_menu->addAction(document->isStickerSetInstalled() ? tr::lng_context_pack_info(tr::now) : tr::lng_context_pack_add(tr::now), [=] {
								showStickerPackInfo(document);
							});
							_menu->addAction(session->data().stickers().isFaved(document) ? tr::lng_faved_stickers_remove(tr::now) : tr::lng_faved_stickers_add(tr::now), [=] {
								Api::ToggleFavedSticker(document, itemId);
							});
						}
						_menu->addAction(tr::lng_context_save_image(tr::now), App::LambdaDelayed(st::defaultDropdownMenu.menu.ripple.hideDuration, this, [=] {
							saveDocumentToFile(itemId, document);
						}));
					}
				}
				if (const auto media = item->media()) {
					if (const auto poll = media->poll()) {
						HistoryView::AddPollActions(
							_menu,
							poll,
							item,
							HistoryView::Context::History);
					} else if (const auto contact = media->sharedContact()) {
						const auto phone = contact->phoneNumber;
						_menu->addAction(tr::lng_profile_copy_phone(tr::now), [=] {
							QGuiApplication::clipboard()->setText(phone);
						});
					}
				}
				if (msg && view && !link && (view->hasVisibleText() || mediaHasTextForCopy)) {
					_menu->addAction(tr::lng_context_copy_text(tr::now), [=] {
						copyContextText(itemId);
					});
				}
			}
		}

		const auto actionText = link
			? link->copyToClipboardContextItemText()
			: QString();
		if (!actionText.isEmpty()) {
			_menu->addAction(
				actionText,
				[text = link->copyToClipboardText()] {
					QGuiApplication::clipboard()->setText(text);
				});
		} else if (item && item->hasDirectLink() && isUponSelected != 2 && isUponSelected != -2) {
			_menu->addAction(item->history()->peer->isMegagroup() ? tr::lng_context_copy_message_link(tr::now) : tr::lng_context_copy_post_link(tr::now), [=] {
				HistoryView::CopyPostLink(session, itemId, HistoryView::Context::History);
			});
		}
		if (isUponSelected > 1) {
			if (selectedState.count > 0 && selectedState.count == selectedState.canForwardCount) {
				_menu->addAction(tr::lng_context_forward_selected(tr::now), [=] {
					_widget->forwardSelected();
				});
			}
			if (selectedState.count > 0 && selectedState.count == selectedState.canDeleteCount) {
				_menu->addAction(tr::lng_context_delete_selected(tr::now), [=] {
					_widget->confirmDeleteSelected();
				});
			}
			_menu->addAction(tr::lng_context_clear_selection(tr::now), [=] {
				_widget->clearSelected();
			});
		} else if (item && ((isUponSelected != -2 && (canForward || canDelete)) || item->id > 0)) {
			if (isUponSelected != -2) {
				if (canForward) {
					_menu->addAction(tr::lng_context_forward_msg(tr::now), [=] {
						forwardAsGroup(itemId);
					});
				}
				if (canDelete) {
					const auto callback = [=] {
						deleteAsGroup(itemId);
					};
					if (msg && msg->uploading()) {
						_menu->addAction(tr::lng_context_cancel_upload(tr::now), callback);
					} else {
						_menu->addAction(Ui::DeleteMessageContextAction(
							_menu->menu(),
							callback,
							item->ttlDestroyAt(),
							[=] { _menu = nullptr; }));
					}
				}
				if (!canBlockSender && canReport) {
					_menu->addAction(tr::lng_context_report_msg(tr::now), [=] {
						reportAsGroup(itemId);
					});
				}
			}
			if (item->id > 0 && !item->serviceMsg()) {
				_menu->addAction(tr::lng_context_select_msg(tr::now), [=] {
					if (const auto item = session->data().message(itemId)) {
						if (const auto view = item->mainView()) {
							changeSelectionAsGroup(&_selected, item, SelectAction::Select);
							repaintItem(view);
							_widget->updateTopBarSelection();
						}
					}
				});
			}
			if (isUponSelected != -2 && canBlockSender) {
				_menu->addAction(tr::lng_profile_block_user(tr::now), [=] {
					blockSenderAsGroup(itemId);
				});
			}
		} else {
			if (App::mousedItem()
				&& IsServerMsgId(App::mousedItem()->data()->id)
				&& !App::mousedItem()->data()->serviceMsg()) {
				const auto itemId = App::mousedItem()->data()->fullId();
				_menu->addAction(tr::lng_context_select_msg(tr::now), [=] {
					if (const auto item = session->data().message(itemId)) {
						if (const auto view = item->mainView()) {
							changeSelectionAsGroup(&_selected, item, SelectAction::Select);
							repaintItem(item);
							_widget->updateTopBarSelection();
						}
					}
				});
			}
		}
	}

	if (_menu->empty()) {
		_menu = nullptr;
	} else {
		_menu->popup(e->globalPos());
		e->accept();
	}
}

void HistoryInner::copySelectedText() {
	TextUtilities::SetClipboardText(getSelectedText());
}

void HistoryInner::savePhotoToFile(not_null<PhotoData*> photo) {
	const auto media = photo->activeMediaView();
	if (photo->isNull() || !media || !media->loaded()) {
		return;
	}

	const auto image = media->image(Data::PhotoSize::Large)->original();
	auto filter = qsl("JPEG Image (*.jpg);;") + FileDialog::AllFilesFilter();
	FileDialog::GetWritePath(
		this,
		tr::lng_save_photo(tr::now),
		filter,
		filedialogDefaultName(
			qsl("photo"),
			qsl(".jpg")),
		crl::guard(this, [=](const QString &result) {
			if (!result.isEmpty()) {
				image.save(result, "JPG");
			}
		}));
}

void HistoryInner::copyContextImage(not_null<PhotoData*> photo) {
	const auto media = photo->activeMediaView();
	if (photo->isNull() || !media || !media->loaded()) {
		return;
	}

	const auto image = media->image(Data::PhotoSize::Large)->original();
	QGuiApplication::clipboard()->setImage(image);
}

void HistoryInner::showStickerPackInfo(not_null<DocumentData*> document) {
	StickerSetBox::Show(_controller, document);
}

void HistoryInner::cancelContextDownload(not_null<DocumentData*> document) {
	document->cancel();
}

void HistoryInner::showContextInFolder(not_null<DocumentData*> document) {
	const auto filepath = document->filepath(true);
	if (!filepath.isEmpty()) {
		File::ShowInFolder(filepath);
	}
}

void HistoryInner::saveDocumentToFile(
		FullMsgId contextId,
		not_null<DocumentData*> document) {
	DocumentSaveClickHandler::Save(
		contextId,
		document,
		DocumentSaveClickHandler::Mode::ToNewFile);
}

void HistoryInner::openContextGif(FullMsgId itemId) {
	if (const auto item = session().data().message(itemId)) {
		if (const auto media = item->media()) {
			if (const auto document = media->document()) {
				_controller->openDocument(document, itemId, true);
			}
		}
	}
}

void HistoryInner::saveContextGif(FullMsgId itemId) {
	if (const auto item = session().data().message(itemId)) {
		if (const auto media = item->media()) {
			if (const auto document = media->document()) {
				Api::ToggleSavedGif(document, item->fullId(), true);
			}
		}
	}
}

void HistoryInner::copyContextText(FullMsgId itemId) {
	if (const auto item = session().data().message(itemId)) {
		if (const auto group = session().data().groups().find(item)) {
			TextUtilities::SetClipboardText(HistoryGroupText(group));
		} else {
			TextUtilities::SetClipboardText(HistoryItemText(item));
		}
	}
}

void HistoryInner::resizeEvent(QResizeEvent *e) {
	mouseActionUpdate();
}

TextForMimeData HistoryInner::getSelectedText() const {
	auto selected = _selected;

	if (_mouseAction == MouseAction::Selecting && _dragSelFrom && _dragSelTo) {
		applyDragSelection(&selected);
	}

	if (selected.empty()) {
		return TextForMimeData();
	}
	if (selected.cbegin()->second != FullSelection) {
		const auto [item, selection] = *selected.cbegin();
		if (const auto view = item->mainView()) {
			return view->selectedText(selection);
		}
		return TextForMimeData();
	}

	const auto timeFormat = qsl(", [dd.MM.yy hh:mm]\n");
	auto groups = base::flat_set<not_null<const Data::Group*>>();
	auto fullSize = 0;
	auto texts = base::flat_map<Data::MessagePosition, TextForMimeData>();

	const auto wrapItem = [&](
			not_null<HistoryItem*> item,
			TextForMimeData &&unwrapped) {
		auto time = ItemDateTime(item).toString(timeFormat);
		auto part = TextForMimeData();
		auto size = item->author()->name.size()
			+ time.size()
			+ unwrapped.expanded.size();
		part.reserve(size);
		part.append(item->author()->name).append(time);
		part.append(std::move(unwrapped));
		texts.emplace(item->position(), part);
		fullSize += size;
	};
	const auto addItem = [&](not_null<HistoryItem*> item) {
		wrapItem(item, HistoryItemText(item));
	};
	const auto addGroup = [&](not_null<const Data::Group*> group) {
		Expects(!group->items.empty());

		wrapItem(group->items.back(), HistoryGroupText(group));
	};

	for (const auto [item, selection] : selected) {
		if (const auto group = session().data().groups().find(item)) {
			if (groups.contains(group)) {
				continue;
			}
			if (isSelectedGroup(&selected, group)) {
				groups.emplace(group);
				addGroup(group);
			} else {
				addItem(item);
			}
		} else {
			addItem(item);
		}
	}

	auto result = TextForMimeData();
	const auto sep = qstr("\n\n");
	result.reserve(fullSize + (texts.size() - 1) * sep.size());
	for (auto i = texts.begin(), e = texts.end(); i != e;) {
		result.append(std::move(i->second));
		if (++i != e) {
			result.append(sep);
		}
	}
	return result;
}

void HistoryInner::keyPressEvent(QKeyEvent *e) {
	if (e->key() == Qt::Key_Escape) {
		_widget->escape();
	} else if (e == QKeySequence::Copy && !_selected.empty()) {
		copySelectedText();
#ifdef Q_OS_MAC
	} else if (e->key() == Qt::Key_E
		&& e->modifiers().testFlag(Qt::ControlModifier)) {
		TextUtilities::SetClipboardText(getSelectedText(), QClipboard::FindBuffer);
#endif // Q_OS_MAC
	} else if (e == QKeySequence::Delete) {
		auto selectedState = getSelectionState();
		if (selectedState.count > 0
			&& selectedState.canDeleteCount == selectedState.count) {
			_widget->confirmDeleteSelected();
		}
	} else {
		e->ignore();
	}
}

void HistoryInner::checkHistoryActivation() {
	if (!_widget->doWeReadServerHistory()) {
		return;
	}
	adjustCurrent(_visibleAreaBottom);
	if (_history->loadedAtBottom() && _visibleAreaBottom >= height()) {
		// Clear possible scheduled messages notifications.
		Core::App().notifications().clearFromHistory(_history);
	}
	if (_curHistory != _history || _history->isEmpty()) {
		return;
	}
	auto block = _history->blocks[_curBlock].get();
	auto view = block->messages[_curItem].get();
	while (_curBlock > 0 || _curItem > 0) {
		const auto top = itemTop(view);
		const auto bottom = itemTop(view) + view->height();
		if (_visibleAreaBottom >= bottom) {
			break;
		}
		if (_curItem > 0) {
			view = block->messages[--_curItem].get();
		} else {
			while (_curBlock > 0) {
				block = _history->blocks[--_curBlock].get();
				_curItem = block->messages.size();
				if (_curItem > 0) {
					view = block->messages[--_curItem].get();
					break;
				}
			}
		}
	}
	session().data().histories().readInboxTill(view->data());
}

void HistoryInner::recountHistoryGeometry() {
	_contentWidth = _scroll->width();

	const auto visibleHeight = _scroll->height();
	int oldHistoryPaddingTop = qMax(visibleHeight - historyHeight() - st::historyPaddingBottom, 0);
	if (_botAbout && !_botAbout->info->text.isEmpty()) {
		accumulate_max(oldHistoryPaddingTop, st::msgMargin.top() + st::msgMargin.bottom() + st::msgPadding.top() + st::msgPadding.bottom() + st::msgNameFont->height + st::botDescSkip + _botAbout->height);
	}

	_history->resizeToWidth(_contentWidth);
	if (_migrated) {
		_migrated->resizeToWidth(_contentWidth);
	}

	// With migrated history we perhaps do not need to display
	// the first _history message date (just skip it by height).
	_historySkipHeight = 0;
	if (_migrated
		&& _migrated->loadedAtBottom()
		&& _history->loadedAtTop()) {
		if (const auto first = _history->findFirstNonEmpty()) {
			if (const auto last = _migrated->findLastNonEmpty()) {
				if (first->dateTime().date() == last->dateTime().date()) {
					const auto dateHeight = first->displayedDateHeight();
					if (_migrated->height() > dateHeight) {
						_historySkipHeight += dateHeight;
					}
				}
			}
		}
	}

	updateBotInfo(false);
	if (_botAbout && !_botAbout->info->text.isEmpty()) {
		int32 tw = _scroll->width() - st::msgMargin.left() - st::msgMargin.right();
		if (!AdaptiveBubbles() && tw > st::msgMaxWidth) tw = st::msgMaxWidth;
		tw -= st::msgPadding.left() + st::msgPadding.right();
		const auto descriptionWidth = _history->peer->isRepliesChat()
			? 0
			: st::msgNameFont->width(tr::lng_bot_description(tr::now));
		int32 mw = qMax(_botAbout->info->text.maxWidth(), descriptionWidth);
		if (tw > mw) tw = mw;

		_botAbout->width = tw;
		_botAbout->height = _botAbout->info->text.countHeight(_botAbout->width);

		const auto descriptionHeight = _history->peer->isRepliesChat()
			? 0
			: (st::msgNameFont->height + st::botDescSkip);
		int32 descH = st::msgMargin.top() + st::msgPadding.top() + descriptionHeight + _botAbout->height + st::msgPadding.bottom() + st::msgMargin.bottom();
		int32 descMaxWidth = _scroll->width();
<<<<<<< HEAD
		if (Core::App().settings().chatWide() && !AdaptiveBubbles()) {
=======
		if (_isChatWide) {
>>>>>>> 5519bb35
			descMaxWidth = qMin(descMaxWidth, int32(st::msgMaxWidth + 2 * st::msgPhotoSkip + 2 * st::msgMargin.left()));
		}
		int32 descAtX = (descMaxWidth - _botAbout->width) / 2 - st::msgPadding.left();
		int32 descAtY = qMin(_historyPaddingTop - descH, qMax(0, (_scroll->height() - descH) / 2)) + st::msgMargin.top();

		_botAbout->rect = QRect(descAtX, descAtY, _botAbout->width + st::msgPadding.left() + st::msgPadding.right(), descH - st::msgMargin.top() - st::msgMargin.bottom());
	} else if (_botAbout) {
		_botAbout->width = _botAbout->height = 0;
		_botAbout->rect = QRect();
	}

	int newHistoryPaddingTop = qMax(visibleHeight - historyHeight() - st::historyPaddingBottom, 0);
	if (_botAbout && !_botAbout->info->text.isEmpty()) {
		accumulate_max(newHistoryPaddingTop, st::msgMargin.top() + st::msgMargin.bottom() + st::msgPadding.top() + st::msgPadding.bottom() + st::msgNameFont->height + st::botDescSkip + _botAbout->height);
	}

	auto historyPaddingTopDelta = (newHistoryPaddingTop - oldHistoryPaddingTop);
	if (historyPaddingTopDelta != 0) {
		if (_history->scrollTopItem) {
			_history->scrollTopOffset += historyPaddingTopDelta;
		} else if (_migrated && _migrated->scrollTopItem) {
			_migrated->scrollTopOffset += historyPaddingTopDelta;
		}
	}
}

void HistoryInner::updateBotInfo(bool recount) {
	int newh = 0;
	if (_botAbout && !_botAbout->info->description.isEmpty()) {
		if (_botAbout->info->text.isEmpty()) {
			_botAbout->info->text.setText(
				st::messageTextStyle,
				_botAbout->info->description,
				Ui::ItemTextBotNoMonoOptions());
			if (recount) {
				int32 tw = _scroll->width() - st::msgMargin.left() - st::msgMargin.right();
				if (!AdaptiveBubbles() && tw > st::msgMaxWidth) tw = st::msgMaxWidth;
				tw -= st::msgPadding.left() + st::msgPadding.right();
				const auto descriptionWidth = _history->peer->isRepliesChat()
					? 0
					: st::msgNameFont->width(tr::lng_bot_description(tr::now));
				int32 mw = qMax(_botAbout->info->text.maxWidth(), descriptionWidth);
				if (tw > mw) tw = mw;

				_botAbout->width = tw;
				newh = _botAbout->info->text.countHeight(_botAbout->width);
			}
		} else if (recount) {
			newh = _botAbout->height;
		}
	}
	if (recount && _botAbout) {
		if (_botAbout->height != newh) {
			_botAbout->height = newh;
			updateSize();
		}
		if (_botAbout->height > 0) {
			const auto descriptionHeight = _history->peer->isRepliesChat()
				? 0
				: (st::msgNameFont->height + st::botDescSkip);
			int32 descH = st::msgMargin.top() + st::msgPadding.top() + descriptionHeight + _botAbout->height + st::msgPadding.bottom() + st::msgMargin.bottom();
			int32 descAtX = (_scroll->width() - _botAbout->width) / 2 - st::msgPadding.left();
			int32 descAtY = qMin(_historyPaddingTop - descH, (_scroll->height() - descH) / 2) + st::msgMargin.top();

			_botAbout->rect = QRect(descAtX, descAtY, _botAbout->width + st::msgPadding.left() + st::msgPadding.right(), descH - st::msgMargin.top() - st::msgMargin.bottom());
		} else {
			_botAbout->width = 0;
			_botAbout->rect = QRect();
		}
	}
}

bool HistoryInner::wasSelectedText() const {
	return _wasSelectedText;
}

void HistoryInner::setFirstLoading(bool loading) {
	_firstLoading = loading;
	update();
}

void HistoryInner::visibleAreaUpdated(int top, int bottom) {
	auto scrolledUp = (top < _visibleAreaTop);
	_visibleAreaTop = top;
	_visibleAreaBottom = bottom;
	const auto visibleAreaHeight = bottom - top;

	// if history has pending resize events we should not update scrollTopItem
	if (hasPendingResizedItems()) {
		return;
	}

	if (bottom >= _historyPaddingTop + historyHeight() + st::historyPaddingBottom) {
		_history->forgetScrollState();
		if (_migrated) {
			_migrated->forgetScrollState();
		}
	} else {
		int htop = historyTop(), mtop = migratedTop();
		if ((htop >= 0 && top >= htop) || mtop < 0) {
			_history->countScrollState(top - htop);
			if (_migrated) {
				_migrated->forgetScrollState();
			}
		} else if (mtop >= 0 && top >= mtop) {
			_history->forgetScrollState();
			_migrated->countScrollState(top - mtop);
		} else {
			_history->countScrollState(top - htop);
			if (_migrated) {
				_migrated->forgetScrollState();
			}
		}
	}
	if (scrolledUp) {
		_scrollDateCheck.call();
	} else {
		scrollDateHideByTimer();
	}

	// Unload userpics.
	if (_userpics.size() > kClearUserpicsAfter) {
		_userpicsCache = std::move(_userpics);
	}

	// Unload lottie animations.
	const auto pages = kUnloadHeavyPartsPages;
	const auto from = _visibleAreaTop - pages * visibleAreaHeight;
	const auto till = _visibleAreaBottom + pages * visibleAreaHeight;
	session().data().unloadHeavyViewParts(ElementDelegate(), from, till);
	checkHistoryActivation();
}

bool HistoryInner::displayScrollDate() const {
	return (_visibleAreaTop <= height() - 2 * (_visibleAreaBottom - _visibleAreaTop));
}

void HistoryInner::scrollDateCheck() {
	auto newScrollDateItem = _history->scrollTopItem ? _history->scrollTopItem : (_migrated ? _migrated->scrollTopItem : nullptr);
	auto newScrollDateItemTop = _history->scrollTopItem ? _history->scrollTopOffset : (_migrated ? _migrated->scrollTopOffset : 0);
	//if (newScrollDateItem && !displayScrollDate()) {
	//	if (!_history->isEmpty() && newScrollDateItem->date.date() == _history->blocks.back()->messages.back()->data()->date.date()) {
	//		newScrollDateItem = nullptr;
	//	}
	//}
	if (!newScrollDateItem) {
		_scrollDateLastItem = nullptr;
		_scrollDateLastItemTop = 0;
		scrollDateHide();
	} else if (newScrollDateItem != _scrollDateLastItem || newScrollDateItemTop != _scrollDateLastItemTop) {
		// Show scroll date only if it is not the initial onScroll() event (with empty _scrollDateLastItem).
		if (_scrollDateLastItem && !_scrollDateShown) {
			toggleScrollDateShown();
		}
		_scrollDateLastItem = newScrollDateItem;
		_scrollDateLastItemTop = newScrollDateItemTop;
		_scrollDateHideTimer.callOnce(kScrollDateHideTimeout);
	}
}

void HistoryInner::scrollDateHideByTimer() {
	_scrollDateHideTimer.cancel();
	if (!_scrollDateLink || ClickHandler::getPressed() != _scrollDateLink) {
		scrollDateHide();
	}
}

void HistoryInner::scrollDateHide() {
	if (_scrollDateShown) {
		toggleScrollDateShown();
	}
}

void HistoryInner::keepScrollDateForNow() {
	if (!_scrollDateShown && _scrollDateLastItem && _scrollDateOpacity.animating()) {
		toggleScrollDateShown();
	}
	_scrollDateHideTimer.callOnce(kScrollDateHideTimeout);
}

void HistoryInner::toggleScrollDateShown() {
	_scrollDateShown = !_scrollDateShown;
	auto from = _scrollDateShown ? 0. : 1.;
	auto to = _scrollDateShown ? 1. : 0.;
	_scrollDateOpacity.start([this] { repaintScrollDateCallback(); }, from, to, st::historyDateFadeDuration);
}

void HistoryInner::repaintScrollDateCallback() {
	int updateTop = _visibleAreaTop;
	int updateHeight = st::msgServiceMargin.top() + st::msgServicePadding.top() + st::msgServiceFont->height + st::msgServicePadding.bottom();
	update(0, updateTop, width(), updateHeight);
}

void HistoryInner::updateSize() {
	int visibleHeight = _scroll->height();
	int newHistoryPaddingTop = qMax(visibleHeight - historyHeight() - st::historyPaddingBottom, 0);
	if (_botAbout && !_botAbout->info->text.isEmpty()) {
		accumulate_max(newHistoryPaddingTop, st::msgMargin.top() + st::msgMargin.bottom() + st::msgPadding.top() + st::msgPadding.bottom() + st::msgNameFont->height + st::botDescSkip + _botAbout->height);
	}

	if (_botAbout && _botAbout->height > 0) {
		const auto descriptionHeight = _history->peer->isRepliesChat()
			? 0
			: (st::msgNameFont->height + st::botDescSkip);
		int32 descH = st::msgMargin.top() + st::msgPadding.top() + descriptionHeight + _botAbout->height + st::msgPadding.bottom() + st::msgMargin.bottom();
		int32 descMaxWidth = _scroll->width();
<<<<<<< HEAD
		if (Core::App().settings().chatWide() && !AdaptiveBubbles()) {
=======
		if (_isChatWide) {
>>>>>>> 5519bb35
			descMaxWidth = qMin(descMaxWidth, int32(st::msgMaxWidth + 2 * st::msgPhotoSkip + 2 * st::msgMargin.left()));
		}
		int32 descAtX = (descMaxWidth - _botAbout->width) / 2 - st::msgPadding.left();
		int32 descAtY = qMin(newHistoryPaddingTop - descH, qMax(0, (_scroll->height() - descH) / 2)) + st::msgMargin.top();

		_botAbout->rect = QRect(descAtX, descAtY, _botAbout->width + st::msgPadding.left() + st::msgPadding.right(), descH - st::msgMargin.top() - st::msgMargin.bottom());
	}

	_historyPaddingTop = newHistoryPaddingTop;

	int newHeight = _historyPaddingTop + historyHeight() + st::historyPaddingBottom;
	if (width() != _scroll->width() || height() != newHeight) {
		resize(_scroll->width(), newHeight);

		mouseActionUpdate(QCursor::pos());
	} else {
		update();
	}
}

void HistoryInner::enterEventHook(QEvent *e) {
	mouseActionUpdate(QCursor::pos());
	return TWidget::enterEventHook(e);
}

void HistoryInner::leaveEventHook(QEvent *e) {
	if (auto item = App::hoveredItem()) {
		repaintItem(item);
		App::hoveredItem(nullptr);
	}
	ClickHandler::clearActive();
	Ui::Tooltip::Hide();
	if (!ClickHandler::getPressed() && _cursor != style::cur_default) {
		_cursor = style::cur_default;
		setCursor(_cursor);
	}
	return TWidget::leaveEventHook(e);
}

HistoryInner::~HistoryInner() {
	for (const auto &item : _animatedStickersPlayed) {
		if (const auto view = item->mainView()) {
			if (const auto media = view->media()) {
				media->stickerClearLoopPlayed();
			}
		}
	}
	if (Instance == this) {
		Instance = nullptr;
	}
	delete _menu;
	_mouseAction = MouseAction::None;
}

bool HistoryInner::focusNextPrevChild(bool next) {
	if (_selected.empty()) {
		return TWidget::focusNextPrevChild(next);
	} else {
		clearSelected();
		return true;
	}
}

void HistoryInner::adjustCurrent(int32 y) const {
	int32 htop = historyTop(), hdrawtop = historyDrawTop(), mtop = migratedTop();
	_curHistory = nullptr;
	if (mtop >= 0) {
		adjustCurrent(y - mtop, _migrated);
	}
	if (htop >= 0 && hdrawtop >= 0 && (mtop < 0 || y >= hdrawtop)) {
		adjustCurrent(y - htop, _history);
	}
}

void HistoryInner::adjustCurrent(int32 y, History *history) const {
	Expects(!history->isEmpty());

	_curHistory = history;
	if (_curBlock >= history->blocks.size()) {
		_curBlock = history->blocks.size() - 1;
		_curItem = 0;
	}
	while (history->blocks[_curBlock]->y() > y && _curBlock > 0) {
		--_curBlock;
		_curItem = 0;
	}
	while (history->blocks[_curBlock]->y() + history->blocks[_curBlock]->height() <= y && _curBlock + 1 < history->blocks.size()) {
		++_curBlock;
		_curItem = 0;
	}
	auto block = history->blocks[_curBlock].get();
	if (_curItem >= block->messages.size()) {
		_curItem = block->messages.size() - 1;
	}
	auto by = block->y();
	while (block->messages[_curItem]->y() + by > y && _curItem > 0) {
		--_curItem;
	}
	while (block->messages[_curItem]->y() + block->messages[_curItem]->height() + by <= y && _curItem + 1 < block->messages.size()) {
		++_curItem;
	}
}

auto HistoryInner::prevItem(Element *view) -> Element* {
	if (!view) {
		return nullptr;
	} else if (const auto result = view->previousDisplayedInBlocks()) {
		return result;
	} else if (view->data()->history() == _history
		&& _migrated
		&& _history->loadedAtTop()
		&& !_migrated->isEmpty()
		&& _migrated->loadedAtBottom()) {
		return _migrated->findLastDisplayed();
	}
	return nullptr;
}

auto HistoryInner::nextItem(Element *view) -> Element* {
	if (!view) {
		return nullptr;
	} else if (const auto result = view->nextDisplayedInBlocks()) {
		return result;
	} else if (view->data()->history() == _migrated
		&& _migrated->loadedAtBottom()
		&& _history->loadedAtTop()
		&& !_history->isEmpty()) {
		return _history->findFirstDisplayed();
	}
	return nullptr;
}

bool HistoryInner::canCopySelected() const {
	return !_selected.empty();
}

bool HistoryInner::canDeleteSelected() const {
	auto selectedState = getSelectionState();
	return (selectedState.count > 0) && (selectedState.count == selectedState.canDeleteCount);
}

bool HistoryInner::inSelectionMode() const {
	if (!_selected.empty()
		&& (_selected.begin()->second == FullSelection)) {
		return true;
	} else if (_mouseAction == MouseAction::Selecting
		&& _dragSelFrom
		&& _dragSelTo) {
		return true;
	} else if (_chooseForReportReason.has_value()) {
		return true;
	}
	return false;
}

bool HistoryInner::elementIntersectsRange(
		not_null<const Element*> view,
		int from,
		int till) const {
	const auto top = itemTop(view);
	if (top < 0) {
		return false;
	}
	const auto bottom = top + view->height();
	return (top < till && bottom > from);
}

void HistoryInner::elementStartStickerLoop(
		not_null<const Element*> view) {
	_animatedStickersPlayed.emplace(view->data());
}

crl::time HistoryInner::elementHighlightTime(
		not_null<const HistoryItem*> item) {
	const auto fullAnimMs = _controller->content()->highlightStartTime(item);
	if (fullAnimMs > 0) {
		const auto now = crl::now();
		if (fullAnimMs < now) {
			return now - fullAnimMs;
		}
	}
	return 0;
}

void HistoryInner::elementShowPollResults(
		not_null<PollData*> poll,
		FullMsgId context) {
	_controller->showPollResults(poll, context);
}

void HistoryInner::elementOpenPhoto(
		not_null<PhotoData*> photo,
		FullMsgId context) {
	_controller->openPhoto(photo, context);
}

void HistoryInner::elementOpenDocument(
		not_null<DocumentData*> document,
		FullMsgId context,
		bool showInMediaView) {
	_controller->openDocument(document, context, showInMediaView);
}

void HistoryInner::elementCancelUpload(const FullMsgId &context) {
	if (const auto item = session().data().message(context)) {
		_controller->cancelUploadLayer(item);
	}
}

void HistoryInner::elementShowTooltip(
		const TextWithEntities &text,
		Fn<void()> hiddenCallback) {
	_widget->showInfoTooltip(text, std::move(hiddenCallback));
}

bool HistoryInner::elementIsGifPaused() {
	return _controller->isGifPausedAtLeastFor(Window::GifPauseReason::Any);
}

void HistoryInner::elementSendBotCommand(
		const QString &command,
		const FullMsgId &context) {
	if (auto peer = Ui::getPeerForMouseAction()) { // old way
		auto bot = peer->isUser() ? peer->asUser() : nullptr;
		if (!bot) {
			if (const auto view = App::hoveredLinkItem()) {
				// may return nullptr
				bot = view->data()->fromOriginal()->asUser();
			}
		}
		Ui::showPeerHistory(peer, ShowAtTheEndMsgId);
		App::sendBotCommand(peer, bot, command);
	} else {
		App::insertBotCommand(command);
	}
}

void HistoryInner::elementHandleViaClick(not_null<UserData*> bot) {
	App::insertBotCommand('@' + bot->username);
}

bool HistoryInner::elementIsChatWide() {
	return _isChatWide;
}

auto HistoryInner::getSelectionState() const
-> HistoryView::TopBarWidget::SelectedState {
	auto result = HistoryView::TopBarWidget::SelectedState {};
	for (auto &selected : _selected) {
		if (selected.second == FullSelection) {
			++result.count;
			if (selected.first->canDelete()) {
				++result.canDeleteCount;
			}
			if (selected.first->allowsForward()) {
				++result.canForwardCount;
			}
		} else if (selected.second.from != selected.second.to) {
			result.textSelected = true;
		}
	}
	return result;
}

void HistoryInner::clearSelected(bool onlyTextSelection) {
	if (!_selected.empty() && (!onlyTextSelection || _selected.cbegin()->second != FullSelection)) {
		_selected.clear();
		_widget->updateTopBarSelection();
		_widget->update();
	}
}

MessageIdsList HistoryInner::getSelectedItems() const {
	using namespace ranges;

	if (_selected.empty() || _selected.cbegin()->second != FullSelection) {
		return {};
	}

	auto result = ranges::make_subrange(
		_selected.begin(),
		_selected.end()
	) | views::filter([](const auto &selected) {
		const auto item = selected.first;
		return item && item->toHistoryMessage() && (item->id > 0);
	}) | views::transform([](const auto &selected) {
		return selected.first->fullId();
	}) | to_vector;

	result |= actions::sort(ordered_less{}, [](const FullMsgId &msgId) {
		return msgId.channel ? msgId.msg : (msgId.msg - ServerMaxMsgId);
	});
	return result;
}

void HistoryInner::selectItem(not_null<HistoryItem*> item) {
	if (!_selected.empty() && _selected.cbegin()->second != FullSelection) {
		_selected.clear();
	} else if (_selected.size() == MaxSelectedItems
		&& _selected.find(item) == _selected.cend()) {
		return;
	}
	_selected.emplace(item, FullSelection);
	_widget->updateTopBarSelection();
	_widget->update();
}

void HistoryInner::onTouchSelect() {
	_touchSelect = true;
	mouseActionStart(_touchPos, Qt::LeftButton);
}

void HistoryInner::mouseActionUpdate() {
	if (hasPendingResizedItems()) {
		return;
	}

	auto mousePos = mapFromGlobal(_mousePosition);
	auto point = _widget->clampMousePosition(mousePos);

	auto block = (HistoryBlock*)nullptr;
	auto item = (HistoryItem*)nullptr;
	auto view = (Element*)nullptr;
	QPoint m;

	adjustCurrent(point.y());
	if (_curHistory && !_curHistory->isEmpty()) {
		block = _curHistory->blocks[_curBlock].get();
		view = block->messages[_curItem].get();
		item = view->data();

		App::mousedItem(view);
		m = mapPointToItem(point, view);
		if (view->pointState(m) != PointState::Outside) {
			if (App::hoveredItem() != view) {
				repaintItem(App::hoveredItem());
				App::hoveredItem(view);
				repaintItem(App::hoveredItem());
			}
		} else if (App::hoveredItem()) {
			repaintItem(App::hoveredItem());
			App::hoveredItem(nullptr);
		}
	}
	if (_mouseActionItem && !_mouseActionItem->mainView()) {
		mouseActionCancel();
	}

	TextState dragState;
	ClickHandlerHost *lnkhost = nullptr;
	auto selectingText = (item == _mouseActionItem)
		&& (view == App::hoveredItem())
		&& !_selected.empty()
		&& (_selected.cbegin()->second != FullSelection);
	if (point.y() < _historyPaddingTop) {
		if (_botAbout && !_botAbout->info->text.isEmpty() && _botAbout->height > 0) {
			dragState = TextState(nullptr, _botAbout->info->text.getState(
				point - _botAbout->rect.topLeft() - QPoint(st::msgPadding.left(), st::msgPadding.top() + st::botDescSkip + st::msgNameFont->height),
				_botAbout->width));
			_dragStateItem = session().data().message(dragState.itemId);
			lnkhost = _botAbout.get();
		}
	} else if (item) {
		if (item != _mouseActionItem || (m - _dragStartPosition).manhattanLength() >= QApplication::startDragDistance()) {
			if (_mouseAction == MouseAction::PrepareDrag) {
				_mouseAction = MouseAction::Dragging;
				crl::on_main(this, [=] { performDrag(); });
			} else if (_mouseAction == MouseAction::PrepareSelect) {
				_mouseAction = MouseAction::Selecting;
			}
		}

		auto dateHeight = st::msgServicePadding.bottom() + st::msgServiceFont->height + st::msgServicePadding.top();
		auto scrollDateOpacity = _scrollDateOpacity.value(_scrollDateShown ? 1. : 0.);
		enumerateDates([&](not_null<Element*> view, int itemtop, int dateTop) {
			// stop enumeration if the date is above our point
			if (dateTop + dateHeight <= point.y()) {
				return false;
			}

			const auto displayDate = view->displayDate();
			auto dateInPlace = displayDate;
			if (dateInPlace) {
				const auto correctDateTop = itemtop + st::msgServiceMargin.top();
				dateInPlace = (dateTop < correctDateTop + dateHeight);
			}

			// stop enumeration if we've found a date under the cursor
			if (dateTop <= point.y()) {
				auto opacity = (dateInPlace/* || noFloatingDate*/) ? 1. : scrollDateOpacity;
				if (opacity > 0.) {
					const auto item = view->data();
					auto dateWidth = 0;
					if (const auto date = view->Get<HistoryView::DateBadge>()) {
						dateWidth = date->width;
					} else {
						dateWidth = st::msgServiceFont->width(langDayOfMonthFull(view->dateTime().date()));
					}
					dateWidth += st::msgServicePadding.left() + st::msgServicePadding.right();
					auto dateLeft = st::msgServiceMargin.left();
					auto maxwidth = _contentWidth;
<<<<<<< HEAD
					if (Core::App().settings().chatWide() && !AdaptiveBubbles()) {
=======
					if (_isChatWide) {
>>>>>>> 5519bb35
						maxwidth = qMin(maxwidth, int32(st::msgMaxWidth + 2 * st::msgPhotoSkip + 2 * st::msgMargin.left()));
					}
					auto widthForDate = maxwidth - st::msgServiceMargin.left() - st::msgServiceMargin.left();

					dateLeft += (widthForDate - dateWidth) / 2;

					if (point.x() >= dateLeft && point.x() < dateLeft + dateWidth) {
						if (!_scrollDateLink) {
							_scrollDateLink = std::make_shared<Window::DateClickHandler>(item->history(), view->dateTime().date());
						} else {
							static_cast<Window::DateClickHandler*>(_scrollDateLink.get())->setDate(view->dateTime().date());
						}
						dragState = TextState(
							nullptr,
							_scrollDateLink);
						_dragStateItem = session().data().message(dragState.itemId);
						lnkhost = view;
					}
				}
				return false;
			}
			return true;
		});
		if (!dragState.link) {
			StateRequest request;
			if (_mouseAction == MouseAction::Selecting) {
				request.flags |= Ui::Text::StateRequest::Flag::LookupSymbol;
			} else {
				selectingText = false;
			}
			dragState = view->textState(m, request);
			_dragStateItem = session().data().message(dragState.itemId);
			lnkhost = view;
			if (!dragState.link && m.x() >= st::historyPhotoLeft && m.x() < st::historyPhotoLeft + st::msgPhotoSize) {
				if (auto msg = item->toHistoryMessage()) {
					if (view->hasFromPhoto()) {
						enumerateUserpics([&](not_null<Element*> view, int userpicTop) -> bool {
							// stop enumeration if the userpic is below our point
							if (userpicTop > point.y()) {
								return false;
							}

							// stop enumeration if we've found a userpic under the cursor
							if (point.y() >= userpicTop && point.y() < userpicTop + st::msgPhotoSize) {
								const auto message = view->data()->toHistoryMessage();
								Assert(message != nullptr);

								dragState = TextState(nullptr, view->fromPhotoLink());
								_dragStateItem = session().data().message(dragState.itemId);
								lnkhost = view;
								return false;
							}
							return true;
						});
					}
				}
			}
		}
	}
	auto lnkChanged = ClickHandler::setActive(dragState.link, lnkhost);
	if (lnkChanged || dragState.cursor != _mouseCursorState) {
		Ui::Tooltip::Hide();
	}
	if (dragState.link
		|| dragState.cursor == CursorState::Date
		|| dragState.cursor == CursorState::Forwarded
		|| dragState.customTooltip) {
		Ui::Tooltip::Show(1000, this);
	}

	Qt::CursorShape cur = style::cur_default;
	if (_mouseAction == MouseAction::None) {
		_mouseCursorState = dragState.cursor;
		if (dragState.link) {
			cur = style::cur_pointer;
		} else if (_mouseCursorState == CursorState::Text && (_selected.empty() || _selected.cbegin()->second != FullSelection)) {
			cur = style::cur_text;
		} else if (_mouseCursorState == CursorState::Date) {
			//cur = style::cur_cross;
		}
	} else if (item) {
		if (_mouseAction == MouseAction::Selecting) {
			if (selectingText) {
				uint16 second = dragState.symbol;
				if (dragState.afterSymbol && _mouseSelectType == TextSelectType::Letters) {
					++second;
				}
				auto selState = TextSelection { qMin(second, _mouseTextSymbol), qMax(second, _mouseTextSymbol) };
				if (_mouseSelectType != TextSelectType::Letters) {
					if (const auto view = _mouseActionItem->mainView()) {
						selState = view->adjustSelection(selState, _mouseSelectType);
					}
				}
				if (_selected[_mouseActionItem] != selState) {
					_selected[_mouseActionItem] = selState;
					repaintItem(_mouseActionItem);
				}
				if (!_wasSelectedText && (selState == FullSelection || selState.from != selState.to)) {
					_wasSelectedText = true;
					setFocus();
				}
				updateDragSelection(nullptr, nullptr, false);
			} else {
				auto selectingDown = (itemTop(_mouseActionItem) < itemTop(item)) || (_mouseActionItem == item && _dragStartPosition.y() < m.y());
				auto dragSelFrom = _mouseActionItem->mainView();
				auto dragSelTo = view;
				// Maybe exclude dragSelFrom.
				if (dragSelFrom->pointState(_dragStartPosition) == PointState::Outside) {
					if (selectingDown) {
						if (_dragStartPosition.y() >= dragSelFrom->height() - dragSelFrom->marginBottom() || ((view == dragSelFrom) && (m.y() < _dragStartPosition.y() + QApplication::startDragDistance() || m.y() < dragSelFrom->marginTop()))) {
							dragSelFrom = (dragSelFrom != dragSelTo)
								? nextItem(dragSelFrom)
								: nullptr;
						}
					} else {
						if (_dragStartPosition.y() < dragSelFrom->marginTop() || ((view == dragSelFrom) && (m.y() >= _dragStartPosition.y() - QApplication::startDragDistance() || m.y() >= dragSelFrom->height() - dragSelFrom->marginBottom()))) {
							dragSelFrom = (dragSelFrom != dragSelTo)
								? prevItem(dragSelFrom)
								: nullptr;
						}
					}
				}
				if (_mouseActionItem != item) { // maybe exclude dragSelTo
					if (selectingDown) {
						if (m.y() < dragSelTo->marginTop()) {
							dragSelTo = (dragSelFrom != dragSelTo)
								? prevItem(dragSelTo)
								: nullptr;
						}
					} else {
						if (m.y() >= dragSelTo->height() - dragSelTo->marginBottom()) {
							dragSelTo = (dragSelFrom != dragSelTo)
								? nextItem(dragSelTo)
								: nullptr;
						}
					}
				}
				auto dragSelecting = false;
				auto dragFirstAffected = dragSelFrom;
				while (dragFirstAffected && (dragFirstAffected->data()->id < 0 || dragFirstAffected->data()->serviceMsg())) {
					dragFirstAffected = (dragFirstAffected != dragSelTo)
						? (selectingDown
							? nextItem(dragFirstAffected)
							: prevItem(dragFirstAffected))
						: nullptr;
				}
				if (dragFirstAffected) {
					auto i = _selected.find(dragFirstAffected->data());
					dragSelecting = (i == _selected.cend() || i->second != FullSelection);
				}
				updateDragSelection(dragSelFrom, dragSelTo, dragSelecting);
			}
		} else if (_mouseAction == MouseAction::Dragging) {
		}

		if (ClickHandler::getPressed()) {
			cur = style::cur_pointer;
		} else if ((_mouseAction == MouseAction::Selecting)
			&& !_selected.empty()
			&& (_selected.cbegin()->second != FullSelection)) {
			if (!_dragSelFrom || !_dragSelTo) {
				cur = style::cur_text;
			}
		}
	}

	// Voice message seek support.
	if (const auto pressedItem = _dragStateItem) {
		if (const auto pressedView = pressedItem->mainView()) {
			if (pressedItem->history() == _history || pressedItem->history() == _migrated) {
				auto adjustedPoint = mapPointToItem(point, pressedView);
				pressedView->updatePressed(adjustedPoint);
			}
		}
	}

	if (_mouseAction == MouseAction::Selecting) {
		_widget->checkSelectingScroll(mousePos);
	} else {
		updateDragSelection(nullptr, nullptr, false);
		_widget->noSelectingScroll();
	}

	if (_mouseAction == MouseAction::None && (lnkChanged || cur != _cursor)) {
		setCursor(_cursor = cur);
	}
}

void HistoryInner::updateDragSelection(Element *dragSelFrom, Element *dragSelTo, bool dragSelecting) {
	if (_dragSelFrom == dragSelFrom && _dragSelTo == dragSelTo && _dragSelecting == dragSelecting) {
		return;
	}
	_dragSelFrom = dragSelFrom;
	_dragSelTo = dragSelTo;
	int32 fromy = itemTop(_dragSelFrom), toy = itemTop(_dragSelTo);
	if (fromy >= 0 && toy >= 0 && fromy > toy) {
		std::swap(_dragSelFrom, _dragSelTo);
	}
	_dragSelecting = dragSelecting;
	if (!_wasSelectedText && _dragSelFrom && _dragSelTo && _dragSelecting) {
		_wasSelectedText = true;
		setFocus();
	}
	update();
}

int HistoryInner::historyHeight() const {
	int result = 0;
	if (_history->isEmpty()) {
		result += _migrated ? _migrated->height() : 0;
	} else {
		result += _history->height() - _historySkipHeight + (_migrated ? _migrated->height() : 0);
	}
	return result;
}

int HistoryInner::historyScrollTop() const {
	auto htop = historyTop();
	auto mtop = migratedTop();
	if (htop >= 0 && _history->scrollTopItem) {
		return htop + _history->scrollTopItem->block()->y() + _history->scrollTopItem->y() + _history->scrollTopOffset;
	}
	if (mtop >= 0 && _migrated->scrollTopItem) {
		return mtop + _migrated->scrollTopItem->block()->y() + _migrated->scrollTopItem->y() + _migrated->scrollTopOffset;
	}
	return ScrollMax;
}

int HistoryInner::migratedTop() const {
	return (_migrated && !_migrated->isEmpty()) ? _historyPaddingTop : -1;
}

int HistoryInner::historyTop() const {
	int mig = migratedTop();
	return !_history->isEmpty()
		? (mig >= 0
			? (mig + _migrated->height() - _historySkipHeight)
			: _historyPaddingTop)
		: -1;
}

int HistoryInner::historyDrawTop() const {
	auto top = historyTop();
	return (top >= 0) ? (top + _historySkipHeight) : -1;
}

void HistoryInner::setChooseReportReason(Ui::ReportReason reason) {
	_chooseForReportReason = reason;
}

void HistoryInner::clearChooseReportReason() {
	_chooseForReportReason = std::nullopt;
}

// -1 if should not be visible, -2 if bad history()
int HistoryInner::itemTop(const HistoryItem *item) const {
	if (!item) {
		return -2;
	}
	return itemTop(item->mainView());
}

int HistoryInner::itemTop(const Element *view) const {
	if (!view || view->data()->mainView() != view) {
		return -1;
	}

	auto top = (view->data()->history() == _history)
		? historyTop()
		: (view->data()->history() == _migrated
			? migratedTop()
			: -2);
	return (top < 0) ? top : (top + view->y() + view->block()->y());
}

auto HistoryInner::findViewForPinnedTracking(int top) const
-> std::pair<Element*, int> {
	const auto normalTop = historyTop();
	const auto oldTop = migratedTop();
	const auto fromHistory = [&](not_null<History*> history, int historyTop)
	-> std::pair<Element*, int> {
		auto [view, offset] = history->findItemAndOffset(top - historyTop);
		while (view && !IsServerMsgId(view->data()->id)) {
			offset -= view->height();
			view = view->nextInBlocks();
		}
		return { view, offset };
	};
	if (normalTop >= 0 && (oldTop < 0 || top >= normalTop)) {
		return fromHistory(_history, normalTop);
	} else if (oldTop >= 0) {
		auto [view, offset] = fromHistory(_migrated, oldTop);
		if (!view && normalTop >= 0) {
			return fromHistory(_history, normalTop);
		}
		return { view, offset };
	}
	return { nullptr, 0 };
}

void HistoryInner::notifyIsBotChanged() {
	const auto newinfo = _peer->isUser()
		? _peer->asUser()->botInfo.get()
		: nullptr;
	if ((!newinfo && !_botAbout)
		|| (newinfo && _botAbout && _botAbout->info == newinfo)) {
		return;
	}

	if (newinfo) {
		_botAbout = std::make_unique<BotAbout>(this, newinfo);
		if (newinfo && !newinfo->inited) {
			session().api().requestFullPeer(_peer);
		}
	} else {
		_botAbout = nullptr;
	}
}

void HistoryInner::notifyMigrateUpdated() {
	_migrated = _history->migrateFrom();
}

void HistoryInner::applyDragSelection() {
	applyDragSelection(&_selected);
}

bool HistoryInner::isSelected(
		not_null<SelectedItems*> toItems,
		not_null<HistoryItem*> item) const {
	const auto i = toItems->find(item);
	return (i != toItems->cend()) && (i->second == FullSelection);
}

bool HistoryInner::isSelectedGroup(
		not_null<SelectedItems*> toItems,
		not_null<const Data::Group*> group) const {
	for (const auto other : group->items) {
		if (!isSelected(toItems, other)) {
			return false;
		}
	}
	return true;
}

bool HistoryInner::isSelectedAsGroup(
		not_null<SelectedItems*> toItems,
		not_null<HistoryItem*> item) const {
	if (const auto group = session().data().groups().find(item)) {
		return isSelectedGroup(toItems, group);
	}
	return isSelected(toItems, item);
}

bool HistoryInner::goodForSelection(
		not_null<SelectedItems*> toItems,
		not_null<HistoryItem*> item,
		int &totalCount) const {
	if (item->id <= 0 || item->serviceMsg()) {
		return false;
	}
	if (toItems->find(item) == toItems->end()) {
		++totalCount;
	}
	return true;
}

void HistoryInner::addToSelection(
		not_null<SelectedItems*> toItems,
		not_null<HistoryItem*> item) const {
	const auto i = toItems->find(item);
	if (i == toItems->cend()) {
		toItems->emplace(item, FullSelection);
	} else if (i->second != FullSelection) {
		i->second = FullSelection;
	}
}

void HistoryInner::removeFromSelection(
		not_null<SelectedItems*> toItems,
		not_null<HistoryItem*> item) const {
	const auto i = toItems->find(item);
	if (i != toItems->cend()) {
		toItems->erase(i);
	}
}

void HistoryInner::changeSelection(
		not_null<SelectedItems*> toItems,
		not_null<HistoryItem*> item,
		SelectAction action) const {
	if (action == SelectAction::Invert) {
		action = isSelected(toItems, item)
			? SelectAction::Deselect
			: SelectAction::Select;
	}
	auto total = int(toItems->size());
	const auto add = (action == SelectAction::Select);
	if (add
		&& goodForSelection(toItems, item, total)
		&& total <= MaxSelectedItems) {
		addToSelection(toItems, item);
	} else {
		removeFromSelection(toItems, item);
	}
}

void HistoryInner::changeSelectionAsGroup(
		not_null<SelectedItems*> toItems,
		not_null<HistoryItem*> item,
		SelectAction action) const {
	const auto group = session().data().groups().find(item);
	if (!group) {
		return changeSelection(toItems, item, action);
	}
	if (action == SelectAction::Invert) {
		action = isSelectedAsGroup(toItems, item)
			? SelectAction::Deselect
			: SelectAction::Select;
	}
	auto total = int(toItems->size());
	const auto canSelect = [&] {
		for (const auto other : group->items) {
			if (!goodForSelection(toItems, other, total)) {
				return false;
			}
		}
		return (total <= MaxSelectedItems);
	}();
	if (action == SelectAction::Select && canSelect) {
		for (const auto other : group->items) {
			addToSelection(toItems, other);
		}
	} else {
		for (const auto other : group->items) {
			removeFromSelection(toItems, other);
		}
	}
}

void HistoryInner::forwardItem(FullMsgId itemId) {
	Window::ShowForwardMessagesBox(_controller, { 1, itemId });
}

void HistoryInner::forwardAsGroup(FullMsgId itemId) {
	if (const auto item = session().data().message(itemId)) {
		Window::ShowForwardMessagesBox(
			_controller,
			session().data().itemOrItsGroup(item));
	}
}

void HistoryInner::deleteItem(FullMsgId itemId) {
	if (const auto item = session().data().message(itemId)) {
		deleteItem(item);
	}
}

void HistoryInner::deleteItem(not_null<HistoryItem*> item) {
	if (auto message = item->toHistoryMessage()) {
		if (message->uploading()) {
			_controller->cancelUploadLayer(item);
			return;
		}
	}
	const auto suggestModerateActions = true;
	_controller->show(Box<DeleteMessagesBox>(item, suggestModerateActions));
}

bool HistoryInner::hasPendingResizedItems() const {
	return _history->hasPendingResizedItems()
		|| (_migrated && _migrated->hasPendingResizedItems());
}

void HistoryInner::deleteAsGroup(FullMsgId itemId) {
	if (const auto item = session().data().message(itemId)) {
		const auto group = session().data().groups().find(item);
		if (!group) {
			return deleteItem(item);
		}
		_controller->show(Box<DeleteMessagesBox>(
			&session(),
			session().data().itemsToIds(group->items)));
	}
}

void HistoryInner::reportItem(FullMsgId itemId) {
	HistoryView::ShowReportItemsBox(_peer, { 1, itemId });
}

void HistoryInner::reportAsGroup(FullMsgId itemId) {
	if (const auto item = session().data().message(itemId)) {
		const auto group = session().data().groups().find(item);
		HistoryView::ShowReportItemsBox(
			_peer,
			(group
				? session().data().itemsToIds(group->items)
				: MessageIdsList{ 1, itemId }));
	}
}

void HistoryInner::blockSenderItem(FullMsgId itemId) {
	if (const auto item = session().data().message(itemId)) {
		_controller->show(Box(
			Window::BlockSenderFromRepliesBox,
			_controller,
			itemId));
	}
}

void HistoryInner::blockSenderAsGroup(FullMsgId itemId) {
	blockSenderItem(itemId);
}

void HistoryInner::addSelectionRange(
		not_null<SelectedItems*> toItems,
		not_null<History*> history,
		int fromblock,
		int fromitem,
		int toblock,
		int toitem) const {
	if (fromblock >= 0 && fromitem >= 0 && toblock >= 0 && toitem >= 0) {
		for (; fromblock <= toblock; ++fromblock) {
			auto block = history->blocks[fromblock].get();
			for (int cnt = (fromblock < toblock) ? block->messages.size() : (toitem + 1); fromitem < cnt; ++fromitem) {
				auto item = block->messages[fromitem]->data();
				changeSelectionAsGroup(toItems, item, SelectAction::Select);
			}
			if (toItems->size() >= MaxSelectedItems) break;
			fromitem = 0;
		}
	}
}

void HistoryInner::applyDragSelection(
		not_null<SelectedItems*> toItems) const {
	const auto selfromy = itemTop(_dragSelFrom);
	const auto seltoy = [&] {
		auto result = itemTop(_dragSelTo);
		return (result < 0) ? result : (result + _dragSelTo->height());
	}();
	if (selfromy < 0 || seltoy < 0) {
		return;
	}

	if (!toItems->empty() && toItems->cbegin()->second != FullSelection) {
		toItems->clear();
	}
	if (_dragSelecting) {
		auto fromblock = _dragSelFrom->block()->indexInHistory();
		auto fromitem = _dragSelFrom->indexInBlock();
		auto toblock = _dragSelTo->block()->indexInHistory();
		auto toitem = _dragSelTo->indexInBlock();
		if (_migrated) {
			if (_dragSelFrom->data()->history() == _migrated) {
				if (_dragSelTo->data()->history() == _migrated) {
					addSelectionRange(toItems, _migrated, fromblock, fromitem, toblock, toitem);
					toblock = -1;
					toitem = -1;
				} else {
					addSelectionRange(toItems, _migrated, fromblock, fromitem, _migrated->blocks.size() - 1, _migrated->blocks.back()->messages.size() - 1);
				}
				fromblock = 0;
				fromitem = 0;
			} else if (_dragSelTo->data()->history() == _migrated) { // wtf
				toblock = -1;
				toitem = -1;
			}
		}
		addSelectionRange(toItems, _history, fromblock, fromitem, toblock, toitem);
	} else {
		auto toRemove = std::vector<not_null<HistoryItem*>>();
		for (const auto &item : *toItems) {
			auto iy = itemTop(item.first);
			if (iy < -1) {
				toRemove.emplace_back(item.first);
			} else if (iy >= 0 && iy >= selfromy && iy < seltoy) {
				toRemove.emplace_back(item.first);
			}
		}
		for (const auto item : toRemove) {
			changeSelectionAsGroup(toItems, item, SelectAction::Deselect);
		}
	}
}

QString HistoryInner::tooltipText() const {
	if (_mouseCursorState == CursorState::Date
		&& _mouseAction == MouseAction::None) {
		if (const auto view = App::hoveredItem()) {
			return HistoryView::DateTooltipText(view);
		}
	} else if (_mouseCursorState == CursorState::Forwarded
		&& _mouseAction == MouseAction::None) {
		if (const auto view = App::mousedItem()) {
			if (const auto forwarded = view->data()->Get<HistoryMessageForwarded>()) {
				return forwarded->text.toString();
			}
		}
	} else if (const auto lnk = ClickHandler::getActive()) {
		return lnk->tooltip();
	} else if (const auto view = App::mousedItem()) {
		StateRequest request;
		const auto local = mapFromGlobal(_mousePosition);
		const auto point = _widget->clampMousePosition(local);
		request.flags |= Ui::Text::StateRequest::Flag::LookupCustomTooltip;
		const auto state = view->textState(
			mapPointToItem(point, view),
			request);
		return state.customTooltipText;
	}
	return QString();
}

QPoint HistoryInner::tooltipPos() const {
	return _mousePosition;
}

bool HistoryInner::tooltipWindowActive() const {
	return Ui::AppInFocus() && Ui::InFocusChain(window());
}

void HistoryInner::onParentGeometryChanged() {
	auto mousePos = QCursor::pos();
	auto mouseOver = _widget->rect().contains(_widget->mapFromGlobal(mousePos));
	auto needToUpdate = (_mouseAction != MouseAction::None || _touchScroll || mouseOver);
	if (needToUpdate) {
		mouseActionUpdate(mousePos);
	}
}

not_null<HistoryView::ElementDelegate*> HistoryInner::ElementDelegate() {
	class Result : public HistoryView::ElementDelegate {
	public:
		HistoryView::Context elementContext() override {
			return HistoryView::Context::History;
		}
		std::unique_ptr<HistoryView::Element> elementCreate(
				not_null<HistoryMessage*> message,
				Element *replacing = nullptr) override {
			return std::make_unique<HistoryView::Message>(
				this,
				message,
				replacing);
		}
		std::unique_ptr<HistoryView::Element> elementCreate(
				not_null<HistoryService*> message,
				Element *replacing = nullptr) override {
			return std::make_unique<HistoryView::Service>(
				this,
				message,
				replacing);
		}
		bool elementUnderCursor(
				not_null<const Element*> view) override {
			return (App::hoveredItem() == view);
		}
		crl::time elementHighlightTime(
				not_null<const HistoryItem*> item) override {
			return Instance ? Instance->elementHighlightTime(item) : 0;
		}
		bool elementInSelectionMode() override {
			return Instance ? Instance->inSelectionMode() : false;
		}
		bool elementIntersectsRange(
				not_null<const Element*> view,
				int from,
				int till) override {
			return Instance
				? Instance->elementIntersectsRange(view, from, till)
				: false;
		}
		void elementStartStickerLoop(
				not_null<const Element*> view) override {
			if (Instance) {
				Instance->elementStartStickerLoop(view);
			}
		}
		void elementShowPollResults(
				not_null<PollData*> poll,
				FullMsgId context) override {
			if (Instance) {
				Instance->elementShowPollResults(poll, context);
			}
		}
		void elementOpenPhoto(
				not_null<PhotoData*> photo,
				FullMsgId context) override {
			if (Instance) {
				Instance->elementOpenPhoto(photo, context);
			}
		}
		void elementOpenDocument(
				not_null<DocumentData*> document,
				FullMsgId context,
				bool showInMediaView = false) override {
			if (Instance) {
				Instance->elementOpenDocument(
					document,
					context,
					showInMediaView);
			}
		}
		void elementCancelUpload(const FullMsgId &context) override {
			if (Instance) {
				Instance->elementCancelUpload(context);
			}
		}
		void elementShowTooltip(
				const TextWithEntities &text,
				Fn<void()> hiddenCallback) override {
			if (Instance) {
				Instance->elementShowTooltip(text, hiddenCallback);
			}
		}
		bool elementIsGifPaused() override {
			return Instance ? Instance->elementIsGifPaused() : false;
		}
		bool elementHideReply(not_null<const Element*> view) override {
			return false;
		}
		bool elementShownUnread(not_null<const Element*> view) override {
			return view->data()->unread();
		}
		void elementSendBotCommand(
				const QString &command,
				const FullMsgId &context) override {
			if (Instance) {
				Instance->elementSendBotCommand(command, context);
			}
		}
		void elementHandleViaClick(not_null<UserData*> bot) override {
			if (Instance) {
				Instance->elementHandleViaClick(bot);
			}
		}
		bool elementIsChatWide() override {
			return Instance
				? Instance->elementIsChatWide()
				: false;
		}
	};

	static Result result;
	return &result;
}<|MERGE_RESOLUTION|>--- conflicted
+++ resolved
@@ -2176,11 +2176,7 @@
 			: (st::msgNameFont->height + st::botDescSkip);
 		int32 descH = st::msgMargin.top() + st::msgPadding.top() + descriptionHeight + _botAbout->height + st::msgPadding.bottom() + st::msgMargin.bottom();
 		int32 descMaxWidth = _scroll->width();
-<<<<<<< HEAD
-		if (Core::App().settings().chatWide() && !AdaptiveBubbles()) {
-=======
-		if (_isChatWide) {
->>>>>>> 5519bb35
+		if (_isChatWide && !AdaptiveBubbles()) {
 			descMaxWidth = qMin(descMaxWidth, int32(st::msgMaxWidth + 2 * st::msgPhotoSkip + 2 * st::msgMargin.left()));
 		}
 		int32 descAtX = (descMaxWidth - _botAbout->width) / 2 - st::msgPadding.left();
@@ -2387,11 +2383,7 @@
 			: (st::msgNameFont->height + st::botDescSkip);
 		int32 descH = st::msgMargin.top() + st::msgPadding.top() + descriptionHeight + _botAbout->height + st::msgPadding.bottom() + st::msgMargin.bottom();
 		int32 descMaxWidth = _scroll->width();
-<<<<<<< HEAD
-		if (Core::App().settings().chatWide() && !AdaptiveBubbles()) {
-=======
-		if (_isChatWide) {
->>>>>>> 5519bb35
+		if (_isChatWide && !AdaptiveBubbles()) {
 			descMaxWidth = qMin(descMaxWidth, int32(st::msgMaxWidth + 2 * st::msgPhotoSkip + 2 * st::msgMargin.left()));
 		}
 		int32 descAtX = (descMaxWidth - _botAbout->width) / 2 - st::msgPadding.left();
@@ -2793,11 +2785,7 @@
 					dateWidth += st::msgServicePadding.left() + st::msgServicePadding.right();
 					auto dateLeft = st::msgServiceMargin.left();
 					auto maxwidth = _contentWidth;
-<<<<<<< HEAD
-					if (Core::App().settings().chatWide() && !AdaptiveBubbles()) {
-=======
-					if (_isChatWide) {
->>>>>>> 5519bb35
+					if (_isChatWide && !AdaptiveBubbles()) {
 						maxwidth = qMin(maxwidth, int32(st::msgMaxWidth + 2 * st::msgPhotoSkip + 2 * st::msgMargin.left()));
 					}
 					auto widthForDate = maxwidth - st::msgServiceMargin.left() - st::msgServiceMargin.left();
