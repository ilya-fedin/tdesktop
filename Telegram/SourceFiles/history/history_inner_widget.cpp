/*
This file is part of Telegram Desktop,
the official desktop application for the Telegram messaging service.

For license and copyright information please follow this link:
https://github.com/telegramdesktop/tdesktop/blob/master/LEGAL
*/
#include "history/history_inner_widget.h"

<<<<<<< HEAD
#include <rpl/merge.h>
#include "kotato/kotato_lang.h"
=======
>>>>>>> 2ec92f54
#include "core/file_utilities.h"
#include "core/crash_reports.h"
#include "core/click_handler_types.h"
#include "history/history.h"
#include "history/history_message.h"
#include "history/view/media/history_view_media.h"
#include "history/view/media/history_view_sticker.h"
#include "history/view/media/history_view_web_page.h"
#include "history/history_item_components.h"
#include "history/history_item_text.h"
#include "history/view/history_view_message.h"
#include "history/view/history_view_service_message.h"
#include "history/view/history_view_cursor_state.h"
#include "history/view/history_view_context_menu.h"
#include "history/view/history_view_emoji_interactions.h"
#include "ui/chat/chat_theme.h"
#include "ui/chat/chat_style.h"
#include "ui/widgets/popup_menu.h"
#include "ui/image/image.h"
#include "ui/toast/toast.h"
#include "ui/effects/path_shift_gradient.h"
#include "ui/text/text_options.h"
#include "ui/boxes/report_box.h"
#include "ui/layers/generic_box.h"
#include "ui/controls/delete_message_context_action.h"
#include "ui/controls/who_read_context_action.h"
#include "ui/ui_utility.h"
#include "ui/cached_round_corners.h"
#include "ui/inactive_press.h"
#include "window/window_adaptive.h"
#include "window/window_session_controller.h"
#include "window/window_peer_menu.h"
#include "window/window_controller.h"
#include "window/notifications_manager.h"
#include "boxes/confirm_box.h"
#include "boxes/sticker_set_box.h"
#include "chat_helpers/message_field.h"
#include "chat_helpers/emoji_interactions.h"
#include "history/history_widget.h"
#include "base/platform/base_platform_info.h"
#include "base/unixtime.h"
#include "mainwindow.h"
#include "mainwidget.h"
#include "layout/layout_selection.h"
#include "main/main_session.h"
#include "main/main_session_settings.h"
#include "core/application.h"
#include "apiwrap.h"
#include "api/api_attached_stickers.h"
#include "api/api_toggling_media.h"
#include "api/api_who_read.h"
#include "lang/lang_keys.h"
#include "data/data_session.h"
#include "data/data_media_types.h"
#include "data/data_document.h"
#include "data/data_channel.h"
#include "data/data_poll.h"
#include "data/data_photo.h"
#include "data/data_photo_media.h"
#include "data/data_user.h"
#include "data/data_file_click_handler.h"
#include "data/data_file_origin.h"
#include "data/data_histories.h"
#include "data/data_changes.h"
#include "data/stickers/data_stickers.h"
#include "facades.h"
#include "app.h"
#include "styles/style_chat.h"
#include "styles/style_window.h" // st::windowMinWidth

#include <QtGui/QClipboard>
#include <QtWidgets/QApplication>
#include <QtCore/QMimeData>

namespace {

constexpr auto kScrollDateHideTimeout = 1000;
constexpr auto kUnloadHeavyPartsPages = 2;
constexpr auto kClearUserpicsAfter = 50;

// Helper binary search for an item in a list that is not completely
// above the given top of the visible area or below the given bottom of the visible area
// is applied once for blocks list in a history and once for items list in the found block.
template <bool TopToBottom, typename T>
int BinarySearchBlocksOrItems(const T &list, int edge) {
	// static_cast to work around GCC bug #78693
	auto start = 0, end = static_cast<int>(list.size());
	while (end - start > 1) {
		auto middle = (start + end) / 2;
		auto top = list[middle]->y();
		auto chooseLeft = (TopToBottom ? (top <= edge) : (top < edge));
		if (chooseLeft) {
			start = middle;
		} else {
			end = middle;
		}
	}
	return start;
}

} // namespace

// flick scroll taken from http://qt-project.org/doc/qt-4.8/demos-embedded-anomaly-src-flickcharm-cpp.html

HistoryInner *HistoryInner::Instance = nullptr;

class HistoryInner::BotAbout : public ClickHandlerHost {
public:
	BotAbout(not_null<HistoryInner*> parent, not_null<BotInfo*> info);

	// ClickHandlerHost interface
	void clickHandlerActiveChanged(const ClickHandlerPtr &p, bool active) override;
	void clickHandlerPressedChanged(const ClickHandlerPtr &p, bool pressed) override;

	not_null<BotInfo*> info;
	int width = 0;
	int height = 0;
	QRect rect;

private:
	not_null<HistoryInner*>  _parent;

};

HistoryInner::BotAbout::BotAbout(
	not_null<HistoryInner*> parent,
	not_null<BotInfo*> info)
: info(info)
, _parent(parent) {
}

void HistoryInner::BotAbout::clickHandlerActiveChanged(
		const ClickHandlerPtr &p,
		bool active) {
	_parent->update(rect);
}

void HistoryInner::BotAbout::clickHandlerPressedChanged(
		const ClickHandlerPtr &p,
		bool pressed) {
	_parent->update(rect);
}

HistoryInner::HistoryInner(
	not_null<HistoryWidget*> historyWidget,
	not_null<Ui::ScrollArea*> scroll,
	not_null<Window::SessionController*> controller,
	not_null<History*> history)
: RpWidget(nullptr)
, _widget(historyWidget)
, _scroll(scroll)
, _controller(controller)
, _peer(history->peer)
, _history(history)
, _emojiInteractions(std::make_unique<HistoryView::EmojiInteractions>(
	&controller->session()))
, _migrated(history->migrateFrom())
, _pathGradient(
	HistoryView::MakePathShiftGradient(
		controller->chatStyle(),
		[=] { update(); }))
, _scrollDateCheck([this] { scrollDateCheck(); })
, _scrollDateHideTimer([this] { scrollDateHideByTimer(); }) {
	Instance = this;

	Window::ChatThemeValueFromPeer(
		controller,
		_peer
	) | rpl::start_with_next([=](std::shared_ptr<Ui::ChatTheme> &&theme) {
		_theme = std::move(theme);
		controller->setChatStyleTheme(_theme);
	}, lifetime());

	_touchSelectTimer.setSingleShot(true);
	connect(&_touchSelectTimer, SIGNAL(timeout()), this, SLOT(onTouchSelect()));

	setAttribute(Qt::WA_AcceptTouchEvents);
	connect(&_touchScrollTimer, SIGNAL(timeout()), this, SLOT(onTouchScrollTimer()));

	_trippleClickTimer.setSingleShot(true);

	notifyIsBotChanged();

	setMouseTracking(true);
	_controller->gifPauseLevelChanged(
	) | rpl::start_with_next([=] {
		if (!_controller->isGifPausedAtLeastFor(
				Window::GifPauseReason::Any)) {
			update();
		}
	}, lifetime());

	using PlayRequest = ChatHelpers::EmojiInteractionPlayRequest;
	_controller->emojiInteractions().playRequests(
	) | rpl::filter([=](const PlayRequest &request) {
		return (request.item->history() == _history)
			&& _controller->widget()->isActive();
	}) | rpl::start_with_next([=](PlayRequest &&request) {
		if (const auto view = request.item->mainView()) {
			_emojiInteractions->play(std::move(request), view);
		}
	}, lifetime());
	_emojiInteractions->updateRequests(
	) | rpl::start_with_next([=](QRect rect) {
		update(rect.translated(0, _historyPaddingTop));
	}, lifetime());
	_emojiInteractions->playStarted(
	) | rpl::start_with_next([=](QString &&emoji) {
		_controller->emojiInteractions().playStarted(_peer, std::move(emoji));
	}, lifetime());

	session().data().itemRemoved(
	) | rpl::start_with_next(
		[this](auto item) { itemRemoved(item); },
		lifetime());
	session().data().viewRemoved(
	) | rpl::start_with_next(
		[this](auto view) { viewRemoved(view); },
		lifetime());
	rpl::merge(
		session().data().historyUnloaded(),
		session().data().historyCleared()
	) | rpl::filter([this](not_null<const History*> history) {
		return (_history == history);
	}) | rpl::start_with_next([this] {
		mouseActionCancel();
	}, lifetime());
	session().data().viewRepaintRequest(
	) | rpl::start_with_next([this](not_null<const Element*> view) {
		repaintItem(view);
	}, lifetime());
	session().data().viewLayoutChanged(
	) | rpl::filter([](not_null<const Element*> view) {
		return (view == view->data()->mainView()) && view->isUnderCursor();
	}) | rpl::start_with_next([this](not_null<const Element*> view) {
		mouseActionUpdate();
	}, lifetime());
	session().changes().historyUpdates(
		_history,
		Data::HistoryUpdate::Flag::OutboxRead
	) | rpl::start_with_next([=] {
		update();
	}, lifetime());

	controller->adaptive().chatWideValue(
	) | rpl::start_with_next([=](bool wide) {
		_isChatWide = wide;
	}, lifetime());
}

Main::Session &HistoryInner::session() const {
	return _controller->session();
}

void HistoryInner::messagesReceived(
		PeerData *peer,
		const QVector<MTPMessage> &messages) {
	if (_history->peer == peer) {
		_history->addOlderSlice(messages);
	} else if (_migrated && _migrated->peer == peer) {
		const auto newLoaded = _migrated
			&& _migrated->isEmpty()
			&& !_history->isEmpty();
		_migrated->addOlderSlice(messages);
		if (newLoaded) {
			_migrated->addNewerSlice(QVector<MTPMessage>());
		}
	}
}

void HistoryInner::messagesReceivedDown(PeerData *peer, const QVector<MTPMessage> &messages) {
	if (_history->peer == peer) {
		const auto oldLoaded = _migrated
			&& _history->isEmpty()
			&& !_migrated->isEmpty();
		_history->addNewerSlice(messages);
		if (oldLoaded) {
			_history->addOlderSlice(QVector<MTPMessage>());
		}
	} else if (_migrated && _migrated->peer == peer) {
		_migrated->addNewerSlice(messages);
	}
}

void HistoryInner::repaintItem(const HistoryItem *item) {
	if (!item) {
		return;
	}
	repaintItem(item->mainView());
}

void HistoryInner::repaintItem(const Element *view) {
	if (_widget->skipItemRepaint()) {
		return;
	}
	const auto top = itemTop(view);
	if (top >= 0) {
		const auto range = view->verticalRepaintRange();
		update(0, top + range.top, width(), range.height);
	}
}

template <bool TopToBottom, typename Method>
void HistoryInner::enumerateItemsInHistory(History *history, int historytop, Method method) {
	// No displayed messages in this history.
	if (historytop < 0 || history->isEmpty()) {
		return;
	}
	if (_visibleAreaBottom <= historytop || historytop + history->height() <= _visibleAreaTop) {
		return;
	}

	auto searchEdge = TopToBottom ? _visibleAreaTop : _visibleAreaBottom;

	// Binary search for blockIndex of the first block that is not completely below the visible area.
	auto blockIndex = BinarySearchBlocksOrItems<TopToBottom>(history->blocks, searchEdge - historytop);

	// Binary search for itemIndex of the first item that is not completely below the visible area.
	auto block = history->blocks[blockIndex].get();
	auto blocktop = historytop + block->y();
	auto blockbottom = blocktop + block->height();
	auto itemIndex = BinarySearchBlocksOrItems<TopToBottom>(block->messages, searchEdge - blocktop);

	while (true) {
		while (true) {
			auto view = block->messages[itemIndex].get();
			auto itemtop = blocktop + view->y();
			auto itembottom = itemtop + view->height();

			// Binary search should've skipped all the items that are above / below the visible area.
			if (TopToBottom) {
				Assert(itembottom > _visibleAreaTop);
			} else {
				Assert(itemtop < _visibleAreaBottom);
			}

			if (!method(view, itemtop, itembottom)) {
				return;
			}

			// Skip all the items that are below / above the visible area.
			if (TopToBottom) {
				if (itembottom >= _visibleAreaBottom) {
					return;
				}
			} else {
				if (itemtop <= _visibleAreaTop) {
					return;
				}
			}

			if (TopToBottom) {
				if (++itemIndex >= block->messages.size()) {
					break;
				}
			} else {
				if (--itemIndex < 0) {
					break;
				}
			}
		}

		// Skip all the rest blocks that are below / above the visible area.
		if (TopToBottom) {
			if (blockbottom >= _visibleAreaBottom) {
				return;
			}
		} else {
			if (blocktop <= _visibleAreaTop) {
				return;
			}
		}

		if (TopToBottom) {
			if (++blockIndex >= history->blocks.size()) {
				return;
			}
		} else {
			if (--blockIndex < 0) {
				return;
			}
		}
		block = history->blocks[blockIndex].get();
		blocktop = historytop + block->y();
		blockbottom = blocktop + block->height();
		if (TopToBottom) {
			itemIndex = 0;
		} else {
			itemIndex = block->messages.size() - 1;
		}
	}
}

bool HistoryInner::canHaveFromUserpics() const {
	if (_peer->isUser()
		&& !_peer->isSelf()
		&& !_peer->isRepliesChat()
		&& !_isChatWide) {
		return false;
	} else if (_peer->isChannel() && !_peer->isMegagroup()) {
		return false;
	}
	return true;
}

template <typename Method>
void HistoryInner::enumerateUserpics(Method method) {
	if (!canHaveFromUserpics()) {
		return;
	}

	// Find and remember the top of an attached messages pack
	// -1 means we didn't find an attached to next message yet.
	int lowestAttachedItemTop = -1;

	auto userpicCallback = [&](not_null<Element*> view, int itemtop, int itembottom) {
		// Skip all service messages.
		const auto item = view->data();
		if (view->isHidden() || !item->toHistoryMessage()) return true;

		if (lowestAttachedItemTop < 0 && view->isAttachedToNext()) {
			lowestAttachedItemTop = itemtop + view->marginTop();
		}

		// Call method on a userpic for all messages that have it and for those who are not showing it
		// because of their attachment to the next message if they are bottom-most visible.
		if (view->displayFromPhoto() || (view->hasFromPhoto() && itembottom >= _visibleAreaBottom)) {
			if (lowestAttachedItemTop < 0) {
				lowestAttachedItemTop = itemtop + view->marginTop();
			}
			// Attach userpic to the bottom of the visible area with the same margin as the last message.
			auto userpicMinBottomSkip = st::historyPaddingBottom + st::msgMargin.bottom();
			auto userpicBottom = qMin(itembottom - view->marginBottom(), _visibleAreaBottom - userpicMinBottomSkip);

			// Do not let the userpic go above the attached messages pack top line.
			userpicBottom = qMax(userpicBottom, lowestAttachedItemTop + st::msgPhotoSize);

			// Call the template callback function that was passed
			// and return if it finished everything it needed.
			if (!method(view, userpicBottom - st::msgPhotoSize)) {
				return false;
			}
		}

		// Forget the found top of the pack, search for the next one from scratch.
		if (!view->isAttachedToNext()) {
			lowestAttachedItemTop = -1;
		}

		return true;
	};

	enumerateItems<EnumItemsDirection::TopToBottom>(userpicCallback);
}

template <typename Method>
void HistoryInner::enumerateDates(Method method) {
	auto drawtop = historyDrawTop();

	// Find and remember the bottom of an single-day messages pack
	// -1 means we didn't find a same-day with previous message yet.
	auto lowestInOneDayItemBottom = -1;

	auto dateCallback = [&](not_null<Element*> view, int itemtop, int itembottom) {
		const auto item = view->data();
		if (lowestInOneDayItemBottom < 0 && view->isInOneDayWithPrevious()) {
			lowestInOneDayItemBottom = itembottom - view->marginBottom();
		}

		// Call method on a date for all messages that have it and for those who are not showing it
		// because they are in a one day together with the previous message if they are top-most visible.
		if (view->displayDate() || (!item->isEmpty() && itemtop <= _visibleAreaTop)) {
			// skip the date of history migrate item if it will be in migrated
			if (itemtop < drawtop && item->history() == _history) {
				if (itemtop > _visibleAreaTop) {
					// Previous item (from the _migrated history) is drawing date now.
					return false;
				}
			}

			if (lowestInOneDayItemBottom < 0) {
				lowestInOneDayItemBottom = itembottom - view->marginBottom();
			}
			// Attach date to the top of the visible area with the same margin as it has in service message.
			int dateTop = qMax(itemtop, _visibleAreaTop) + st::msgServiceMargin.top();

			// Do not let the date go below the single-day messages pack bottom line.
			int dateHeight = st::msgServicePadding.bottom() + st::msgServiceFont->height + st::msgServicePadding.top();
			dateTop = qMin(dateTop, lowestInOneDayItemBottom - dateHeight);

			// Call the template callback function that was passed
			// and return if it finished everything it needed.
			if (!method(view, itemtop, dateTop)) {
				return false;
			}
		}

		// Forget the found bottom of the pack, search for the next one from scratch.
		if (!view->isInOneDayWithPrevious()) {
			lowestInOneDayItemBottom = -1;
		}

		return true;
	};

	enumerateItems<EnumItemsDirection::BottomToTop>(dateCallback);
}

TextSelection HistoryInner::computeRenderSelection(
		not_null<const SelectedItems*> selected,
		not_null<Element*> view) const {
	if (view->isHiddenByGroup()) {
		return TextSelection();
	}
	const auto item = view->data();
	const auto itemSelection = [&](not_null<HistoryItem*> item) {
		auto i = selected->find(item);
		if (i != selected->end()) {
			return i->second;
		}
		return TextSelection();
	};
	const auto result = itemSelection(item);
	if (result != TextSelection() && result != FullSelection) {
		return result;
	}
	if (const auto group = session().data().groups().find(item)) {
		auto parts = TextSelection();
		auto allFullSelected = true;
		const auto count = int(group->items.size());
		for (auto i = 0; i != count; ++i) {
			const auto part = group->items[i];
			const auto selection = itemSelection(part);
			if (part == item
				&& selection != FullSelection
				&& selection != TextSelection()) {
				return selection;
			} else if (selection == FullSelection) {
				parts = AddGroupItemSelection(parts, i);
			} else {
				allFullSelected = false;
			}
		}
		return allFullSelected ? FullSelection : parts;
	}
	return itemSelection(item);
}

TextSelection HistoryInner::itemRenderSelection(
		not_null<Element*> view,
		int selfromy,
		int seltoy) const {
	const auto item = view->data();
	const auto y = view->block()->y() + view->y();
	if (y >= selfromy && y < seltoy) {
		if (_dragSelecting && !item->serviceMsg() && item->id > 0) {
			return FullSelection;
		}
	} else if (!_selected.empty()) {
		return computeRenderSelection(&_selected, view);
	}
	return TextSelection();
}

void HistoryInner::paintEmpty(
		Painter &p,
		not_null<const Ui::ChatStyle*> st,
		int width,
		int height) {
	if (!_emptyPainter) {
		_emptyPainter = std::make_unique<HistoryView::EmptyPainter>(
			_history);
	}
	_emptyPainter->paint(p, st, width, height);
}

void HistoryInner::paintEvent(QPaintEvent *e) {
	if (Ui::skipPaintEvent(this, e)) {
		return;
	}
	if (hasPendingResizedItems()) {
		return;
	}

	const auto guard = gsl::finally([&] {
		_userpicsCache.clear();
	});

	Painter p(this);
	auto clip = e->rect();

	const auto visibleAreaTopGlobal = mapToGlobal(
		QPoint(0, _visibleAreaTop)).y();
	auto context = _controller->preparePaintContext({
		.theme = _theme.get(),
		.visibleAreaTop = _visibleAreaTop,
		.visibleAreaTopGlobal = visibleAreaTopGlobal,
		.visibleAreaWidth = width(),
		.clip = clip,
	});
	_pathGradient->startFrame(
		0,
		width(),
		std::min(st::msgMaxWidth / 2, width() / 2));

	const auto historyDisplayedEmpty = _history->isDisplayedEmpty()
		&& (!_migrated || _migrated->isDisplayedEmpty());
	bool noHistoryDisplayed = _firstLoading || historyDisplayedEmpty;
	if (!_firstLoading && _botAbout && !_botAbout->info->text.isEmpty() && _botAbout->height > 0) {
		const auto st = context.st;
		const auto stm = &st->messageStyle(false, false);
		if (clip.y() < _botAbout->rect.y() + _botAbout->rect.height() && clip.y() + clip.height() > _botAbout->rect.y()) {
			p.setTextPalette(stm->textPalette);
			Ui::FillRoundRect(p, _botAbout->rect, stm->msgBg, stm->msgBgCorners, &stm->msgShadow);

			auto top = _botAbout->rect.top() + st::msgPadding.top();
			if (!_history->peer->isRepliesChat()) {
				p.setFont(st::msgNameFont);
				p.setPen(st->dialogsNameFg());
				p.drawText(_botAbout->rect.left() + st::msgPadding.left(), top + st::msgNameFont->ascent, tr::lng_bot_description(tr::now));
				top += +st::msgNameFont->height + st::botDescSkip;
			}

			p.setPen(stm->historyTextFg);
			_botAbout->info->text.draw(p, _botAbout->rect.left() + st::msgPadding.left(), top, _botAbout->width);

			p.restoreTextPalette();
		}
	} else if (historyDisplayedEmpty) {
		paintEmpty(p, context.st, width(), height());
	} else {
		_emptyPainter = nullptr;
	}
	if (!noHistoryDisplayed) {
		auto readMentions = base::flat_set<not_null<HistoryItem*>>();

		adjustCurrent(clip.top());

		auto drawToY = clip.y() + clip.height();

		auto selfromy = itemTop(_dragSelFrom);
		auto seltoy = itemTop(_dragSelTo);
		if (selfromy < 0 || seltoy < 0) {
			selfromy = seltoy = -1;
		} else {
			seltoy += _dragSelTo->height();
		}

		auto mtop = migratedTop();
		auto htop = historyTop();
		auto hdrawtop = historyDrawTop();
		if (mtop >= 0) {
			auto iBlock = (_curHistory == _migrated ? _curBlock : (_migrated->blocks.size() - 1));
			auto block = _migrated->blocks[iBlock].get();
			auto iItem = (_curHistory == _migrated ? _curItem : (block->messages.size() - 1));
			auto view = block->messages[iItem].get();
			auto item = view->data();

			auto top = mtop + block->y() + view->y();
			context.translate(0, -top);
			p.translate(0, top);
			if (context.clip.y() < view->height()) while (top < drawToY) {
				context.outbg = view->hasOutLayout();
				context.selection = itemRenderSelection(
					view,
					selfromy - mtop,
					seltoy - mtop);
				view->draw(p, context);

				if (item->hasViews()) {
					_controller->content()->scheduleViewIncrement(item);
				}
				if (item->isUnreadMention() && !item->isUnreadMedia()) {
					readMentions.insert(item);
					_widget->enqueueMessageHighlight(view);
				}

				const auto height = view->height();
				top += height;
				context.translate(0, -height);
				p.translate(0, height);

				++iItem;
				if (iItem == block->messages.size()) {
					iItem = 0;
					++iBlock;
					if (iBlock == _migrated->blocks.size()) {
						break;
					}
					block = _migrated->blocks[iBlock].get();
				}
				view = block->messages[iItem].get();
				item = view->data();
			}
			p.translate(0, -top);
			context.translate(0, top);
		}
		if (htop >= 0) {
			auto iBlock = (_curHistory == _history ? _curBlock : 0);
			auto block = _history->blocks[iBlock].get();
			auto iItem = (_curHistory == _history ? _curItem : 0);
			auto view = block->messages[iItem].get();
			auto item = view->data();
			auto readTill = (HistoryItem*)nullptr;
			auto top = htop + block->y() + view->y();
			context.clip = clip.intersected(
				QRect(0, hdrawtop, width(), clip.top() + clip.height()));
			context.translate(0, -top);
			p.translate(0, top);
			while (top < drawToY) {
				const auto height = view->height();
				if (context.clip.y() < height && hdrawtop < top + height) {
					context.outbg = view->hasOutLayout();
					context.selection = itemRenderSelection(
						view,
						selfromy - htop,
						seltoy - htop);
					view->draw(p, context);

					const auto middle = top + height / 2;
					const auto bottom = top + height;
					if (_visibleAreaBottom >= bottom) {
						const auto item = view->data();
						if (!item->out() && item->unread()) {
							readTill = item;
						}
					}
					if (_visibleAreaBottom >= middle
						&& _visibleAreaTop <= middle) {
						if (item->hasViews()) {
							_controller->content()->scheduleViewIncrement(item);
						}
						if (item->isUnreadMention() && !item->isUnreadMedia()) {
							readMentions.insert(item);
							_widget->enqueueMessageHighlight(view);
						}
					}
				}
				top += height;
				context.translate(0, -height);
				p.translate(0, height);

				++iItem;
				if (iItem == block->messages.size()) {
					iItem = 0;
					++iBlock;
					if (iBlock == _history->blocks.size()) {
						break;
					}
					block = _history->blocks[iBlock].get();
				}
				view = block->messages[iItem].get();
				item = view->data();
			}
			p.translate(0, -top);

			if (readTill && _widget->doWeReadServerHistory()) {
				session().data().histories().readInboxTill(readTill);
			}
		}

		if (!readMentions.empty() && _widget->doWeReadMentions()) {
			session().api().markMediaRead(readMentions);
		}

		if (mtop >= 0 || htop >= 0) {
			enumerateUserpics([&](not_null<Element*> view, int userpicTop) {
				// stop the enumeration if the userpic is below the painted rect
				if (userpicTop >= clip.top() + clip.height()) {
					return false;
				}

				// paint the userpic if it intersects the painted rect
				if (userpicTop + st::msgPhotoSize > clip.top()) {
					const auto message = view->data()->toHistoryMessage();
					if (const auto from = message->displayFrom()) {
						from->paintUserpicLeft(
							p,
							_userpics[from],
							st::historyPhotoLeft,
							userpicTop,
							width(),
							st::msgPhotoSize);
					} else if (const auto info = message->hiddenForwardedInfo()) {
						info->userpic.paint(
							p,
							st::historyPhotoLeft,
							userpicTop,
							width(),
							st::msgPhotoSize);
					} else {
						Unexpected("Corrupt forwarded information in message.");
					}
				}
				return true;
			});

			int dateHeight = st::msgServicePadding.bottom() + st::msgServiceFont->height + st::msgServicePadding.top();
			//QDate lastDate;
			//if (!_history->isEmpty()) {
			//	lastDate = _history->blocks.back()->messages.back()->data()->date.date();
			//}

			//// if item top is before this value always show date as a floating date
			//int showFloatingBefore = height() - 2 * (_visibleAreaBottom - _visibleAreaTop) - dateHeight;


			auto scrollDateOpacity = _scrollDateOpacity.value(_scrollDateShown ? 1. : 0.);
			enumerateDates([&](not_null<Element*> view, int itemtop, int dateTop) {
				// stop the enumeration if the date is above the painted rect
				if (dateTop + dateHeight <= clip.top()) {
					return false;
				}

				const auto displayDate = view->displayDate();
				auto dateInPlace = displayDate;
				if (dateInPlace) {
					const auto correctDateTop = itemtop + st::msgServiceMargin.top();
					dateInPlace = (dateTop < correctDateTop + dateHeight);
				}
				//bool noFloatingDate = (item->date.date() == lastDate && displayDate);
				//if (noFloatingDate) {
				//	if (itemtop < showFloatingBefore) {
				//		noFloatingDate = false;
				//	}
				//}

				// paint the date if it intersects the painted rect
				if (dateTop < clip.top() + clip.height()) {
					auto opacity = (dateInPlace/* || noFloatingDate*/) ? 1. : scrollDateOpacity;
					if (opacity > 0.) {
						p.setOpacity(opacity);
						const auto dateY = false // noFloatingDate
							? itemtop
							: (dateTop - st::msgServiceMargin.top());
						if (const auto date = view->Get<HistoryView::DateBadge>()) {
							date->paint(p, context.st, dateY, _contentWidth, _isChatWide);
						} else {
							HistoryView::ServiceMessagePainter::PaintDate(
								p,
								context.st,
								view->dateTime(),
								dateY,
								_contentWidth,
								_isChatWide);
						}
					}
				}
				return true;
			});
			p.setOpacity(1.);
			p.translate(0, _historyPaddingTop);
			_emojiInteractions->paint(p);
		}
	}
}

bool HistoryInner::eventHook(QEvent *e) {
	if (e->type() == QEvent::TouchBegin
		|| e->type() == QEvent::TouchUpdate
		|| e->type() == QEvent::TouchEnd
		|| e->type() == QEvent::TouchCancel) {
		QTouchEvent *ev = static_cast<QTouchEvent*>(e);
		if (ev->device()->type() == QTouchDevice::TouchScreen) {
			touchEvent(ev);
			return true;
		}
	}
	return RpWidget::eventHook(e);
}

void HistoryInner::onTouchScrollTimer() {
	auto nowTime = crl::now();
	if (_touchScrollState == Ui::TouchScrollState::Acceleration && _touchWaitingAcceleration && (nowTime - _touchAccelerationTime) > 40) {
		_touchScrollState = Ui::TouchScrollState::Manual;
		touchResetSpeed();
	} else if (_touchScrollState == Ui::TouchScrollState::Auto || _touchScrollState == Ui::TouchScrollState::Acceleration) {
		int32 elapsed = int32(nowTime - _touchTime);
		QPoint delta = _touchSpeed * elapsed / 1000;
		bool hasScrolled = _widget->touchScroll(delta);

		if (_touchSpeed.isNull() || !hasScrolled) {
			_touchScrollState = Ui::TouchScrollState::Manual;
			_touchScroll = false;
			_touchScrollTimer.stop();
		} else {
			_touchTime = nowTime;
		}
		touchDeaccelerate(elapsed);
	}
}

void HistoryInner::touchUpdateSpeed() {
	const auto nowTime = crl::now();
	if (_touchPrevPosValid) {
		const int elapsed = nowTime - _touchSpeedTime;
		if (elapsed) {
			const QPoint newPixelDiff = (_touchPos - _touchPrevPos);
			const QPoint pixelsPerSecond = newPixelDiff * (1000 / elapsed);

			// fingers are inacurates, we ignore small changes to avoid stopping the autoscroll because
			// of a small horizontal offset when scrolling vertically
			const int newSpeedY = (qAbs(pixelsPerSecond.y()) > Ui::kFingerAccuracyThreshold) ? pixelsPerSecond.y() : 0;
			const int newSpeedX = (qAbs(pixelsPerSecond.x()) > Ui::kFingerAccuracyThreshold) ? pixelsPerSecond.x() : 0;
			if (_touchScrollState == Ui::TouchScrollState::Auto) {
				const int oldSpeedY = _touchSpeed.y();
				const int oldSpeedX = _touchSpeed.x();
				if ((oldSpeedY <= 0 && newSpeedY <= 0) || ((oldSpeedY >= 0 && newSpeedY >= 0)
					&& (oldSpeedX <= 0 && newSpeedX <= 0)) || (oldSpeedX >= 0 && newSpeedX >= 0)) {
					_touchSpeed.setY(std::clamp(
						(oldSpeedY + (newSpeedY / 4)),
						-Ui::kMaxScrollAccelerated,
						+Ui::kMaxScrollAccelerated));
					_touchSpeed.setX(std::clamp(
						(oldSpeedX + (newSpeedX / 4)),
						-Ui::kMaxScrollAccelerated,
						+Ui::kMaxScrollAccelerated));
				} else {
					_touchSpeed = QPoint();
				}
			} else {
				// we average the speed to avoid strange effects with the last delta
				if (!_touchSpeed.isNull()) {
					_touchSpeed.setX(std::clamp(
						(_touchSpeed.x() / 4) + (newSpeedX * 3 / 4),
						-Ui::kMaxScrollFlick,
						+Ui::kMaxScrollFlick));
					_touchSpeed.setY(std::clamp(
						(_touchSpeed.y() / 4) + (newSpeedY * 3 / 4),
						-Ui::kMaxScrollFlick,
						+Ui::kMaxScrollFlick));
				} else {
					_touchSpeed = QPoint(newSpeedX, newSpeedY);
				}
			}
		}
	} else {
		_touchPrevPosValid = true;
	}
	_touchSpeedTime = nowTime;
	_touchPrevPos = _touchPos;
}

void HistoryInner::touchResetSpeed() {
	_touchSpeed = QPoint();
	_touchPrevPosValid = false;
}

void HistoryInner::touchDeaccelerate(int32 elapsed) {
	int32 x = _touchSpeed.x();
	int32 y = _touchSpeed.y();
	_touchSpeed.setX((x == 0) ? x : (x > 0) ? qMax(0, x - elapsed) : qMin(0, x + elapsed));
	_touchSpeed.setY((y == 0) ? y : (y > 0) ? qMax(0, y - elapsed) : qMin(0, y + elapsed));
}

void HistoryInner::touchEvent(QTouchEvent *e) {
	if (e->type() == QEvent::TouchCancel) { // cancel
		if (!_touchInProgress) return;
		_touchInProgress = false;
		_touchSelectTimer.stop();
		_touchScroll = _touchSelect = false;
		_touchScrollState = Ui::TouchScrollState::Manual;
		mouseActionCancel();
		return;
	}

	if (!e->touchPoints().isEmpty()) {
		_touchPrevPos = _touchPos;
		_touchPos = e->touchPoints().cbegin()->screenPos().toPoint();
	}

	switch (e->type()) {
	case QEvent::TouchBegin: {
		if (_menu) {
			e->accept();
			return; // ignore mouse press, that was hiding context menu
		}
		if (_touchInProgress) return;
		if (e->touchPoints().isEmpty()) return;

		_touchInProgress = true;
		if (_touchScrollState == Ui::TouchScrollState::Auto) {
			_touchScrollState = Ui::TouchScrollState::Acceleration;
			_touchWaitingAcceleration = true;
			_touchAccelerationTime = crl::now();
			touchUpdateSpeed();
			_touchStart = _touchPos;
		} else {
			_touchScroll = false;
			_touchSelectTimer.start(QApplication::startDragTime());
		}
		_touchSelect = false;
		_touchStart = _touchPrevPos = _touchPos;
	} break;

	case QEvent::TouchUpdate: {
		if (!_touchInProgress) return;
		if (_touchSelect) {
			mouseActionUpdate(_touchPos);
		} else if (!_touchScroll && (_touchPos - _touchStart).manhattanLength() >= QApplication::startDragDistance()) {
			_touchSelectTimer.stop();
			_touchScroll = true;
			touchUpdateSpeed();
		}
		if (_touchScroll) {
			if (_touchScrollState == Ui::TouchScrollState::Manual) {
				touchScrollUpdated(_touchPos);
			} else if (_touchScrollState == Ui::TouchScrollState::Acceleration) {
				touchUpdateSpeed();
				_touchAccelerationTime = crl::now();
				if (_touchSpeed.isNull()) {
					_touchScrollState = Ui::TouchScrollState::Manual;
				}
			}
		}
	} break;

	case QEvent::TouchEnd: {
		if (!_touchInProgress) return;
		_touchInProgress = false;
		auto weak = Ui::MakeWeak(this);
		if (_touchSelect) {
			mouseActionFinish(_touchPos, Qt::RightButton);
			QContextMenuEvent contextMenu(QContextMenuEvent::Mouse, mapFromGlobal(_touchPos), _touchPos);
			showContextMenu(&contextMenu, true);
			_touchScroll = false;
		} else if (_touchScroll) {
			if (_touchScrollState == Ui::TouchScrollState::Manual) {
				_touchScrollState = Ui::TouchScrollState::Auto;
				_touchPrevPosValid = false;
				_touchScrollTimer.start(15);
				_touchTime = crl::now();
			} else if (_touchScrollState == Ui::TouchScrollState::Auto) {
				_touchScrollState = Ui::TouchScrollState::Manual;
				_touchScroll = false;
				touchResetSpeed();
			} else if (_touchScrollState == Ui::TouchScrollState::Acceleration) {
				_touchScrollState = Ui::TouchScrollState::Auto;
				_touchWaitingAcceleration = false;
				_touchPrevPosValid = false;
			}
		} else { // One short tap is like left mouse click.
			mouseActionStart(_touchPos, Qt::LeftButton);
			mouseActionFinish(_touchPos, Qt::LeftButton);
		}
		if (weak) {
			_touchSelectTimer.stop();
			_touchSelect = false;
		}
	} break;
	}
}

void HistoryInner::mouseMoveEvent(QMouseEvent *e) {
	static auto lastGlobalPosition = e->globalPos();
	auto reallyMoved = (lastGlobalPosition != e->globalPos());
	auto buttonsPressed = (e->buttons() & (Qt::LeftButton | Qt::MiddleButton));
	if (!buttonsPressed && _mouseAction != MouseAction::None) {
		mouseReleaseEvent(e);
	}
	if (reallyMoved) {
		lastGlobalPosition = e->globalPos();
		if (!buttonsPressed || (_scrollDateLink && ClickHandler::getPressed() == _scrollDateLink)) {
			keepScrollDateForNow();
		}
	}
	mouseActionUpdate(e->globalPos());
}

void HistoryInner::mouseActionUpdate(const QPoint &screenPos) {
	_mousePosition = screenPos;
	mouseActionUpdate();
}

void HistoryInner::touchScrollUpdated(const QPoint &screenPos) {
	_touchPos = screenPos;
	_widget->touchScroll(_touchPos - _touchPrevPos);
	touchUpdateSpeed();
}

QPoint HistoryInner::mapPointToItem(QPoint p, const Element *view) const {
	if (view) {
		const auto top = itemTop(view);
		p.setY(p.y() - top);
		return p;
	}
	return QPoint();
}

QPoint HistoryInner::mapPointToItem(
		QPoint p,
		const HistoryItem *item) const {
	return item ? mapPointToItem(p, item->mainView()) : QPoint();
}

void HistoryInner::mousePressEvent(QMouseEvent *e) {
	if (_menu) {
		e->accept();
		return; // ignore mouse press, that was hiding context menu
	}
	mouseActionStart(e->globalPos(), e->button());
}

void HistoryInner::mouseActionStart(const QPoint &screenPos, Qt::MouseButton button) {
	mouseActionUpdate(screenPos);
	if (button != Qt::LeftButton) return;

	ClickHandler::pressed();
	if (App::pressedItem() != App::hoveredItem()) {
		repaintItem(App::pressedItem());
		App::pressedItem(App::hoveredItem());
		repaintItem(App::pressedItem());
	}

	const auto mouseActionView = App::mousedItem();
	_mouseAction = MouseAction::None;
	_mouseActionItem = mouseActionView
		? mouseActionView->data().get()
		: nullptr;
	_dragStartPosition = mapPointToItem(mapFromGlobal(screenPos), mouseActionView);
	_pressWasInactive = Ui::WasInactivePress(_controller->widget());
	if (_pressWasInactive) {
		Ui::MarkInactivePress(_controller->widget(), false);
	}

	if (ClickHandler::getPressed()) {
		_mouseAction = MouseAction::PrepareDrag;
	} else if (inSelectionMode()) {
		if (_dragStateItem
			&& _selected.find(_dragStateItem) != _selected.cend()
			&& App::hoveredItem()) {
			_mouseAction = MouseAction::PrepareDrag; // start items drag
		} else if (!_pressWasInactive) {
			_mouseAction = MouseAction::PrepareSelect; // start items select
		}
	}
	if (_mouseAction == MouseAction::None && mouseActionView) {
		TextState dragState;
		if (_trippleClickTimer.isActive() && (screenPos - _trippleClickPoint).manhattanLength() < QApplication::startDragDistance()) {
			StateRequest request;
			request.flags = Ui::Text::StateRequest::Flag::LookupSymbol;
			dragState = mouseActionView->textState(_dragStartPosition, request);
			if (dragState.cursor == CursorState::Text) {
				TextSelection selStatus = { dragState.symbol, dragState.symbol };
				if (selStatus != FullSelection && (_selected.empty() || _selected.cbegin()->second != FullSelection)) {
					if (!_selected.empty()) {
						repaintItem(_selected.cbegin()->first);
						_selected.clear();
					}
					_selected.emplace(_mouseActionItem, selStatus);
					_mouseTextSymbol = dragState.symbol;
					_mouseAction = MouseAction::Selecting;
					_mouseSelectType = TextSelectType::Paragraphs;
					mouseActionUpdate(_mousePosition);
					_trippleClickTimer.start(QApplication::doubleClickInterval());
				}
			}
		} else if (App::pressedItem()) {
			StateRequest request;
			request.flags = Ui::Text::StateRequest::Flag::LookupSymbol;
			dragState = mouseActionView->textState(_dragStartPosition, request);
		}
		if (_mouseSelectType != TextSelectType::Paragraphs) {
			if (App::pressedItem()) {
				_mouseTextSymbol = dragState.symbol;
				bool uponSelected = (dragState.cursor == CursorState::Text);
				if (uponSelected) {
					if (_selected.empty()
						|| _selected.cbegin()->second == FullSelection
						|| _selected.cbegin()->first != _mouseActionItem) {
						uponSelected = false;
					} else {
						uint16 selFrom = _selected.cbegin()->second.from, selTo = _selected.cbegin()->second.to;
						if (_mouseTextSymbol < selFrom || _mouseTextSymbol >= selTo) {
							uponSelected = false;
						}
					}
				}
				if (uponSelected) {
					_mouseAction = MouseAction::PrepareDrag; // start text drag
				} else if (!_pressWasInactive) {
					const auto media = App::pressedItem()->media();
					if ((media && media->dragItem())
						|| _mouseCursorState == CursorState::Date) {
						_mouseAction = MouseAction::PrepareDrag; // start sticker drag or by-date drag
					} else {
						if (dragState.afterSymbol) ++_mouseTextSymbol;
						TextSelection selStatus = { _mouseTextSymbol, _mouseTextSymbol };
						if (selStatus != FullSelection && (_selected.empty() || _selected.cbegin()->second != FullSelection)) {
							if (!_selected.empty()) {
								repaintItem(_selected.cbegin()->first);
								_selected.clear();
							}
							_selected.emplace(_mouseActionItem, selStatus);
							_mouseAction = MouseAction::Selecting;
							repaintItem(_mouseActionItem);
						} else {
							_mouseAction = MouseAction::PrepareSelect;
						}
					}
				}
			} else if (!_pressWasInactive) {
				_mouseAction = MouseAction::PrepareSelect; // start items select
			}
		}
	}

	if (!_mouseActionItem) {
		_mouseAction = MouseAction::None;
	} else if (_mouseAction == MouseAction::None) {
		_mouseActionItem = nullptr;
	}
}

void HistoryInner::mouseActionCancel() {
	_mouseActionItem = nullptr;
	_dragStateItem = nullptr;
	_mouseAction = MouseAction::None;
	_dragStartPosition = QPoint(0, 0);
	_dragSelFrom = _dragSelTo = nullptr;
	_wasSelectedText = false;
	_widget->noSelectingScroll();
}

std::unique_ptr<QMimeData> HistoryInner::prepareDrag() {
	if (_mouseAction != MouseAction::Dragging) {
		return nullptr;
	}

	const auto pressedHandler = ClickHandler::getPressed();
	if (dynamic_cast<VoiceSeekClickHandler*>(pressedHandler.get())) {
		return nullptr;
	}

	const auto mouseActionView = _mouseActionItem
		? _mouseActionItem->mainView()
		: nullptr;
	bool uponSelected = false;
	if (mouseActionView) {
		if (!_selected.empty() && _selected.cbegin()->second == FullSelection) {
			uponSelected = _dragStateItem
				&& (_selected.find(_dragStateItem) != _selected.cend());
		} else {
			StateRequest request;
			request.flags |= Ui::Text::StateRequest::Flag::LookupSymbol;
			auto dragState = mouseActionView->textState(_dragStartPosition, request);
			uponSelected = (dragState.cursor == CursorState::Text);
			if (uponSelected) {
				if (_selected.empty()
					|| _selected.cbegin()->second == FullSelection
					|| _selected.cbegin()->first != _mouseActionItem) {
					uponSelected = false;
				} else {
					uint16 selFrom = _selected.cbegin()->second.from, selTo = _selected.cbegin()->second.to;
					if (dragState.symbol < selFrom || dragState.symbol >= selTo) {
						uponSelected = false;
					}
				}
			}
		}
	}

	auto urls = QList<QUrl>();
	const auto selectedText = [&] {
		if (uponSelected) {
			return getSelectedText();
		} else if (pressedHandler) {
			//if (!sel.isEmpty() && sel.at(0) != '/' && sel.at(0) != '@' && sel.at(0) != '#') {
			//	urls.push_back(QUrl::fromEncoded(sel.toUtf8())); // Google Chrome crashes in Mac OS X O_o
			//}
			return TextForMimeData::Simple(pressedHandler->dragText());
		}
		return TextForMimeData();
	}();
	if (auto mimeData = TextUtilities::MimeDataFromText(selectedText)) {
		updateDragSelection(nullptr, nullptr, false);
		_widget->noSelectingScroll();

		if (!urls.isEmpty()) mimeData->setUrls(urls);
		if (uponSelected && !_controller->adaptive().isOneColumn()) {
			auto selectedState = getSelectionState();
			if (selectedState.count > 0 && selectedState.count == selectedState.canForwardCount) {
				session().data().setMimeForwardIds(getSelectedItems());
				mimeData->setData(qsl("application/x-td-forward"), "1");
			}
		}
		return mimeData;
	} else if (_dragStateItem) {
		const auto view = _dragStateItem->mainView();
		if (!view) {
			return nullptr;
		}
		auto forwardIds = MessageIdsList();
		if (_mouseCursorState == CursorState::Date) {
			forwardIds = session().data().itemOrItsGroup(_dragStateItem);
		} else if (view->isHiddenByGroup() && pressedHandler) {
			forwardIds = MessageIdsList(1, _dragStateItem->fullId());
		} else if (const auto media = view->media()) {
			if (media->dragItemByHandler(pressedHandler)
				|| media->dragItem()) {
				forwardIds = MessageIdsList(1, _dragStateItem->fullId());
			}
		}
		if (forwardIds.empty()) {
			return nullptr;
		}
		session().data().setMimeForwardIds(std::move(forwardIds));
		auto result = std::make_unique<QMimeData>();
		result->setData(qsl("application/x-td-forward"), "1");
		if (const auto media = view->media()) {
			if (const auto document = media->getDocument()) {
				const auto filepath = document->filepath(true);
				if (!filepath.isEmpty()) {
					QList<QUrl> urls;
					urls.push_back(QUrl::fromLocalFile(filepath));
					result->setUrls(urls);
				}
			}
		}
		return result;
	}
	return nullptr;
}

void HistoryInner::performDrag() {
	if (auto mimeData = prepareDrag()) {
		// This call enters event loop and can destroy any QObject.
		_controller->widget()->launchDrag(
			std::move(mimeData),
			crl::guard(this, [=] { mouseActionUpdate(QCursor::pos()); }));
	}
}

void HistoryInner::itemRemoved(not_null<const HistoryItem*> item) {
	if (_history != item->history() && _migrated != item->history()) {
		return;
	}

	_animatedStickersPlayed.remove(item);

	auto i = _selected.find(item);
	if (i != _selected.cend()) {
		_selected.erase(i);
		_widget->updateTopBarSelection();
	}

	if (_mouseActionItem == item) {
		mouseActionCancel();
	}
	if (_dragStateItem == item) {
		_dragStateItem = nullptr;
	}

	if ((_dragSelFrom && _dragSelFrom->data() == item)
		|| (_dragSelTo && _dragSelTo->data() == item)) {
		_dragSelFrom = nullptr;
		_dragSelTo = nullptr;
		update();
	}
	if (_scrollDateLastItem && _scrollDateLastItem->data() == item) {
		_scrollDateLastItem = nullptr;
	}
	mouseActionUpdate();
}

void HistoryInner::viewRemoved(not_null<const Element*> view) {
	const auto refresh = [&](auto &saved) {
		if (saved == view) {
			const auto now = view->data()->mainView();
			saved = (now && now != view) ? now : nullptr;
		}
	};
	refresh(_dragSelFrom);
	refresh(_dragSelTo);
	refresh(_scrollDateLastItem);
}

void HistoryInner::mouseActionFinish(
		const QPoint &screenPos,
		Qt::MouseButton button) {
	mouseActionUpdate(screenPos);

	auto activated = ClickHandler::unpressed();
	if (_mouseAction == MouseAction::Dragging) {
		activated = nullptr;
	} else if (_mouseActionItem) {
		// if we are in selecting items mode perhaps we want to
		// toggle selection instead of activating the pressed link
		if (_mouseAction == MouseAction::PrepareDrag
			&& !_pressWasInactive
			&& inSelectionMode()
			&& button != Qt::RightButton) {
			if (const auto view = _mouseActionItem->mainView()) {
				if (view->toggleSelectionByHandlerClick(activated)) {
					activated = nullptr;
				}
			}
		}
	}
	const auto pressedItemView = App::pressedItem();
	if (pressedItemView) {
		repaintItem(pressedItemView);
		App::pressedItem(nullptr);
	}

	_wasSelectedText = false;

	if (activated) {
		mouseActionCancel();
		const auto pressedItemId = pressedItemView
			? pressedItemView->data()->fullId()
			: FullMsgId();
		ActivateClickHandler(window(), activated, {
			button,
			QVariant::fromValue(ClickHandlerContext{
				.itemId = pressedItemId,
				.elementDelegate = [weak = Ui::MakeWeak(this)] {
					return weak
						? HistoryInner::ElementDelegate().get()
						: nullptr;
				},
				.sessionWindow = base::make_weak(_controller.get()),
			})
		});
		return;
	}
	if ((_mouseAction == MouseAction::PrepareSelect)
		&& !_pressWasInactive
		&& inSelectionMode()) {
		changeSelectionAsGroup(
			&_selected,
			_mouseActionItem,
			SelectAction::Invert);
		repaintItem(_mouseActionItem);
	} else if ((_mouseAction == MouseAction::PrepareDrag)
		&& !_pressWasInactive
		&& _dragStateItem
		&& (button != Qt::RightButton)) {
		auto i = _selected.find(_dragStateItem);
		if (i != _selected.cend() && i->second == FullSelection) {
			_selected.erase(i);
			repaintItem(_mouseActionItem);
		} else if ((i == _selected.cend())
			&& !_dragStateItem->serviceMsg()
			&& (_dragStateItem->id > 0)
			&& inSelectionMode()) {
			if (_selected.size() < MaxSelectedItems) {
				_selected.emplace(_dragStateItem, FullSelection);
				repaintItem(_mouseActionItem);
			}
		} else {
			_selected.clear();
			update();
		}
	} else if (_mouseAction == MouseAction::Selecting) {
		if (_dragSelFrom && _dragSelTo) {
			applyDragSelection();
			_dragSelFrom = _dragSelTo = nullptr;
		} else if (!_selected.empty() && !_pressWasInactive) {
			auto sel = _selected.cbegin()->second;
			if (sel != FullSelection && sel.from == sel.to) {
				_selected.clear();
				_controller->widget()->setInnerFocus();
			}
		}
	}
	_mouseAction = MouseAction::None;
	_mouseActionItem = nullptr;
	_mouseSelectType = TextSelectType::Letters;
	_widget->noSelectingScroll();
	_widget->updateTopBarSelection();

	if (QGuiApplication::clipboard()->supportsSelection()
		&& !_selected.empty()
		&& _selected.cbegin()->second != FullSelection) {
		const auto [item, selection] = *_selected.cbegin();
		if (const auto view = item->mainView()) {
			TextUtilities::SetClipboardText(
				view->selectedText(selection),
				QClipboard::Selection);
		}
	}
}

void HistoryInner::mouseReleaseEvent(QMouseEvent *e) {
	mouseActionFinish(e->globalPos(), e->button());
	if (!rect().contains(e->pos())) {
		leaveEvent(e);
	}
}

void HistoryInner::mouseDoubleClickEvent(QMouseEvent *e) {
	mouseActionStart(e->globalPos(), e->button());

	const auto mouseActionView = _mouseActionItem
		? _mouseActionItem->mainView()
		: nullptr;
	if (_mouseSelectType == TextSelectType::Letters
		&& mouseActionView
		&& ((_mouseAction == MouseAction::Selecting
			&& !_selected.empty()
			&& _selected.cbegin()->second != FullSelection)
			|| (_mouseAction == MouseAction::None
				&& (_selected.empty()
					|| _selected.cbegin()->second != FullSelection)))) {
		StateRequest request;
		request.flags |= Ui::Text::StateRequest::Flag::LookupSymbol;
		auto dragState = mouseActionView->textState(_dragStartPosition, request);
		if (dragState.cursor == CursorState::Text) {
			_mouseTextSymbol = dragState.symbol;
			_mouseSelectType = TextSelectType::Words;
			if (_mouseAction == MouseAction::None) {
				_mouseAction = MouseAction::Selecting;
				TextSelection selStatus = { dragState.symbol, dragState.symbol };
				if (!_selected.empty()) {
					repaintItem(_selected.cbegin()->first);
					_selected.clear();
				}
				_selected.emplace(_mouseActionItem, selStatus);
			}
			mouseMoveEvent(e);

			_trippleClickPoint = e->globalPos();
			_trippleClickTimer.start(QApplication::doubleClickInterval());
		}
	}
	if (!ClickHandler::getActive()
		&& !ClickHandler::getPressed()
		&& (_mouseCursorState == CursorState::None
			|| _mouseCursorState == CursorState::Date)
		&& !inSelectionMode()
		&& !_emptyPainter) {
		if (const auto item = _mouseActionItem) {
			mouseActionCancel();
			_widget->replyToMessage(item);
		}
	}
}

void HistoryInner::contextMenuEvent(QContextMenuEvent *e) {
	showContextMenu(e);
}

void HistoryInner::showContextMenu(QContextMenuEvent *e, bool showFromTouch) {
	if (e->reason() == QContextMenuEvent::Mouse) {
		mouseActionUpdate(e->globalPos());
	}

	auto selectedState = getSelectionState();
	auto canSendMessages = _peer->canWrite();

	// -2 - has full selected items, but not over, -1 - has selection, but no over, 0 - no selection, 1 - over text, 2 - over full selected items
	auto isUponSelected = 0;
	auto hasSelected = 0;
	if (!_selected.empty()) {
		isUponSelected = -1;
		if (_selected.cbegin()->second == FullSelection) {
			hasSelected = 2;
			if (_dragStateItem && _selected.find(_dragStateItem) != _selected.cend()) {
				isUponSelected = 2;
			} else {
				isUponSelected = -2;
			}
		} else {
			uint16 selFrom = _selected.cbegin()->second.from, selTo = _selected.cbegin()->second.to;
			hasSelected = (selTo > selFrom) ? 1 : 0;
			if (App::mousedItem() && App::mousedItem() == App::hoveredItem()) {
				auto mousePos = mapPointToItem(mapFromGlobal(_mousePosition), App::mousedItem());
				StateRequest request;
				request.flags |= Ui::Text::StateRequest::Flag::LookupSymbol;
				auto dragState = App::mousedItem()->textState(mousePos, request);
				if (dragState.cursor == CursorState::Text
					&& dragState.symbol >= selFrom
					&& dragState.symbol < selTo) {
					isUponSelected = 1;
				}
			}
		}
	}
	if (showFromTouch && hasSelected && isUponSelected < hasSelected) {
		isUponSelected = hasSelected;
	}

	const auto hasWhoReadItem = _dragStateItem
		&& Api::WhoReadExists(_dragStateItem);
	_menu = base::make_unique_q<Ui::PopupMenu>(
		this,
		hasWhoReadItem ? st::whoReadMenu : st::defaultPopupMenu);
	const auto session = &this->session();
	const auto controller = _controller;
	const auto groupLeaderOrSelf = [](HistoryItem *item) -> HistoryItem* {
		if (!item) {
			return nullptr;
		} else if (const auto group = item->history()->owner().groups().find(item)) {
			return group->items.front();
		}
		return item;
	};
	const auto addItemActions = [&](
			HistoryItem *item,
			HistoryItem *albumPartItem) {
		if (!item
			|| !IsServerMsgId(item->id)
			|| isUponSelected == 2
			|| isUponSelected == -2) {
			return;
		}
		const auto itemId = item->fullId();
		if (hasWhoReadItem) {
			const auto participantChosen = [=](uint64 id) {
				controller->showPeerInfo(PeerId(id));
			};
			_menu->addAction(Ui::WhoReadContextAction(
				_menu.get(),
				Api::WhoRead(_dragStateItem, this, st::defaultWhoRead),
				participantChosen));
			_menu->addSeparator();
		}
		if (canSendMessages) {
			_menu->addAction(tr::lng_context_reply_msg(tr::now), [=] {
				_widget->replyToMessage(itemId);
			});
		}
		const auto repliesCount = item->repliesCount();
		const auto withReplies = IsServerMsgId(item->id)
			&& (repliesCount > 0);
		if (withReplies && item->history()->peer->isMegagroup()) {
			const auto rootId = repliesCount ? item->id : item->replyToTop();
			const auto phrase = (repliesCount > 0)
				? tr::lng_replies_view(
					tr::now,
					lt_count,
					repliesCount)
				: tr::lng_replies_view_thread(tr::now);
			_menu->addAction(phrase, [=] {
				controller->showRepliesForMessage(_history, rootId);
			});
		}
		const auto t = base::unixtime::now();
		const auto editItem = (albumPartItem && albumPartItem->allowsEdit(t))
			? albumPartItem
			: item->allowsEdit(t)
			? item
			: nullptr;
		if (editItem) {
			const auto editItemId = editItem->fullId();
			_menu->addAction(tr::lng_context_edit_msg(tr::now), [=] {
				_widget->editMessage(editItemId);
			});
		}
		const auto pinItem = (item->canPin() && item->isPinned())
			? item
			: groupLeaderOrSelf(item);
		if (pinItem->canPin()) {
			const auto isPinned = pinItem->isPinned();
			const auto pinItemId = pinItem->fullId();
			const auto controller = _controller;
			_menu->addAction(isPinned ? tr::lng_context_unpin_msg(tr::now) : tr::lng_context_pin_msg(tr::now), crl::guard(controller, [=] {
				Window::ToggleMessagePinned(controller, pinItemId, !isPinned);
			}));
		}
		const auto peer = item->history()->peer;
		if (peer->isChat() || peer->isMegagroup()) {
			_menu->addAction(ktr("ktg_context_show_messages_from"), [=] {
				controller->content()->searchMessages(
					" ",
					(peer && !peer->isUser())
						? peer->owner().history(peer).get()
						: Dialogs::Key(),
						item->from()->asUser());
			});
		}
	};
	const auto addPhotoActions = [&](not_null<PhotoData*> photo) {
		const auto media = photo->activeMediaView();
		if (!photo->isNull() && media && media->loaded()) {
			_menu->addAction(tr::lng_context_save_image(tr::now), App::LambdaDelayed(st::defaultDropdownMenu.menu.ripple.hideDuration, this, [=] {
				savePhotoToFile(photo);
			}));
			_menu->addAction(tr::lng_context_copy_image(tr::now), [=] {
				copyContextImage(photo);
			});
		}
		if (photo->hasAttachedStickers()) {
			_menu->addAction(tr::lng_context_attached_stickers(tr::now), [=] {
				session->api().attachedStickers().requestAttachedStickerSets(
					controller,
					photo);
			});
		}
	};
	const auto addDocumentActions = [&](not_null<DocumentData*> document) {
		if (document->loading()) {
			_menu->addAction(tr::lng_context_cancel_download(tr::now), [=] {
				cancelContextDownload(document);
			});
			return;
		}
		const auto item = _dragStateItem;
		const auto itemId = item ? item->fullId() : FullMsgId();
		const auto lnkIsVideo = document->isVideoFile();
		const auto lnkIsVoice = document->isVoiceMessage();
		const auto lnkIsAudio = document->isAudioFile();
		if (document->isGifv()) {
			const auto notAutoplayedGif = [&] {
				return item
					&& document->isGifv()
					&& !Data::AutoDownload::ShouldAutoPlay(
						session->settings().autoDownload(),
						item->history()->peer,
						document);
			}();
			if (notAutoplayedGif) {
				_menu->addAction(tr::lng_context_open_gif(tr::now), [=] {
					openContextGif(itemId);
				});
			}
			_menu->addAction(tr::lng_context_save_gif(tr::now), [=] {
				saveContextGif(itemId);
			});
		}
		if (!document->filepath(true).isEmpty()) {
			_menu->addAction(Platform::IsMac() ? tr::lng_context_show_in_finder(tr::now) : tr::lng_context_show_in_folder(tr::now), [=] {
				showContextInFolder(document);
			});
		}
		_menu->addAction(lnkIsVideo ? tr::lng_context_save_video(tr::now) : (lnkIsVoice ? tr::lng_context_save_audio(tr::now) : (lnkIsAudio ? tr::lng_context_save_audio_file(tr::now) : tr::lng_context_save_file(tr::now))), App::LambdaDelayed(st::defaultDropdownMenu.menu.ripple.hideDuration, this, [=] {
			saveDocumentToFile(itemId, document);
		}));
		if (document->hasAttachedStickers()) {
			_menu->addAction(tr::lng_context_attached_stickers(tr::now), [=] {
				session->api().attachedStickers().requestAttachedStickerSets(
					controller,
					document);
			});
		}
	};
	const auto link = ClickHandler::getActive();
	auto lnkPhoto = dynamic_cast<PhotoClickHandler*>(link.get());
	auto lnkDocument = dynamic_cast<DocumentClickHandler*>(link.get());
	if (lnkPhoto || lnkDocument) {
		const auto item = _dragStateItem;
		const auto itemId = item ? item->fullId() : FullMsgId();
		if (isUponSelected > 0) {
			_menu->addAction(
				(isUponSelected > 1
					? tr::lng_context_copy_selected_items(tr::now)
					: tr::lng_context_copy_selected(tr::now)),
				[=] { copySelectedText(); });
		}
		addItemActions(item, item);
		if (lnkPhoto) {
			addPhotoActions(lnkPhoto->photo());
		} else {
			addDocumentActions(lnkDocument->document());
		}
		if (item && item->hasDirectLink() && isUponSelected != 2 && isUponSelected != -2) {
			_menu->addAction(item->history()->peer->isMegagroup() ? tr::lng_context_copy_message_link(tr::now) : tr::lng_context_copy_post_link(tr::now), [=] {
				HistoryView::CopyPostLink(session, itemId, HistoryView::Context::History);
			});
		}
		if (isUponSelected > 1) {
			if (selectedState.count > 0 && selectedState.canForwardCount == selectedState.count) {
				_menu->addAction(tr::lng_context_forward_selected(tr::now), [=] {
					_widget->forwardSelected();
				});
			}
			if (selectedState.count > 0 && selectedState.canDeleteCount == selectedState.count) {
				_menu->addAction(tr::lng_context_delete_selected(tr::now), [=] {
					_widget->confirmDeleteSelected();
				});
			}
			_menu->addAction(tr::lng_context_clear_selection(tr::now), [=] {
				_widget->clearSelected();
			});
		} else if (item) {
			const auto itemId = item->fullId();
			const auto blockSender = item->history()->peer->isRepliesChat();
			if (isUponSelected != -2) {
				if (item->allowsForward()) {
					_menu->addAction(tr::lng_context_forward_msg(tr::now), [=] {
						forwardItem(itemId);
					});
				}
				if (item->canDelete()) {
					_menu->addAction(Ui::DeleteMessageContextAction(
						_menu->menu(),
						[=] { deleteItem(itemId); },
						item->ttlDestroyAt(),
						[=] { _menu = nullptr; }));
				}
				if (!blockSender && item->suggestReport()) {
					_menu->addAction(tr::lng_context_report_msg(tr::now), [=] {
						reportItem(itemId);
					});
				}
			}
			if (IsServerMsgId(item->id) && !item->serviceMsg()) {
				_menu->addAction(tr::lng_context_select_msg(tr::now), [=] {
					if (const auto item = session->data().message(itemId)) {
						if (const auto view = item->mainView()) {
							changeSelection(&_selected, item, SelectAction::Select);
							repaintItem(item);
							_widget->updateTopBarSelection();
						}
					}
				});
			}
			if (isUponSelected != -2 && blockSender) {
				_menu->addAction(tr::lng_profile_block_user(tr::now), [=] {
					blockSenderItem(itemId);
				});
			}
		}
	} else { // maybe cursor on some text history item?
		const auto albumPartItem = _dragStateItem;
		const auto item = [&] {
			const auto result = App::hoveredItem()
				? App::hoveredItem()->data().get()
				: App::hoveredLinkItem()
				? App::hoveredLinkItem()->data().get()
				: nullptr;
			return result ? groupLeaderOrSelf(result) : nullptr;
		}();
		const auto itemId = item ? item->fullId() : FullMsgId();
		const auto canDelete = item
			&& item->canDelete()
			&& (item->id > 0 || !item->serviceMsg());
		const auto canForward = item && item->allowsForward();
		const auto canReport = item && item->suggestReport();
		const auto canBlockSender = item && item->history()->peer->isRepliesChat();
		const auto view = item ? item->mainView() : nullptr;

		const auto msg = dynamic_cast<HistoryMessage*>(item);
		if (isUponSelected > 0) {
			_menu->addAction(
				((isUponSelected > 1)
					? tr::lng_context_copy_selected_items(tr::now)
					: tr::lng_context_copy_selected(tr::now)),
				[=] { copySelectedText(); });
			addItemActions(item, item);
		} else {
			addItemActions(item, albumPartItem);
			if (item && !isUponSelected) {
				const auto media = (view ? view->media() : nullptr);
				const auto mediaHasTextForCopy = media && media->hasTextForCopy();
				if (const auto document = media ? media->getDocument() : nullptr) {
					if (!item->isIsolatedEmoji() && document->sticker()) {
						if (document->sticker()->set) {
							_menu->addAction(document->isStickerSetInstalled() ? tr::lng_context_pack_info(tr::now) : tr::lng_context_pack_add(tr::now), [=] {
								showStickerPackInfo(document);
							});
							_menu->addAction(session->data().stickers().isFaved(document) ? tr::lng_faved_stickers_remove(tr::now) : tr::lng_faved_stickers_add(tr::now), [=] {
								Api::ToggleFavedSticker(document, itemId);
							});
						}
						_menu->addAction(tr::lng_context_save_image(tr::now), App::LambdaDelayed(st::defaultDropdownMenu.menu.ripple.hideDuration, this, [=] {
							saveDocumentToFile(itemId, document);
						}));
					}
				}
				if (const auto media = item->media()) {
					if (const auto poll = media->poll()) {
						HistoryView::AddPollActions(
							_menu,
							poll,
							item,
							HistoryView::Context::History);
					} else if (const auto contact = media->sharedContact()) {
						const auto phone = contact->phoneNumber;
						_menu->addAction(tr::lng_profile_copy_phone(tr::now), [=] {
							QGuiApplication::clipboard()->setText(phone);
						});
					}
				}
				if (msg && view && !link && (view->hasVisibleText() || mediaHasTextForCopy)) {
					_menu->addAction(tr::lng_context_copy_text(tr::now), [=] {
						copyContextText(itemId);
					});
				}
			}
		}

		const auto actionText = link
			? link->copyToClipboardContextItemText()
			: QString();
		if (!actionText.isEmpty()) {
			_menu->addAction(
				actionText,
				[text = link->copyToClipboardText()] {
					QGuiApplication::clipboard()->setText(text);
				});
		} else if (item && item->hasDirectLink() && isUponSelected != 2 && isUponSelected != -2) {
			_menu->addAction(item->history()->peer->isMegagroup() ? tr::lng_context_copy_message_link(tr::now) : tr::lng_context_copy_post_link(tr::now), [=] {
				HistoryView::CopyPostLink(session, itemId, HistoryView::Context::History);
			});
		}
		if (isUponSelected > 1) {
			if (selectedState.count > 0 && selectedState.count == selectedState.canForwardCount) {
				_menu->addAction(tr::lng_context_forward_selected(tr::now), [=] {
					_widget->forwardSelected();
				});
			}
			if (selectedState.count > 0 && selectedState.count == selectedState.canDeleteCount) {
				_menu->addAction(tr::lng_context_delete_selected(tr::now), [=] {
					_widget->confirmDeleteSelected();
				});
			}
			_menu->addAction(tr::lng_context_clear_selection(tr::now), [=] {
				_widget->clearSelected();
			});
		} else if (item && ((isUponSelected != -2 && (canForward || canDelete)) || item->id > 0)) {
			if (isUponSelected != -2) {
				if (canForward) {
					_menu->addAction(tr::lng_context_forward_msg(tr::now), [=] {
						forwardAsGroup(itemId);
					});
				}
				if (canDelete) {
					const auto callback = [=] {
						deleteAsGroup(itemId);
					};
					if (msg && msg->uploading()) {
						_menu->addAction(tr::lng_context_cancel_upload(tr::now), callback);
					} else {
						_menu->addAction(Ui::DeleteMessageContextAction(
							_menu->menu(),
							callback,
							item->ttlDestroyAt(),
							[=] { _menu = nullptr; }));
					}
				}
				if (!canBlockSender && canReport) {
					_menu->addAction(tr::lng_context_report_msg(tr::now), [=] {
						reportAsGroup(itemId);
					});
				}
			}
			if (item->id > 0 && !item->serviceMsg()) {
				_menu->addAction(tr::lng_context_select_msg(tr::now), [=] {
					if (const auto item = session->data().message(itemId)) {
						if (const auto view = item->mainView()) {
							changeSelectionAsGroup(&_selected, item, SelectAction::Select);
							repaintItem(view);
							_widget->updateTopBarSelection();
						}
					}
				});
			}
			if (isUponSelected != -2 && canBlockSender) {
				_menu->addAction(tr::lng_profile_block_user(tr::now), [=] {
					blockSenderAsGroup(itemId);
				});
			}
		} else {
			if (App::mousedItem()
				&& IsServerMsgId(App::mousedItem()->data()->id)
				&& !App::mousedItem()->data()->serviceMsg()) {
				const auto itemId = App::mousedItem()->data()->fullId();
				_menu->addAction(tr::lng_context_select_msg(tr::now), [=] {
					if (const auto item = session->data().message(itemId)) {
						if (const auto view = item->mainView()) {
							changeSelectionAsGroup(&_selected, item, SelectAction::Select);
							repaintItem(item);
							_widget->updateTopBarSelection();
						}
					}
				});
			}
		}
	}

	if (_menu->empty()) {
		_menu = nullptr;
	} else {
		_menu->popup(e->globalPos());
		e->accept();
	}
}

void HistoryInner::copySelectedText() {
	TextUtilities::SetClipboardText(getSelectedText());
}

void HistoryInner::savePhotoToFile(not_null<PhotoData*> photo) {
	const auto media = photo->activeMediaView();
	if (photo->isNull() || !media || !media->loaded()) {
		return;
	}

	const auto image = media->image(Data::PhotoSize::Large)->original();
	auto filter = qsl("JPEG Image (*.jpg);;") + FileDialog::AllFilesFilter();
	FileDialog::GetWritePath(
		this,
		tr::lng_save_photo(tr::now),
		filter,
		filedialogDefaultName(
			qsl("photo"),
			qsl(".jpg")),
		crl::guard(this, [=](const QString &result) {
			if (!result.isEmpty()) {
				image.save(result, "JPG");
			}
		}));
}

void HistoryInner::copyContextImage(not_null<PhotoData*> photo) {
	const auto media = photo->activeMediaView();
	if (photo->isNull() || !media || !media->loaded()) {
		return;
	}

	const auto image = media->image(Data::PhotoSize::Large)->original();
	QGuiApplication::clipboard()->setImage(image);
}

void HistoryInner::showStickerPackInfo(not_null<DocumentData*> document) {
	StickerSetBox::Show(_controller, document);
}

void HistoryInner::cancelContextDownload(not_null<DocumentData*> document) {
	document->cancel();
}

void HistoryInner::showContextInFolder(not_null<DocumentData*> document) {
	const auto filepath = document->filepath(true);
	if (!filepath.isEmpty()) {
		File::ShowInFolder(filepath);
	}
}

void HistoryInner::saveDocumentToFile(
		FullMsgId contextId,
		not_null<DocumentData*> document) {
	DocumentSaveClickHandler::Save(
		contextId,
		document,
		DocumentSaveClickHandler::Mode::ToNewFile);
}

void HistoryInner::openContextGif(FullMsgId itemId) {
	if (const auto item = session().data().message(itemId)) {
		if (const auto media = item->media()) {
			if (const auto document = media->document()) {
				_controller->openDocument(document, itemId, true);
			}
		}
	}
}

void HistoryInner::saveContextGif(FullMsgId itemId) {
	if (const auto item = session().data().message(itemId)) {
		if (const auto media = item->media()) {
			if (const auto document = media->document()) {
				Api::ToggleSavedGif(document, item->fullId(), true);
			}
		}
	}
}

void HistoryInner::copyContextText(FullMsgId itemId) {
	if (const auto item = session().data().message(itemId)) {
		if (const auto group = session().data().groups().find(item)) {
			TextUtilities::SetClipboardText(HistoryGroupText(group));
		} else {
			TextUtilities::SetClipboardText(HistoryItemText(item));
		}
	}
}

void HistoryInner::resizeEvent(QResizeEvent *e) {
	mouseActionUpdate();
}

TextForMimeData HistoryInner::getSelectedText() const {
	auto selected = _selected;

	if (_mouseAction == MouseAction::Selecting && _dragSelFrom && _dragSelTo) {
		applyDragSelection(&selected);
	}

	if (selected.empty()) {
		return TextForMimeData();
	}
	if (selected.cbegin()->second != FullSelection) {
		const auto [item, selection] = *selected.cbegin();
		if (const auto view = item->mainView()) {
			return view->selectedText(selection);
		}
		return TextForMimeData();
	}

	const auto timeFormat = qsl(", [dd.MM.yy hh:mm]\n");
	auto groups = base::flat_set<not_null<const Data::Group*>>();
	auto fullSize = 0;
	auto texts = base::flat_map<Data::MessagePosition, TextForMimeData>();

	const auto wrapItem = [&](
			not_null<HistoryItem*> item,
			TextForMimeData &&unwrapped) {
		auto time = ItemDateTime(item).toString(timeFormat);
		auto part = TextForMimeData();
		auto size = item->author()->name.size()
			+ time.size()
			+ unwrapped.expanded.size();
		part.reserve(size);
		part.append(item->author()->name).append(time);
		part.append(std::move(unwrapped));
		texts.emplace(item->position(), part);
		fullSize += size;
	};
	const auto addItem = [&](not_null<HistoryItem*> item) {
		wrapItem(item, HistoryItemText(item));
	};
	const auto addGroup = [&](not_null<const Data::Group*> group) {
		Expects(!group->items.empty());

		wrapItem(group->items.back(), HistoryGroupText(group));
	};

	for (const auto &[item, selection] : selected) {
		if (const auto group = session().data().groups().find(item)) {
			if (groups.contains(group)) {
				continue;
			}
			if (isSelectedGroup(&selected, group)) {
				groups.emplace(group);
				addGroup(group);
			} else {
				addItem(item);
			}
		} else {
			addItem(item);
		}
	}

	auto result = TextForMimeData();
	const auto sep = qstr("\n\n");
	result.reserve(fullSize + (texts.size() - 1) * sep.size());
	for (auto i = texts.begin(), e = texts.end(); i != e;) {
		result.append(std::move(i->second));
		if (++i != e) {
			result.append(sep);
		}
	}
	return result;
}

void HistoryInner::keyPressEvent(QKeyEvent *e) {
	if (e->key() == Qt::Key_Escape) {
		_widget->escape();
	} else if (e == QKeySequence::Copy && !_selected.empty()) {
		copySelectedText();
#ifdef Q_OS_MAC
	} else if (e->key() == Qt::Key_E
		&& e->modifiers().testFlag(Qt::ControlModifier)) {
		TextUtilities::SetClipboardText(getSelectedText(), QClipboard::FindBuffer);
#endif // Q_OS_MAC
	} else if (e == QKeySequence::Delete) {
		auto selectedState = getSelectionState();
		if (selectedState.count > 0
			&& selectedState.canDeleteCount == selectedState.count) {
			_widget->confirmDeleteSelected();
		}
	} else {
		e->ignore();
	}
}

void HistoryInner::checkHistoryActivation() {
	if (!_widget->doWeReadServerHistory()) {
		return;
	}
	adjustCurrent(_visibleAreaBottom);
	if (_history->loadedAtBottom() && _visibleAreaBottom >= height()) {
		// Clear possible scheduled messages notifications.
		Core::App().notifications().clearFromHistory(_history);
	}
	if (_curHistory != _history || _history->isEmpty()) {
		return;
	}
	auto block = _history->blocks[_curBlock].get();
	auto view = block->messages[_curItem].get();
	while (_curBlock > 0 || _curItem > 0) {
		const auto bottom = itemTop(view) + view->height();
		if (_visibleAreaBottom >= bottom) {
			break;
		}
		if (_curItem > 0) {
			view = block->messages[--_curItem].get();
		} else {
			while (_curBlock > 0) {
				block = _history->blocks[--_curBlock].get();
				_curItem = block->messages.size();
				if (_curItem > 0) {
					view = block->messages[--_curItem].get();
					break;
				}
			}
		}
	}
	session().data().histories().readInboxTill(view->data());
}

void HistoryInner::recountHistoryGeometry() {
	_contentWidth = _scroll->width();

	const auto visibleHeight = _scroll->height();
	int oldHistoryPaddingTop = qMax(visibleHeight - historyHeight() - st::historyPaddingBottom, 0);
	if (_botAbout && !_botAbout->info->text.isEmpty()) {
		accumulate_max(oldHistoryPaddingTop, st::msgMargin.top() + st::msgMargin.bottom() + st::msgPadding.top() + st::msgPadding.bottom() + st::msgNameFont->height + st::botDescSkip + _botAbout->height);
	}

	_history->resizeToWidth(_contentWidth);
	if (_migrated) {
		_migrated->resizeToWidth(_contentWidth);
	}

	// With migrated history we perhaps do not need to display
	// the first _history message date (just skip it by height).
	_historySkipHeight = 0;
	if (_migrated
		&& _migrated->loadedAtBottom()
		&& _history->loadedAtTop()) {
		if (const auto first = _history->findFirstNonEmpty()) {
			if (const auto last = _migrated->findLastNonEmpty()) {
				if (first->dateTime().date() == last->dateTime().date()) {
					const auto dateHeight = first->displayedDateHeight();
					if (_migrated->height() > dateHeight) {
						_historySkipHeight += dateHeight;
					}
				}
			}
		}
	}

	updateBotInfo(false);
	if (_botAbout && !_botAbout->info->text.isEmpty()) {
		int32 tw = _scroll->width() - st::msgMargin.left() - st::msgMargin.right();
		if (!AdaptiveBubbles() && tw > st::msgMaxWidth) tw = st::msgMaxWidth;
		tw -= st::msgPadding.left() + st::msgPadding.right();
		const auto descriptionWidth = _history->peer->isRepliesChat()
			? 0
			: st::msgNameFont->width(tr::lng_bot_description(tr::now));
		int32 mw = qMax(_botAbout->info->text.maxWidth(), descriptionWidth);
		if (tw > mw) tw = mw;

		_botAbout->width = tw;
		_botAbout->height = _botAbout->info->text.countHeight(_botAbout->width);

		const auto descriptionHeight = _history->peer->isRepliesChat()
			? 0
			: (st::msgNameFont->height + st::botDescSkip);
		int32 descH = st::msgMargin.top() + st::msgPadding.top() + descriptionHeight + _botAbout->height + st::msgPadding.bottom() + st::msgMargin.bottom();
		int32 descMaxWidth = _scroll->width();
		if (_isChatWide && !AdaptiveBubbles()) {
			descMaxWidth = qMin(descMaxWidth, int32(st::msgMaxWidth + 2 * st::msgPhotoSkip + 2 * st::msgMargin.left()));
		}
		int32 descAtX = (descMaxWidth - _botAbout->width) / 2 - st::msgPadding.left();
		int32 descAtY = qMin(_historyPaddingTop - descH, qMax(0, (_scroll->height() - descH) / 2)) + st::msgMargin.top();

		_botAbout->rect = QRect(descAtX, descAtY, _botAbout->width + st::msgPadding.left() + st::msgPadding.right(), descH - st::msgMargin.top() - st::msgMargin.bottom());
	} else if (_botAbout) {
		_botAbout->width = _botAbout->height = 0;
		_botAbout->rect = QRect();
	}

	int newHistoryPaddingTop = qMax(visibleHeight - historyHeight() - st::historyPaddingBottom, 0);
	if (_botAbout && !_botAbout->info->text.isEmpty()) {
		accumulate_max(newHistoryPaddingTop, st::msgMargin.top() + st::msgMargin.bottom() + st::msgPadding.top() + st::msgPadding.bottom() + st::msgNameFont->height + st::botDescSkip + _botAbout->height);
	}

	auto historyPaddingTopDelta = (newHistoryPaddingTop - oldHistoryPaddingTop);
	if (historyPaddingTopDelta != 0) {
		if (_history->scrollTopItem) {
			_history->scrollTopOffset += historyPaddingTopDelta;
		} else if (_migrated && _migrated->scrollTopItem) {
			_migrated->scrollTopOffset += historyPaddingTopDelta;
		}
	}
}

void HistoryInner::updateBotInfo(bool recount) {
	int newh = 0;
	if (_botAbout && !_botAbout->info->description.isEmpty()) {
		if (_botAbout->info->text.isEmpty()) {
			_botAbout->info->text.setText(
				st::messageTextStyle,
				_botAbout->info->description,
				Ui::ItemTextBotNoMonoOptions());
			if (recount) {
				int32 tw = _scroll->width() - st::msgMargin.left() - st::msgMargin.right();
				if (!AdaptiveBubbles() && tw > st::msgMaxWidth) tw = st::msgMaxWidth;
				tw -= st::msgPadding.left() + st::msgPadding.right();
				const auto descriptionWidth = _history->peer->isRepliesChat()
					? 0
					: st::msgNameFont->width(tr::lng_bot_description(tr::now));
				int32 mw = qMax(_botAbout->info->text.maxWidth(), descriptionWidth);
				if (tw > mw) tw = mw;

				_botAbout->width = tw;
				newh = _botAbout->info->text.countHeight(_botAbout->width);
			}
		} else if (recount) {
			newh = _botAbout->height;
		}
	}
	if (recount && _botAbout) {
		if (_botAbout->height != newh) {
			_botAbout->height = newh;
			updateSize();
		}
		if (_botAbout->height > 0) {
			const auto descriptionHeight = _history->peer->isRepliesChat()
				? 0
				: (st::msgNameFont->height + st::botDescSkip);
			int32 descH = st::msgMargin.top() + st::msgPadding.top() + descriptionHeight + _botAbout->height + st::msgPadding.bottom() + st::msgMargin.bottom();
			int32 descAtX = (_scroll->width() - _botAbout->width) / 2 - st::msgPadding.left();
			int32 descAtY = qMin(_historyPaddingTop - descH, (_scroll->height() - descH) / 2) + st::msgMargin.top();

			_botAbout->rect = QRect(descAtX, descAtY, _botAbout->width + st::msgPadding.left() + st::msgPadding.right(), descH - st::msgMargin.top() - st::msgMargin.bottom());
		} else {
			_botAbout->width = 0;
			_botAbout->rect = QRect();
		}
	}
}

bool HistoryInner::wasSelectedText() const {
	return _wasSelectedText;
}

void HistoryInner::setFirstLoading(bool loading) {
	_firstLoading = loading;
	update();
}

void HistoryInner::visibleAreaUpdated(int top, int bottom) {
	auto scrolledUp = (top < _visibleAreaTop);
	_visibleAreaTop = top;
	_visibleAreaBottom = bottom;
	const auto visibleAreaHeight = bottom - top;

	// if history has pending resize events we should not update scrollTopItem
	if (hasPendingResizedItems()) {
		return;
	}

	if (bottom >= _historyPaddingTop + historyHeight() + st::historyPaddingBottom) {
		_history->forgetScrollState();
		if (_migrated) {
			_migrated->forgetScrollState();
		}
	} else {
		int htop = historyTop(), mtop = migratedTop();
		if ((htop >= 0 && top >= htop) || mtop < 0) {
			_history->countScrollState(top - htop);
			if (_migrated) {
				_migrated->forgetScrollState();
			}
		} else if (mtop >= 0 && top >= mtop) {
			_history->forgetScrollState();
			_migrated->countScrollState(top - mtop);
		} else {
			_history->countScrollState(top - htop);
			if (_migrated) {
				_migrated->forgetScrollState();
			}
		}
	}
	if (scrolledUp) {
		_scrollDateCheck.call();
	} else {
		scrollDateHideByTimer();
	}

	// Unload userpics.
	if (_userpics.size() > kClearUserpicsAfter) {
		_userpicsCache = std::move(_userpics);
	}

	// Unload lottie animations.
	const auto pages = kUnloadHeavyPartsPages;
	const auto from = _visibleAreaTop - pages * visibleAreaHeight;
	const auto till = _visibleAreaBottom + pages * visibleAreaHeight;
	session().data().unloadHeavyViewParts(ElementDelegate(), from, till);
	checkHistoryActivation();

	_emojiInteractions->visibleAreaUpdated(
		_visibleAreaTop - _historyPaddingTop,
		_visibleAreaBottom - _historyPaddingTop);
}

bool HistoryInner::displayScrollDate() const {
	return (_visibleAreaTop <= height() - 2 * (_visibleAreaBottom - _visibleAreaTop));
}

void HistoryInner::scrollDateCheck() {
	auto newScrollDateItem = _history->scrollTopItem ? _history->scrollTopItem : (_migrated ? _migrated->scrollTopItem : nullptr);
	auto newScrollDateItemTop = _history->scrollTopItem ? _history->scrollTopOffset : (_migrated ? _migrated->scrollTopOffset : 0);
	//if (newScrollDateItem && !displayScrollDate()) {
	//	if (!_history->isEmpty() && newScrollDateItem->date.date() == _history->blocks.back()->messages.back()->data()->date.date()) {
	//		newScrollDateItem = nullptr;
	//	}
	//}
	if (!newScrollDateItem) {
		_scrollDateLastItem = nullptr;
		_scrollDateLastItemTop = 0;
		scrollDateHide();
	} else if (newScrollDateItem != _scrollDateLastItem || newScrollDateItemTop != _scrollDateLastItemTop) {
		// Show scroll date only if it is not the initial onScroll() event (with empty _scrollDateLastItem).
		if (_scrollDateLastItem && !_scrollDateShown) {
			toggleScrollDateShown();
		}
		_scrollDateLastItem = newScrollDateItem;
		_scrollDateLastItemTop = newScrollDateItemTop;
		_scrollDateHideTimer.callOnce(kScrollDateHideTimeout);
	}
}

void HistoryInner::scrollDateHideByTimer() {
	_scrollDateHideTimer.cancel();
	if (!_scrollDateLink || ClickHandler::getPressed() != _scrollDateLink) {
		scrollDateHide();
	}
}

void HistoryInner::scrollDateHide() {
	if (_scrollDateShown) {
		toggleScrollDateShown();
	}
}

void HistoryInner::keepScrollDateForNow() {
	if (!_scrollDateShown && _scrollDateLastItem && _scrollDateOpacity.animating()) {
		toggleScrollDateShown();
	}
	_scrollDateHideTimer.callOnce(kScrollDateHideTimeout);
}

void HistoryInner::toggleScrollDateShown() {
	_scrollDateShown = !_scrollDateShown;
	auto from = _scrollDateShown ? 0. : 1.;
	auto to = _scrollDateShown ? 1. : 0.;
	_scrollDateOpacity.start([this] { repaintScrollDateCallback(); }, from, to, st::historyDateFadeDuration);
}

void HistoryInner::repaintScrollDateCallback() {
	int updateTop = _visibleAreaTop;
	int updateHeight = st::msgServiceMargin.top() + st::msgServicePadding.top() + st::msgServiceFont->height + st::msgServicePadding.bottom();
	update(0, updateTop, width(), updateHeight);
}

void HistoryInner::setItemsRevealHeight(int revealHeight) {
	_revealHeight = revealHeight;
}

void HistoryInner::changeItemsRevealHeight(int revealHeight) {
	if (_revealHeight == revealHeight) {
		return;
	}
	_revealHeight = revealHeight;
	updateSize();
}

void HistoryInner::updateSize() {
	const auto visibleHeight = _scroll->height();
	const auto itemsHeight = historyHeight() - _revealHeight;
	int newHistoryPaddingTop = qMax(visibleHeight - itemsHeight - st::historyPaddingBottom, 0);
	if (_botAbout && !_botAbout->info->text.isEmpty()) {
		accumulate_max(newHistoryPaddingTop, st::msgMargin.top() + st::msgMargin.bottom() + st::msgPadding.top() + st::msgPadding.bottom() + st::msgNameFont->height + st::botDescSkip + _botAbout->height);
	}

	if (_botAbout && _botAbout->height > 0) {
		const auto descriptionHeight = _history->peer->isRepliesChat()
			? 0
			: (st::msgNameFont->height + st::botDescSkip);
		int32 descH = st::msgMargin.top() + st::msgPadding.top() + descriptionHeight + _botAbout->height + st::msgPadding.bottom() + st::msgMargin.bottom();
		int32 descMaxWidth = _scroll->width();
		if (_isChatWide && !AdaptiveBubbles()) {
			descMaxWidth = qMin(descMaxWidth, int32(st::msgMaxWidth + 2 * st::msgPhotoSkip + 2 * st::msgMargin.left()));
		}
		int32 descAtX = (descMaxWidth - _botAbout->width) / 2 - st::msgPadding.left();
		int32 descAtY = qMin(newHistoryPaddingTop - descH, qMax(0, (_scroll->height() - descH) / 2)) + st::msgMargin.top();

		_botAbout->rect = QRect(descAtX, descAtY, _botAbout->width + st::msgPadding.left() + st::msgPadding.right(), descH - st::msgMargin.top() - st::msgMargin.bottom());
	}

	if (_historyPaddingTop != newHistoryPaddingTop) {
		_historyPaddingTop = newHistoryPaddingTop;
		_emojiInteractions->visibleAreaUpdated(
			_visibleAreaTop - _historyPaddingTop,
			_visibleAreaBottom - _historyPaddingTop);
	}

	int newHeight = _historyPaddingTop + itemsHeight + st::historyPaddingBottom;
	if (width() != _scroll->width() || height() != newHeight) {
		resize(_scroll->width(), newHeight);

		if (!_revealHeight) {
			mouseActionUpdate(QCursor::pos());
		}
	} else {
		update();
	}
}

void HistoryInner::enterEventHook(QEvent *e) {
	mouseActionUpdate(QCursor::pos());
	return TWidget::enterEventHook(e);
}

void HistoryInner::leaveEventHook(QEvent *e) {
	if (auto item = App::hoveredItem()) {
		repaintItem(item);
		App::hoveredItem(nullptr);
	}
	ClickHandler::clearActive();
	Ui::Tooltip::Hide();
	if (!ClickHandler::getPressed() && _cursor != style::cur_default) {
		_cursor = style::cur_default;
		setCursor(_cursor);
	}
	return TWidget::leaveEventHook(e);
}

HistoryInner::~HistoryInner() {
	for (const auto &item : _animatedStickersPlayed) {
		if (const auto view = item->mainView()) {
			if (const auto media = view->media()) {
				media->stickerClearLoopPlayed();
			}
		}
	}
	if (Instance == this) {
		Instance = nullptr;
	}
	delete _menu;
	_mouseAction = MouseAction::None;
}

bool HistoryInner::focusNextPrevChild(bool next) {
	if (_selected.empty()) {
		return TWidget::focusNextPrevChild(next);
	} else {
		clearSelected();
		return true;
	}
}

void HistoryInner::adjustCurrent(int32 y) const {
	int32 htop = historyTop(), hdrawtop = historyDrawTop(), mtop = migratedTop();
	_curHistory = nullptr;
	if (mtop >= 0) {
		adjustCurrent(y - mtop, _migrated);
	}
	if (htop >= 0 && hdrawtop >= 0 && (mtop < 0 || y >= hdrawtop)) {
		adjustCurrent(y - htop, _history);
	}
}

void HistoryInner::adjustCurrent(int32 y, History *history) const {
	Expects(!history->isEmpty());

	_curHistory = history;
	if (_curBlock >= history->blocks.size()) {
		_curBlock = history->blocks.size() - 1;
		_curItem = 0;
	}
	while (history->blocks[_curBlock]->y() > y && _curBlock > 0) {
		--_curBlock;
		_curItem = 0;
	}
	while (history->blocks[_curBlock]->y() + history->blocks[_curBlock]->height() <= y && _curBlock + 1 < history->blocks.size()) {
		++_curBlock;
		_curItem = 0;
	}
	auto block = history->blocks[_curBlock].get();
	if (_curItem >= block->messages.size()) {
		_curItem = block->messages.size() - 1;
	}
	auto by = block->y();
	while (block->messages[_curItem]->y() + by > y && _curItem > 0) {
		--_curItem;
	}
	while (block->messages[_curItem]->y() + block->messages[_curItem]->height() + by <= y && _curItem + 1 < block->messages.size()) {
		++_curItem;
	}
}

auto HistoryInner::prevItem(Element *view) -> Element* {
	if (!view) {
		return nullptr;
	} else if (const auto result = view->previousDisplayedInBlocks()) {
		return result;
	} else if (view->data()->history() == _history
		&& _migrated
		&& _history->loadedAtTop()
		&& !_migrated->isEmpty()
		&& _migrated->loadedAtBottom()) {
		return _migrated->findLastDisplayed();
	}
	return nullptr;
}

auto HistoryInner::nextItem(Element *view) -> Element* {
	if (!view) {
		return nullptr;
	} else if (const auto result = view->nextDisplayedInBlocks()) {
		return result;
	} else if (view->data()->history() == _migrated
		&& _migrated->loadedAtBottom()
		&& _history->loadedAtTop()
		&& !_history->isEmpty()) {
		return _history->findFirstDisplayed();
	}
	return nullptr;
}

bool HistoryInner::canCopySelected() const {
	return !_selected.empty();
}

bool HistoryInner::canDeleteSelected() const {
	auto selectedState = getSelectionState();
	return (selectedState.count > 0) && (selectedState.count == selectedState.canDeleteCount);
}

bool HistoryInner::inSelectionMode() const {
	if (!_selected.empty()
		&& (_selected.begin()->second == FullSelection)) {
		return true;
	} else if (_mouseAction == MouseAction::Selecting
		&& _dragSelFrom
		&& _dragSelTo) {
		return true;
	} else if (_chooseForReportReason.has_value()) {
		return true;
	}
	return false;
}

bool HistoryInner::elementIntersectsRange(
		not_null<const Element*> view,
		int from,
		int till) const {
	const auto top = itemTop(view);
	if (top < 0) {
		return false;
	}
	const auto bottom = top + view->height();
	return (top < till && bottom > from);
}

void HistoryInner::elementStartStickerLoop(
		not_null<const Element*> view) {
	_animatedStickersPlayed.emplace(view->data());
}

crl::time HistoryInner::elementHighlightTime(
		not_null<const HistoryItem*> item) {
	const auto fullAnimMs = _controller->content()->highlightStartTime(item);
	if (fullAnimMs > 0) {
		const auto now = crl::now();
		if (fullAnimMs < now) {
			return now - fullAnimMs;
		}
	}
	return 0;
}

void HistoryInner::elementShowPollResults(
		not_null<PollData*> poll,
		FullMsgId context) {
	_controller->showPollResults(poll, context);
}

void HistoryInner::elementOpenPhoto(
		not_null<PhotoData*> photo,
		FullMsgId context) {
	_controller->openPhoto(photo, context);
}

void HistoryInner::elementOpenDocument(
		not_null<DocumentData*> document,
		FullMsgId context,
		bool showInMediaView) {
	_controller->openDocument(document, context, showInMediaView);
}

void HistoryInner::elementCancelUpload(const FullMsgId &context) {
	if (const auto item = session().data().message(context)) {
		_controller->cancelUploadLayer(item);
	}
}

void HistoryInner::elementShowTooltip(
		const TextWithEntities &text,
		Fn<void()> hiddenCallback) {
	_widget->showInfoTooltip(text, std::move(hiddenCallback));
}

bool HistoryInner::elementIsGifPaused() {
	return _controller->isGifPausedAtLeastFor(Window::GifPauseReason::Any);
}

void HistoryInner::elementSendBotCommand(
		const QString &command,
		const FullMsgId &context) {
	_widget->sendBotCommand({ _history->peer, command, context });
}

void HistoryInner::elementHandleViaClick(not_null<UserData*> bot) {
	App::insertBotCommand('@' + bot->username);
}

bool HistoryInner::elementIsChatWide() {
	return _isChatWide;
}

not_null<Ui::PathShiftGradient*> HistoryInner::elementPathShiftGradient() {
	return _pathGradient.get();
}

void HistoryInner::elementReplyTo(const FullMsgId &to) {
	return _widget->replyToMessage(to);
}

void HistoryInner::elementStartInteraction(not_null<const Element*> view) {
	_controller->emojiInteractions().startOutgoing(view);
}

auto HistoryInner::getSelectionState() const
-> HistoryView::TopBarWidget::SelectedState {
	auto result = HistoryView::TopBarWidget::SelectedState {};
	for (auto &selected : _selected) {
		if (selected.second == FullSelection) {
			++result.count;
			if (selected.first->canDelete()) {
				++result.canDeleteCount;
			}
			if (selected.first->allowsForward()) {
				++result.canForwardCount;
			}
		} else if (selected.second.from != selected.second.to) {
			result.textSelected = true;
		}
	}
	return result;
}

void HistoryInner::clearSelected(bool onlyTextSelection) {
	if (!_selected.empty() && (!onlyTextSelection || _selected.cbegin()->second != FullSelection)) {
		_selected.clear();
		_widget->updateTopBarSelection();
		_widget->update();
	}
}

MessageIdsList HistoryInner::getSelectedItems() const {
	using namespace ranges;

	if (_selected.empty() || _selected.cbegin()->second != FullSelection) {
		return {};
	}

	auto result = ranges::make_subrange(
		_selected.begin(),
		_selected.end()
	) | views::filter([](const auto &selected) {
		const auto item = selected.first;
		return item && item->toHistoryMessage() && (item->id > 0);
	}) | views::transform([](const auto &selected) {
		return selected.first->fullId();
	}) | to_vector;

	result |= actions::sort(less{}, [](const FullMsgId &msgId) {
		return msgId.channel ? msgId.msg : (msgId.msg - ServerMaxMsgId);
	});
	return result;
}

void HistoryInner::selectItem(not_null<HistoryItem*> item) {
	if (!_selected.empty() && _selected.cbegin()->second != FullSelection) {
		_selected.clear();
	} else if (_selected.size() == MaxSelectedItems
		&& _selected.find(item) == _selected.cend()) {
		return;
	}
	_selected.emplace(item, FullSelection);
	_widget->updateTopBarSelection();
	_widget->update();
}

void HistoryInner::onTouchSelect() {
	_touchSelect = true;
	mouseActionStart(_touchPos, Qt::LeftButton);
}

void HistoryInner::mouseActionUpdate() {
	if (hasPendingResizedItems()) {
		return;
	}

	auto mousePos = mapFromGlobal(_mousePosition);
	auto point = _widget->clampMousePosition(mousePos);

	auto block = (HistoryBlock*)nullptr;
	auto item = (HistoryItem*)nullptr;
	auto view = (Element*)nullptr;
	QPoint m;

	adjustCurrent(point.y());
	if (_curHistory && !_curHistory->isEmpty()) {
		block = _curHistory->blocks[_curBlock].get();
		view = block->messages[_curItem].get();
		item = view->data();

		App::mousedItem(view);
		m = mapPointToItem(point, view);
		if (view->pointState(m) != PointState::Outside) {
			if (App::hoveredItem() != view) {
				repaintItem(App::hoveredItem());
				App::hoveredItem(view);
				repaintItem(App::hoveredItem());
			}
		} else if (App::hoveredItem()) {
			repaintItem(App::hoveredItem());
			App::hoveredItem(nullptr);
		}
	}
	if (_mouseActionItem && !_mouseActionItem->mainView()) {
		mouseActionCancel();
	}

	TextState dragState;
	ClickHandlerHost *lnkhost = nullptr;
	auto selectingText = (item == _mouseActionItem)
		&& (view == App::hoveredItem())
		&& !_selected.empty()
		&& (_selected.cbegin()->second != FullSelection);
	if (point.y() < _historyPaddingTop) {
		if (_botAbout && !_botAbout->info->text.isEmpty() && _botAbout->height > 0) {
			dragState = TextState(nullptr, _botAbout->info->text.getState(
				point - _botAbout->rect.topLeft() - QPoint(st::msgPadding.left(), st::msgPadding.top() + st::botDescSkip + st::msgNameFont->height),
				_botAbout->width));
			_dragStateItem = session().data().message(dragState.itemId);
			lnkhost = _botAbout.get();
		}
	} else if (item) {
		if (item != _mouseActionItem || (m - _dragStartPosition).manhattanLength() >= QApplication::startDragDistance()) {
			if (_mouseAction == MouseAction::PrepareDrag) {
				_mouseAction = MouseAction::Dragging;
				crl::on_main(this, [=] { performDrag(); });
			} else if (_mouseAction == MouseAction::PrepareSelect) {
				_mouseAction = MouseAction::Selecting;
			}
		}

		auto dateHeight = st::msgServicePadding.bottom() + st::msgServiceFont->height + st::msgServicePadding.top();
		auto scrollDateOpacity = _scrollDateOpacity.value(_scrollDateShown ? 1. : 0.);
		enumerateDates([&](not_null<Element*> view, int itemtop, int dateTop) {
			// stop enumeration if the date is above our point
			if (dateTop + dateHeight <= point.y()) {
				return false;
			}

			const auto displayDate = view->displayDate();
			auto dateInPlace = displayDate;
			if (dateInPlace) {
				const auto correctDateTop = itemtop + st::msgServiceMargin.top();
				dateInPlace = (dateTop < correctDateTop + dateHeight);
			}

			// stop enumeration if we've found a date under the cursor
			if (dateTop <= point.y()) {
				auto opacity = (dateInPlace/* || noFloatingDate*/) ? 1. : scrollDateOpacity;
				if (opacity > 0.) {
					const auto item = view->data();
					auto dateWidth = 0;
					if (const auto date = view->Get<HistoryView::DateBadge>()) {
						dateWidth = date->width;
					} else {
						dateWidth = st::msgServiceFont->width(langDayOfMonthFull(view->dateTime().date()));
					}
					dateWidth += st::msgServicePadding.left() + st::msgServicePadding.right();
					auto dateLeft = st::msgServiceMargin.left();
					auto maxwidth = _contentWidth;
					if (_isChatWide && !AdaptiveBubbles()) {
						maxwidth = qMin(maxwidth, int32(st::msgMaxWidth + 2 * st::msgPhotoSkip + 2 * st::msgMargin.left()));
					}
					auto widthForDate = maxwidth - st::msgServiceMargin.left() - st::msgServiceMargin.left();

					dateLeft += (widthForDate - dateWidth) / 2;

					if (point.x() >= dateLeft && point.x() < dateLeft + dateWidth) {
						if (!_scrollDateLink) {
							_scrollDateLink = std::make_shared<Window::DateClickHandler>(item->history(), view->dateTime().date());
						} else {
							static_cast<Window::DateClickHandler*>(_scrollDateLink.get())->setDate(view->dateTime().date());
						}
						dragState = TextState(
							nullptr,
							_scrollDateLink);
						_dragStateItem = session().data().message(dragState.itemId);
						lnkhost = view;
					}
				}
				return false;
			}
			return true;
		});
		if (!dragState.link) {
			StateRequest request;
			if (_mouseAction == MouseAction::Selecting) {
				request.flags |= Ui::Text::StateRequest::Flag::LookupSymbol;
			} else {
				selectingText = false;
			}
			dragState = view->textState(m, request);
			_dragStateItem = session().data().message(dragState.itemId);
			lnkhost = view;
			if (!dragState.link && m.x() >= st::historyPhotoLeft && m.x() < st::historyPhotoLeft + st::msgPhotoSize) {
				if (item->toHistoryMessage()) {
					if (view->hasFromPhoto()) {
						enumerateUserpics([&](not_null<Element*> view, int userpicTop) -> bool {
							// stop enumeration if the userpic is below our point
							if (userpicTop > point.y()) {
								return false;
							}

							// stop enumeration if we've found a userpic under the cursor
							if (point.y() >= userpicTop && point.y() < userpicTop + st::msgPhotoSize) {
								const auto message = view->data()->toHistoryMessage();
								Assert(message != nullptr);

								dragState = TextState(nullptr, view->fromPhotoLink());
								_dragStateItem = session().data().message(dragState.itemId);
								lnkhost = view;
								return false;
							}
							return true;
						});
					}
				}
			}
		}
	}
	auto lnkChanged = ClickHandler::setActive(dragState.link, lnkhost);
	if (lnkChanged || dragState.cursor != _mouseCursorState) {
		Ui::Tooltip::Hide();
	}
	if (dragState.link
		|| dragState.cursor == CursorState::Date
		|| dragState.cursor == CursorState::Forwarded
		|| dragState.customTooltip) {
		Ui::Tooltip::Show(1000, this);
	}

	Qt::CursorShape cur = style::cur_default;
	if (_mouseAction == MouseAction::None) {
		_mouseCursorState = dragState.cursor;
		if (dragState.link) {
			cur = style::cur_pointer;
		} else if (_mouseCursorState == CursorState::Text && (_selected.empty() || _selected.cbegin()->second != FullSelection)) {
			cur = style::cur_text;
		} else if (_mouseCursorState == CursorState::Date) {
			//cur = style::cur_cross;
		}
	} else if (item) {
		if (_mouseAction == MouseAction::Selecting) {
			if (selectingText) {
				uint16 second = dragState.symbol;
				if (dragState.afterSymbol && _mouseSelectType == TextSelectType::Letters) {
					++second;
				}
				auto selState = TextSelection { qMin(second, _mouseTextSymbol), qMax(second, _mouseTextSymbol) };
				if (_mouseSelectType != TextSelectType::Letters) {
					if (const auto view = _mouseActionItem->mainView()) {
						selState = view->adjustSelection(selState, _mouseSelectType);
					}
				}
				if (_selected[_mouseActionItem] != selState) {
					_selected[_mouseActionItem] = selState;
					repaintItem(_mouseActionItem);
				}
				if (!_wasSelectedText && (selState == FullSelection || selState.from != selState.to)) {
					_wasSelectedText = true;
					setFocus();
				}
				updateDragSelection(nullptr, nullptr, false);
			} else {
				auto selectingDown = (itemTop(_mouseActionItem) < itemTop(item)) || (_mouseActionItem == item && _dragStartPosition.y() < m.y());
				auto dragSelFrom = _mouseActionItem->mainView();
				auto dragSelTo = view;
				// Maybe exclude dragSelFrom.
				if (dragSelFrom->pointState(_dragStartPosition) == PointState::Outside) {
					if (selectingDown) {
						if (_dragStartPosition.y() >= dragSelFrom->height() - dragSelFrom->marginBottom() || ((view == dragSelFrom) && (m.y() < _dragStartPosition.y() + QApplication::startDragDistance() || m.y() < dragSelFrom->marginTop()))) {
							dragSelFrom = (dragSelFrom != dragSelTo)
								? nextItem(dragSelFrom)
								: nullptr;
						}
					} else {
						if (_dragStartPosition.y() < dragSelFrom->marginTop() || ((view == dragSelFrom) && (m.y() >= _dragStartPosition.y() - QApplication::startDragDistance() || m.y() >= dragSelFrom->height() - dragSelFrom->marginBottom()))) {
							dragSelFrom = (dragSelFrom != dragSelTo)
								? prevItem(dragSelFrom)
								: nullptr;
						}
					}
				}
				if (_mouseActionItem != item) { // maybe exclude dragSelTo
					if (selectingDown) {
						if (m.y() < dragSelTo->marginTop()) {
							dragSelTo = (dragSelFrom != dragSelTo)
								? prevItem(dragSelTo)
								: nullptr;
						}
					} else {
						if (m.y() >= dragSelTo->height() - dragSelTo->marginBottom()) {
							dragSelTo = (dragSelFrom != dragSelTo)
								? nextItem(dragSelTo)
								: nullptr;
						}
					}
				}
				auto dragSelecting = false;
				auto dragFirstAffected = dragSelFrom;
				while (dragFirstAffected && (dragFirstAffected->data()->id < 0 || dragFirstAffected->data()->serviceMsg())) {
					dragFirstAffected = (dragFirstAffected != dragSelTo)
						? (selectingDown
							? nextItem(dragFirstAffected)
							: prevItem(dragFirstAffected))
						: nullptr;
				}
				if (dragFirstAffected) {
					auto i = _selected.find(dragFirstAffected->data());
					dragSelecting = (i == _selected.cend() || i->second != FullSelection);
				}
				updateDragSelection(dragSelFrom, dragSelTo, dragSelecting);
			}
		} else if (_mouseAction == MouseAction::Dragging) {
		}

		if (ClickHandler::getPressed()) {
			cur = style::cur_pointer;
		} else if ((_mouseAction == MouseAction::Selecting)
			&& !_selected.empty()
			&& (_selected.cbegin()->second != FullSelection)) {
			if (!_dragSelFrom || !_dragSelTo) {
				cur = style::cur_text;
			}
		}
	}

	// Voice message seek support.
	if (const auto pressedItem = _dragStateItem) {
		if (const auto pressedView = pressedItem->mainView()) {
			if (pressedItem->history() == _history || pressedItem->history() == _migrated) {
				auto adjustedPoint = mapPointToItem(point, pressedView);
				pressedView->updatePressed(adjustedPoint);
			}
		}
	}

	if (_mouseAction == MouseAction::Selecting) {
		_widget->checkSelectingScroll(mousePos);
	} else {
		updateDragSelection(nullptr, nullptr, false);
		_widget->noSelectingScroll();
	}

	if (_mouseAction == MouseAction::None && (lnkChanged || cur != _cursor)) {
		setCursor(_cursor = cur);
	}
}

void HistoryInner::updateDragSelection(Element *dragSelFrom, Element *dragSelTo, bool dragSelecting) {
	if (_dragSelFrom == dragSelFrom && _dragSelTo == dragSelTo && _dragSelecting == dragSelecting) {
		return;
	}
	_dragSelFrom = dragSelFrom;
	_dragSelTo = dragSelTo;
	int32 fromy = itemTop(_dragSelFrom), toy = itemTop(_dragSelTo);
	if (fromy >= 0 && toy >= 0 && fromy > toy) {
		std::swap(_dragSelFrom, _dragSelTo);
	}
	_dragSelecting = dragSelecting;
	if (!_wasSelectedText && _dragSelFrom && _dragSelTo && _dragSelecting) {
		_wasSelectedText = true;
		setFocus();
	}
	update();
}

int HistoryInner::historyHeight() const {
	int result = 0;
	if (_history->isEmpty()) {
		result += _migrated ? _migrated->height() : 0;
	} else {
		result += _history->height() - _historySkipHeight + (_migrated ? _migrated->height() : 0);
	}
	return result;
}

int HistoryInner::historyScrollTop() const {
	auto htop = historyTop();
	auto mtop = migratedTop();
	if (htop >= 0 && _history->scrollTopItem) {
		return htop + _history->scrollTopItem->block()->y() + _history->scrollTopItem->y() + _history->scrollTopOffset;
	}
	if (mtop >= 0 && _migrated->scrollTopItem) {
		return mtop + _migrated->scrollTopItem->block()->y() + _migrated->scrollTopItem->y() + _migrated->scrollTopOffset;
	}
	return ScrollMax;
}

int HistoryInner::migratedTop() const {
	return (_migrated && !_migrated->isEmpty()) ? _historyPaddingTop : -1;
}

int HistoryInner::historyTop() const {
	int mig = migratedTop();
	return !_history->isEmpty()
		? (mig >= 0
			? (mig + _migrated->height() - _historySkipHeight)
			: _historyPaddingTop)
		: -1;
}

int HistoryInner::historyDrawTop() const {
	auto top = historyTop();
	return (top >= 0) ? (top + _historySkipHeight) : -1;
}

void HistoryInner::setChooseReportReason(Ui::ReportReason reason) {
	_chooseForReportReason = reason;
}

void HistoryInner::clearChooseReportReason() {
	_chooseForReportReason = std::nullopt;
}

// -1 if should not be visible, -2 if bad history()
int HistoryInner::itemTop(const HistoryItem *item) const {
	if (!item) {
		return -2;
	}
	return itemTop(item->mainView());
}

int HistoryInner::itemTop(const Element *view) const {
	if (!view || view->data()->mainView() != view) {
		return -1;
	}

	auto top = (view->data()->history() == _history)
		? historyTop()
		: (view->data()->history() == _migrated
			? migratedTop()
			: -2);
	return (top < 0) ? top : (top + view->y() + view->block()->y());
}

auto HistoryInner::findViewForPinnedTracking(int top) const
-> std::pair<Element*, int> {
	const auto normalTop = historyTop();
	const auto oldTop = migratedTop();
	const auto fromHistory = [&](not_null<History*> history, int historyTop)
	-> std::pair<Element*, int> {
		auto [view, offset] = history->findItemAndOffset(top - historyTop);
		while (view && !IsServerMsgId(view->data()->id)) {
			offset -= view->height();
			view = view->nextInBlocks();
		}
		return { view, offset };
	};
	if (normalTop >= 0 && (oldTop < 0 || top >= normalTop)) {
		return fromHistory(_history, normalTop);
	} else if (oldTop >= 0) {
		auto [view, offset] = fromHistory(_migrated, oldTop);
		if (!view && normalTop >= 0) {
			return fromHistory(_history, normalTop);
		}
		return { view, offset };
	}
	return { nullptr, 0 };
}

void HistoryInner::notifyIsBotChanged() {
	const auto newinfo = _peer->isUser()
		? _peer->asUser()->botInfo.get()
		: nullptr;
	if ((!newinfo && !_botAbout)
		|| (newinfo && _botAbout && _botAbout->info == newinfo)) {
		return;
	}

	if (newinfo) {
		_botAbout = std::make_unique<BotAbout>(this, newinfo);
		if (newinfo && !newinfo->inited) {
			session().api().requestFullPeer(_peer);
		}
	} else {
		_botAbout = nullptr;
	}
}

void HistoryInner::notifyMigrateUpdated() {
	_migrated = _history->migrateFrom();
}

void HistoryInner::applyDragSelection() {
	applyDragSelection(&_selected);
}

bool HistoryInner::isSelected(
		not_null<SelectedItems*> toItems,
		not_null<HistoryItem*> item) const {
	const auto i = toItems->find(item);
	return (i != toItems->cend()) && (i->second == FullSelection);
}

bool HistoryInner::isSelectedGroup(
		not_null<SelectedItems*> toItems,
		not_null<const Data::Group*> group) const {
	for (const auto &other : group->items) {
		if (!isSelected(toItems, other)) {
			return false;
		}
	}
	return true;
}

bool HistoryInner::isSelectedAsGroup(
		not_null<SelectedItems*> toItems,
		not_null<HistoryItem*> item) const {
	if (const auto group = session().data().groups().find(item)) {
		return isSelectedGroup(toItems, group);
	}
	return isSelected(toItems, item);
}

bool HistoryInner::goodForSelection(
		not_null<SelectedItems*> toItems,
		not_null<HistoryItem*> item,
		int &totalCount) const {
	if (item->id <= 0 || item->serviceMsg()) {
		return false;
	}
	if (toItems->find(item) == toItems->end()) {
		++totalCount;
	}
	return true;
}

void HistoryInner::addToSelection(
		not_null<SelectedItems*> toItems,
		not_null<HistoryItem*> item) const {
	const auto i = toItems->find(item);
	if (i == toItems->cend()) {
		if (toItems->size() == 1
			&& toItems->begin()->second != FullSelection) {
			toItems->clear();
		}
		toItems->emplace(item, FullSelection);
	} else if (i->second != FullSelection) {
		i->second = FullSelection;
	}
}

void HistoryInner::removeFromSelection(
		not_null<SelectedItems*> toItems,
		not_null<HistoryItem*> item) const {
	const auto i = toItems->find(item);
	if (i != toItems->cend()) {
		toItems->erase(i);
	}
}

void HistoryInner::changeSelection(
		not_null<SelectedItems*> toItems,
		not_null<HistoryItem*> item,
		SelectAction action) const {
	if (action == SelectAction::Invert) {
		action = isSelected(toItems, item)
			? SelectAction::Deselect
			: SelectAction::Select;
	}
	auto total = int(toItems->size());
	const auto add = (action == SelectAction::Select);
	if (add
		&& goodForSelection(toItems, item, total)
		&& total <= MaxSelectedItems) {
		addToSelection(toItems, item);
	} else {
		removeFromSelection(toItems, item);
	}
}

void HistoryInner::changeSelectionAsGroup(
		not_null<SelectedItems*> toItems,
		not_null<HistoryItem*> item,
		SelectAction action) const {
	const auto group = session().data().groups().find(item);
	if (!group) {
		return changeSelection(toItems, item, action);
	}
	if (action == SelectAction::Invert) {
		action = isSelectedAsGroup(toItems, item)
			? SelectAction::Deselect
			: SelectAction::Select;
	}
	auto total = int(toItems->size());
	const auto canSelect = [&] {
		for (const auto &other : group->items) {
			if (!goodForSelection(toItems, other, total)) {
				return false;
			}
		}
		return (total <= MaxSelectedItems);
	}();
	if (action == SelectAction::Select && canSelect) {
		for (const auto &other : group->items) {
			addToSelection(toItems, other);
		}
	} else {
		for (const auto &other : group->items) {
			removeFromSelection(toItems, other);
		}
	}
}

void HistoryInner::forwardItem(FullMsgId itemId) {
	Window::ShowForwardMessagesBox(_controller, { 1, itemId });
}

void HistoryInner::forwardAsGroup(FullMsgId itemId) {
	if (const auto item = session().data().message(itemId)) {
		Window::ShowForwardMessagesBox(
			_controller,
			session().data().itemOrItsGroup(item));
	}
}

void HistoryInner::deleteItem(FullMsgId itemId) {
	if (const auto item = session().data().message(itemId)) {
		deleteItem(item);
	}
}

void HistoryInner::deleteItem(not_null<HistoryItem*> item) {
	if (auto message = item->toHistoryMessage()) {
		if (message->uploading()) {
			_controller->cancelUploadLayer(item);
			return;
		}
	}
	const auto suggestModerateActions = true;
	_controller->show(Box<DeleteMessagesBox>(item, suggestModerateActions));
}

bool HistoryInner::hasPendingResizedItems() const {
	return _history->hasPendingResizedItems()
		|| (_migrated && _migrated->hasPendingResizedItems());
}

void HistoryInner::deleteAsGroup(FullMsgId itemId) {
	if (const auto item = session().data().message(itemId)) {
		const auto group = session().data().groups().find(item);
		if (!group) {
			return deleteItem(item);
		}
		_controller->show(Box<DeleteMessagesBox>(
			&session(),
			session().data().itemsToIds(group->items)));
	}
}

void HistoryInner::reportItem(FullMsgId itemId) {
	HistoryView::ShowReportItemsBox(_peer, { 1, itemId });
}

void HistoryInner::reportAsGroup(FullMsgId itemId) {
	if (const auto item = session().data().message(itemId)) {
		const auto group = session().data().groups().find(item);
		HistoryView::ShowReportItemsBox(
			_peer,
			(group
				? session().data().itemsToIds(group->items)
				: MessageIdsList{ 1, itemId }));
	}
}

void HistoryInner::blockSenderItem(FullMsgId itemId) {
	if (const auto item = session().data().message(itemId)) {
		_controller->show(Box(
			Window::BlockSenderFromRepliesBox,
			_controller,
			itemId));
	}
}

void HistoryInner::blockSenderAsGroup(FullMsgId itemId) {
	blockSenderItem(itemId);
}

void HistoryInner::addSelectionRange(
		not_null<SelectedItems*> toItems,
		not_null<History*> history,
		int fromblock,
		int fromitem,
		int toblock,
		int toitem) const {
	if (fromblock >= 0 && fromitem >= 0 && toblock >= 0 && toitem >= 0) {
		for (; fromblock <= toblock; ++fromblock) {
			auto block = history->blocks[fromblock].get();
			for (int cnt = (fromblock < toblock) ? block->messages.size() : (toitem + 1); fromitem < cnt; ++fromitem) {
				auto item = block->messages[fromitem]->data();
				changeSelectionAsGroup(toItems, item, SelectAction::Select);
			}
			if (toItems->size() >= MaxSelectedItems) break;
			fromitem = 0;
		}
	}
}

void HistoryInner::applyDragSelection(
		not_null<SelectedItems*> toItems) const {
	const auto selfromy = itemTop(_dragSelFrom);
	const auto seltoy = [&] {
		auto result = itemTop(_dragSelTo);
		return (result < 0) ? result : (result + _dragSelTo->height());
	}();
	if (selfromy < 0 || seltoy < 0) {
		return;
	}

	if (!toItems->empty() && toItems->cbegin()->second != FullSelection) {
		toItems->clear();
	}
	if (_dragSelecting) {
		auto fromblock = _dragSelFrom->block()->indexInHistory();
		auto fromitem = _dragSelFrom->indexInBlock();
		auto toblock = _dragSelTo->block()->indexInHistory();
		auto toitem = _dragSelTo->indexInBlock();
		if (_migrated) {
			if (_dragSelFrom->data()->history() == _migrated) {
				if (_dragSelTo->data()->history() == _migrated) {
					addSelectionRange(toItems, _migrated, fromblock, fromitem, toblock, toitem);
					toblock = -1;
					toitem = -1;
				} else {
					addSelectionRange(toItems, _migrated, fromblock, fromitem, _migrated->blocks.size() - 1, _migrated->blocks.back()->messages.size() - 1);
				}
				fromblock = 0;
				fromitem = 0;
			} else if (_dragSelTo->data()->history() == _migrated) { // wtf
				toblock = -1;
				toitem = -1;
			}
		}
		addSelectionRange(toItems, _history, fromblock, fromitem, toblock, toitem);
	} else {
		auto toRemove = std::vector<not_null<HistoryItem*>>();
		for (const auto &item : *toItems) {
			auto iy = itemTop(item.first);
			if (iy < -1) {
				toRemove.emplace_back(item.first);
			} else if (iy >= 0 && iy >= selfromy && iy < seltoy) {
				toRemove.emplace_back(item.first);
			}
		}
		for (const auto item : toRemove) {
			changeSelectionAsGroup(toItems, item, SelectAction::Deselect);
		}
	}
}

QString HistoryInner::tooltipText() const {
	if (_mouseCursorState == CursorState::Date
		&& _mouseAction == MouseAction::None) {
		if (const auto view = App::hoveredItem()) {
			return HistoryView::DateTooltipText(view);
		}
	} else if (_mouseCursorState == CursorState::Forwarded
		&& _mouseAction == MouseAction::None) {
		if (const auto view = App::mousedItem()) {
			if (const auto forwarded = view->data()->Get<HistoryMessageForwarded>()) {
				return forwarded->text.toString();
			}
		}
	} else if (const auto lnk = ClickHandler::getActive()) {
		return lnk->tooltip();
	} else if (const auto view = App::mousedItem()) {
		StateRequest request;
		const auto local = mapFromGlobal(_mousePosition);
		const auto point = _widget->clampMousePosition(local);
		request.flags |= Ui::Text::StateRequest::Flag::LookupCustomTooltip;
		const auto state = view->textState(
			mapPointToItem(point, view),
			request);
		return state.customTooltipText;
	}
	return QString();
}

QPoint HistoryInner::tooltipPos() const {
	return _mousePosition;
}

bool HistoryInner::tooltipWindowActive() const {
	return Ui::AppInFocus() && Ui::InFocusChain(window());
}

void HistoryInner::onParentGeometryChanged() {
	auto mousePos = QCursor::pos();
	auto mouseOver = _widget->rect().contains(_widget->mapFromGlobal(mousePos));
	auto needToUpdate = (_mouseAction != MouseAction::None || _touchScroll || mouseOver);
	if (needToUpdate) {
		mouseActionUpdate(mousePos);
	}
}

not_null<HistoryView::ElementDelegate*> HistoryInner::ElementDelegate() {
	class Result final : public HistoryView::ElementDelegate {
	public:
		HistoryView::Context elementContext() override {
			return HistoryView::Context::History;
		}
		std::unique_ptr<HistoryView::Element> elementCreate(
				not_null<HistoryMessage*> message,
				Element *replacing = nullptr) override {
			return std::make_unique<HistoryView::Message>(
				this,
				message,
				replacing);
		}
		std::unique_ptr<HistoryView::Element> elementCreate(
				not_null<HistoryService*> message,
				Element *replacing = nullptr) override {
			return std::make_unique<HistoryView::Service>(
				this,
				message,
				replacing);
		}
		bool elementUnderCursor(
				not_null<const Element*> view) override {
			return (App::hoveredItem() == view);
		}
		crl::time elementHighlightTime(
				not_null<const HistoryItem*> item) override {
			return Instance ? Instance->elementHighlightTime(item) : 0;
		}
		bool elementInSelectionMode() override {
			return Instance ? Instance->inSelectionMode() : false;
		}
		bool elementIntersectsRange(
				not_null<const Element*> view,
				int from,
				int till) override {
			return Instance
				? Instance->elementIntersectsRange(view, from, till)
				: false;
		}
		void elementStartStickerLoop(
				not_null<const Element*> view) override {
			if (Instance) {
				Instance->elementStartStickerLoop(view);
			}
		}
		void elementShowPollResults(
				not_null<PollData*> poll,
				FullMsgId context) override {
			if (Instance) {
				Instance->elementShowPollResults(poll, context);
			}
		}
		void elementOpenPhoto(
				not_null<PhotoData*> photo,
				FullMsgId context) override {
			if (Instance) {
				Instance->elementOpenPhoto(photo, context);
			}
		}
		void elementOpenDocument(
				not_null<DocumentData*> document,
				FullMsgId context,
				bool showInMediaView = false) override {
			if (Instance) {
				Instance->elementOpenDocument(
					document,
					context,
					showInMediaView);
			}
		}
		void elementCancelUpload(const FullMsgId &context) override {
			if (Instance) {
				Instance->elementCancelUpload(context);
			}
		}
		void elementShowTooltip(
				const TextWithEntities &text,
				Fn<void()> hiddenCallback) override {
			if (Instance) {
				Instance->elementShowTooltip(text, hiddenCallback);
			}
		}
		bool elementIsGifPaused() override {
			return Instance ? Instance->elementIsGifPaused() : false;
		}
		bool elementHideReply(not_null<const Element*> view) override {
			return false;
		}
		bool elementShownUnread(not_null<const Element*> view) override {
			return view->data()->unread();
		}
		void elementSendBotCommand(
				const QString &command,
				const FullMsgId &context) override {
			if (Instance) {
				Instance->elementSendBotCommand(command, context);
			}
		}
		void elementHandleViaClick(not_null<UserData*> bot) override {
			if (Instance) {
				Instance->elementHandleViaClick(bot);
			}
		}
		bool elementIsChatWide() override {
			return Instance
				? Instance->elementIsChatWide()
				: false;
		}
		not_null<Ui::PathShiftGradient*> elementPathShiftGradient() override {
			Expects(Instance != nullptr);

			return Instance->elementPathShiftGradient();
		}
		void elementReplyTo(const FullMsgId &to) override {
			if (Instance) {
				Instance->elementReplyTo(to);
			}
		}
		void elementStartInteraction(not_null<const Element*> view) override {
			if (Instance) {
				Instance->elementStartInteraction(view);
			}
		}
	};

	static Result result;
	return &result;
}<|MERGE_RESOLUTION|>--- conflicted
+++ resolved
@@ -7,11 +7,7 @@
 */
 #include "history/history_inner_widget.h"
 
-<<<<<<< HEAD
-#include <rpl/merge.h>
 #include "kotato/kotato_lang.h"
-=======
->>>>>>> 2ec92f54
 #include "core/file_utilities.h"
 #include "core/crash_reports.h"
 #include "core/click_handler_types.h"
@@ -1627,7 +1623,8 @@
 			_menu->addAction(Ui::WhoReadContextAction(
 				_menu.get(),
 				Api::WhoRead(_dragStateItem, this, st::defaultWhoRead),
-				participantChosen));
+				participantChosen,
+				cUserpicCornersType()));
 			_menu->addSeparator();
 		}
 		if (canSendMessages) {
