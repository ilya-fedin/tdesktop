--- conflicted
+++ resolved
@@ -1158,27 +1158,6 @@
 
 namespace Data {
 
-<<<<<<< HEAD
-std::vector<ChatRestrictions> ListOfRestrictions() {
-	using Flag = ChatRestriction;
-
-	return {
-		Flag::SendMessages,
-		Flag::SendMedia,
-		Flag::SendStickers,
-		Flag::SendGifs,
-		Flag::SendGames,
-		Flag::SendInline,
-		Flag::EmbedLinks,
-		Flag::SendPolls,
-		Flag::InviteUsers,
-		Flag::PinMessages,
-		Flag::ChangeInfo,
-	};
-}
-
-=======
->>>>>>> 9f117cd6
 std::optional<QString> RestrictionError(
 		not_null<PeerData*> peer,
 		ChatRestriction restriction) {
