--- conflicted
+++ resolved
@@ -227,31 +227,31 @@
 	return image;
 }
 
-<<<<<<< HEAD
-void PeerData::paintUserpic(Painter &p, int x, int y, int size) const {
+void PeerData::paintUserpic(
+		Painter &p,
+		std::shared_ptr<Data::CloudImageView> &view,
+		int x,
+		int y,
+		int size) const {
 	switch (cUserpicCornersType()) {
 		case 0:
-			paintUserpicSquare(p, x, y, size);
+			paintUserpicSquare(p, view, x, y, size);
 			break;
 
 		case 1:
-			paintUserpicRounded(p, x, y, size);
+			paintUserpicRounded(p, view, x, y, size);
 			break;
 
 		case 2:
-			paintUserpicRoundedLarge(p, x, y, size);
+			paintUserpicRoundedLarge(p, view, x, y, size);
 			break;
 
 		default:
-			paintUserpicCircled(p, x, y, size);
-	}
-}
-
-void PeerData::paintUserpicCircled(Painter &p, int x, int y, int size) const {
-	if (auto userpic = currentUserpic()) {
-		p.drawPixmap(x, y, userpic->pixCircled(userpicOrigin(), size, size));
-=======
-void PeerData::paintUserpic(
+			paintUserpicCircled(p, view, x, y, size);
+	}
+}
+
+void PeerData::paintUserpicCircled(
 		Painter &p,
 		std::shared_ptr<Data::CloudImageView> &view,
 		int x,
@@ -259,25 +259,24 @@
 		int size) const {
 	if (const auto userpic = currentUserpic(view)) {
 		p.drawPixmap(x, y, userpic->pixCircled(size, size));
->>>>>>> ef30c776
 	} else {
 		ensureEmptyUserpic()->paint(p, x, y, x + size + x, size);
 	}
 }
 
-<<<<<<< HEAD
-void PeerData::paintUserpicRoundedLarge(Painter &p, int x, int y, int size) const {
-	if (auto userpic = currentUserpic()) {
-		p.drawPixmap(x, y, userpic->pixRounded(userpicOrigin(), size, size, ImageRoundRadius::Large));
+void PeerData::paintUserpicRoundedLarge(
+		Painter &p,
+		std::shared_ptr<Data::CloudImageView> &view,
+		int x,
+		int y,
+		int size) const {
+	if (const auto userpic = currentUserpic(view)) {
+		p.drawPixmap(x, y, userpic->pixRounded(size, size, ImageRoundRadius::Large));
 	} else {
-		_userpicEmpty->paintRoundedLarge(p, x, y, x + size + x, size);
-	}
-}
-
-void PeerData::paintUserpicRounded(Painter &p, int x, int y, int size) const {
-	if (auto userpic = currentUserpic()) {
-		p.drawPixmap(x, y, userpic->pixRounded(userpicOrigin(), size, size, ImageRoundRadius::Small));
-=======
+		ensureEmptyUserpic()->paintRoundedLarge(p, x, y, x + size + x, size);
+	}
+}
+
 void PeerData::paintUserpicRounded(
 		Painter &p,
 		std::shared_ptr<Data::CloudImageView> &view,
@@ -286,7 +285,6 @@
 		int size) const {
 	if (const auto userpic = currentUserpic(view)) {
 		p.drawPixmap(x, y, userpic->pixRounded(size, size, ImageRoundRadius::Small));
->>>>>>> ef30c776
 	} else {
 		ensureEmptyUserpic()->paintRounded(p, x, y, x + size + x, size);
 	}
@@ -415,24 +413,7 @@
 }
 
 void PeerData::clearUserpic() {
-<<<<<<< HEAD
-	const auto photoId = PhotoId(0);
-	const auto loc = StorageImageLocation();
-	const auto photo = [&] {
-		if (isNotificationsUser()) {
-			auto image = Core::App().logoNoMargin(cCustomAppIcon()).scaledToWidth(
-				kUserpicSize,
-				Qt::SmoothTransformation);
-			return _userpic
-				? _userpic
-				: Images::Create(std::move(image), "PNG");
-		}
-		return ImagePtr();
-	}();
-	setUserpicChecked(photoId, loc, photo);
-=======
 	setUserpicChecked(PhotoId(), ImageLocation());
->>>>>>> ef30c776
 }
 
 void PeerData::setUserpicChecked(
