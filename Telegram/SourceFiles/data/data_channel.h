/*
This file is part of Telegram Desktop,
the official desktop application for the Telegram messaging service.

For license and copyright information please follow this link:
https://github.com/telegramdesktop/tdesktop/blob/master/LEGAL
*/
#pragma once

#include "data/data_peer.h"
#include "data/data_pts_waiter.h"
#include "data/data_location.h"

struct ChannelLocation {
	QString address;
	Data::LocationPoint point;

	friend inline bool operator==(
			const ChannelLocation &a,
			const ChannelLocation &b) {
		return a.address.isEmpty()
			? b.address.isEmpty()
			: (a.address == b.address && a.point == b.point);
	}
	friend inline bool operator!=(
			const ChannelLocation &a,
			const ChannelLocation &b) {
		return !(a == b);
	}
};

class MegagroupInfo {
public:
	struct Admin {
		explicit Admin(MTPChatAdminRights rights)
		: rights(rights) {
		}
		Admin(MTPChatAdminRights rights, bool canEdit)
		: rights(rights)
		, canEdit(canEdit) {
		}
		MTPChatAdminRights rights;
		bool canEdit = false;
	};

	struct Restricted {
		explicit Restricted(MTPChatBannedRights rights)
		: rights(rights) {
		}
		MTPChatBannedRights rights;
	};

	ChatData *getMigrateFromChat() const;
	void setMigrateFromChat(ChatData *chat);

	const ChannelLocation *getLocation() const;
	void setLocation(const ChannelLocation &location);

	std::deque<not_null<UserData*>> lastParticipants;
	base::flat_map<not_null<UserData*>, Admin> lastAdmins;
	base::flat_map<not_null<UserData*>, Restricted> lastRestricted;
	base::flat_set<not_null<PeerData*>> markupSenders;
	base::flat_set<not_null<UserData*>> bots;

	// For admin badges, full admins list with ranks.
	base::flat_map<UserId, QString> admins;

	UserData *creator = nullptr; // nullptr means unknown
	QString creatorRank;
	int botStatus = 0; // -1 - no bots, 0 - unknown, 1 - one bot, that sees all history, 2 - other
	bool joinedMessageFound = false;
	MTPInputStickerSet stickerSet = MTP_inputStickerSetEmpty();

	enum LastParticipantsStatus {
		LastParticipantsUpToDate       = 0x00,
		LastParticipantsOnceReceived   = 0x01,
		LastParticipantsCountOutdated  = 0x02,
	};
	mutable int lastParticipantsStatus = LastParticipantsUpToDate;
	int lastParticipantsCount = 0;

private:
	ChatData *_migratedFrom = nullptr;
	ChannelLocation _location;

};

class ChannelData : public PeerData {
public:
	static constexpr auto kEssentialFlags = 0
		| MTPDchannel::Flag::f_creator
		| MTPDchannel::Flag::f_left
		| MTPDchannel_ClientFlag::f_forbidden
		| MTPDchannel::Flag::f_broadcast
		| MTPDchannel::Flag::f_verified
		| MTPDchannel::Flag::f_scam
		| MTPDchannel::Flag::f_megagroup
		| MTPDchannel::Flag::f_restricted
		| MTPDchannel::Flag::f_signatures
		| MTPDchannel::Flag::f_username
		| MTPDchannel::Flag::f_slowmode_enabled;
	using Flags = Data::Flags<
		MTPDchannel::Flags,
		kEssentialFlags>;

	static constexpr auto kEssentialFullFlags = 0
		| MTPDchannelFull::Flag::f_can_view_participants
		| MTPDchannelFull::Flag::f_can_set_username
		| MTPDchannelFull::Flag::f_can_set_stickers
		| MTPDchannelFull::Flag::f_location
		| MTPDchannelFull::Flag::f_slowmode_seconds
		| MTPDchannelFull::Flag::f_slowmode_next_send_date;
	using FullFlags = Data::Flags<
		MTPDchannelFull::Flags,
		kEssentialFullFlags>;

	using AdminRight = ChatAdminRight;
	using Restriction = ChatRestriction;
	using AdminRights = ChatAdminRights;
	using Restrictions = ChatRestrictions;
	using AdminRightFlags = Data::Flags<AdminRights>;
	using RestrictionFlags = Data::Flags<Restrictions>;

	ChannelData(not_null<Data::Session*> owner, PeerId id);

	void setPhoto(const MTPChatPhoto &photo);
	void setPhoto(PhotoId photoId, const MTPChatPhoto &photo);

	void setName(const QString &name, const QString &username);

	void setFlags(MTPDchannel::Flags which) {
		_flags.set(which);
	}
	void addFlags(MTPDchannel::Flags which) {
		_flags.add(which);
	}
	void removeFlags(MTPDchannel::Flags which) {
		_flags.remove(which);
	}
	[[nodiscard]] auto flags() const {
		return _flags.current();
	}
	[[nodiscard]] auto flagsValue() const {
		return _flags.value();
	}

	void setFullFlags(MTPDchannelFull::Flags which) {
		_fullFlags.set(which);
	}
	void addFullFlags(MTPDchannelFull::Flags which) {
		_fullFlags.add(which);
	}
	void removeFullFlags(MTPDchannelFull::Flags which) {
		_fullFlags.remove(which);
	}
	[[nodiscard]] auto fullFlags() const {
		return _fullFlags.current();
	}
	[[nodiscard]] auto fullFlagsValue() const {
		return _fullFlags.value();
	}

	[[nodiscard]] int membersCount() const {
		return std::max(_membersCount, 1);
	}
	void setMembersCount(int newMembersCount);
	[[nodiscard]] bool membersCountKnown() const {
		return (_membersCount >= 0);
	}

	[[nodiscard]] int adminsCount() const {
		return _adminsCount;
	}
	void setAdminsCount(int newAdminsCount);

	[[nodiscard]] int restrictedCount() const {
		return _restrictedCount;
	}
	void setRestrictedCount(int newRestrictedCount);

	[[nodiscard]] int kickedCount() const {
		return _kickedCount;
	}
	void setKickedCount(int newKickedCount);

	[[nodiscard]] bool haveLeft() const {
		return flags() & MTPDchannel::Flag::f_left;
	}
	[[nodiscard]] bool amIn() const {
		return !isForbidden() && !haveLeft();
	}
	[[nodiscard]] bool addsSignature() const {
		return flags() & MTPDchannel::Flag::f_signatures;
	}
	[[nodiscard]] bool isForbidden() const {
		return flags() & MTPDchannel_ClientFlag::f_forbidden;
	}
	[[nodiscard]] bool isVerified() const {
		return flags() & MTPDchannel::Flag::f_verified;
	}
	[[nodiscard]] bool isScam() const {
		return flags() & MTPDchannel::Flag::f_scam;
	}

	static MTPChatBannedRights KickedRestrictedRights();
	static constexpr auto kRestrictUntilForever = TimeId(INT_MAX);
	[[nodiscard]] static bool IsRestrictedForever(TimeId until) {
		return !until || (until == kRestrictUntilForever);
	}
	void applyEditAdmin(
		not_null<UserData*> user,
		const MTPChatAdminRights &oldRights,
		const MTPChatAdminRights &newRights,
		const QString &rank);
	void applyEditBanned(
		not_null<UserData*> user,
		const MTPChatBannedRights &oldRights,
		const MTPChatBannedRights &newRights);

	void markForbidden();

	[[nodiscard]] bool isGroupAdmin(not_null<UserData*> user) const;
<<<<<<< HEAD
	[[nodiscard]] QString adminRank(not_null<UserData*> user) const;

	[[nodiscard]] bool lastParticipantsCountOutdated() const {
		if (!mgInfo
			|| !(mgInfo->lastParticipantsStatus
				& MegagroupInfo::LastParticipantsCountOutdated)) {
			return false;
		}
		if (mgInfo->lastParticipantsCount == membersCount()) {
			mgInfo->lastParticipantsStatus
				&= ~MegagroupInfo::LastParticipantsCountOutdated;
			return false;
		}
		return true;
	}
=======
	[[nodiscard]] bool lastParticipantsRequestNeeded() const;
>>>>>>> fec6a8dd
	[[nodiscard]] bool isMegagroup() const {
		return flags() & MTPDchannel::Flag::f_megagroup;
	}
	[[nodiscard]] bool isBroadcast() const {
		return flags() & MTPDchannel::Flag::f_broadcast;
	}
	[[nodiscard]] bool hasUsername() const {
		return flags() & MTPDchannel::Flag::f_username;
	}
	[[nodiscard]] bool hasLocation() const {
		return fullFlags() & MTPDchannelFull::Flag::f_location;
	}
	[[nodiscard]] bool isPublic() const {
		return hasUsername() || hasLocation();
	}
	[[nodiscard]] bool amCreator() const {
		return flags() & MTPDchannel::Flag::f_creator;
	}

	[[nodiscard]] auto adminRights() const {
		return _adminRights.current();
	}
	[[nodiscard]] auto adminRightsValue() const {
		return _adminRights.value();
	}
	void setAdminRights(const MTPChatAdminRights &rights);
	[[nodiscard]] bool hasAdminRights() const {
		return (adminRights() != 0);
	}

	[[nodiscard]] auto restrictions() const {
		return _restrictions.current();
	}
	[[nodiscard]] auto restrictionsValue() const {
		return _restrictions.value();
	}
	[[nodiscard]] TimeId restrictedUntil() const {
		return _restrictedUntil;
	}
	void setRestrictions(const MTPChatBannedRights &rights);
	[[nodiscard]] bool hasRestrictions() const {
		return (restrictions() != 0);
	}
	[[nodiscard]] bool hasRestrictions(TimeId now) const {
		return hasRestrictions()
			&& (restrictedUntil() > now);
	}

	[[nodiscard]] auto defaultRestrictions() const {
		return _defaultRestrictions.current();
	}
	[[nodiscard]] auto defaultRestrictionsValue() const {
		return _defaultRestrictions.value();
	}
	void setDefaultRestrictions(const MTPChatBannedRights &rights);

	// Like in ChatData.
	[[nodiscard]] bool canWrite() const;
	[[nodiscard]] bool canEditInformation() const;
	[[nodiscard]] bool canEditPermissions() const;
	[[nodiscard]] bool canEditUsername() const;
	[[nodiscard]] bool canEditPreHistoryHidden() const;
	[[nodiscard]] bool canAddMembers() const;
	[[nodiscard]] bool canAddAdmins() const;
	[[nodiscard]] bool canBanMembers() const;
	[[nodiscard]] bool canSendPolls() const;
	[[nodiscard]] bool anyoneCanAddMembers() const;

	[[nodiscard]] bool canEditMessages() const;
	[[nodiscard]] bool canDeleteMessages() const;
	[[nodiscard]] bool hiddenPreHistory() const;
	[[nodiscard]] bool canPublish() const;
	[[nodiscard]] bool canViewMembers() const;
	[[nodiscard]] bool canViewAdmins() const;
	[[nodiscard]] bool canViewBanned() const;
	[[nodiscard]] bool canEditSignatures() const;
	[[nodiscard]] bool canEditStickers() const;
	[[nodiscard]] bool canDelete() const;
	[[nodiscard]] bool canEditAdmin(not_null<UserData*> user) const;
	[[nodiscard]] bool canRestrictUser(not_null<UserData*> user) const;

	void setInviteLink(const QString &newInviteLink);
	[[nodiscard]] QString inviteLink() const;
	[[nodiscard]] bool canHaveInviteLink() const;

	void setLocation(const MTPChannelLocation &data);
	[[nodiscard]] const ChannelLocation *getLocation() const;

	void setLinkedChat(ChannelData *linked);
	[[nodiscard]] ChannelData *linkedChat() const;

	void ptsInit(int32 pts) {
		_ptsWaiter.init(pts);
	}
	void ptsReceived(int32 pts) {
		_ptsWaiter.updateAndApply(this, pts, 0);
	}
	bool ptsUpdateAndApply(int32 pts, int32 count) {
		return _ptsWaiter.updateAndApply(this, pts, count);
	}
	bool ptsUpdateAndApply(
		int32 pts,
		int32 count,
		const MTPUpdate &update) {
		return _ptsWaiter.updateAndApply(this, pts, count, update);
	}
	bool ptsUpdateAndApply(
			int32 pts,
			int32 count,
			const MTPUpdates &updates) {
		return _ptsWaiter.updateAndApply(this, pts, count, updates);
	}
	[[nodiscard]] int32 pts() const {
		return _ptsWaiter.current();
	}
	[[nodiscard]] bool ptsInited() const {
		return _ptsWaiter.inited();
	}
	[[nodiscard]] bool ptsRequesting() const {
		return _ptsWaiter.requesting();
	}
	void ptsSetRequesting(bool isRequesting) {
		return _ptsWaiter.setRequesting(isRequesting);
	}
	// < 0 - not waiting
	void ptsWaitingForShortPoll(int32 ms) {
		return _ptsWaiter.setWaitingForShortPoll(this, ms);
	}
	[[nodiscard]] bool ptsWaitingForSkipped() const {
		return _ptsWaiter.waitingForSkipped();
	}
	[[nodiscard]] bool ptsWaitingForShortPoll() const {
		return _ptsWaiter.waitingForShortPoll();
	}

	void setUnavailableReasons(
		std::vector<Data::UnavailableReason> &&reason);

	[[nodiscard]] MsgId availableMinId() const {
		return _availableMinId;
	}
	void setAvailableMinId(MsgId availableMinId);

	enum class UpdateStatus {
		Good,
		TooOld,
		Skipped,
	};
	int version() const {
		return _version;
	}
	void setVersion(int version) {
		_version = version;
	}
	UpdateStatus applyUpdateVersion(int version);

	[[nodiscard]] ChatData *getMigrateFromChat() const;
	void setMigrateFromChat(ChatData *chat);

	[[nodiscard]] int slowmodeSeconds() const;
	void setSlowmodeSeconds(int seconds);
	[[nodiscard]] TimeId slowmodeLastMessage() const;
	void growSlowmodeLastMessage(TimeId when);

	// Still public data members.
	uint64 access = 0;

	MTPinputChannel inputChannel;

	QString username;

	int32 date = 0;
	std::unique_ptr<MegagroupInfo> mgInfo;

	// > 0 - user who invited me to channel, < 0 - not in channel.
	UserId inviter = 0;
	TimeId inviteDate = 0;

private:
	auto unavailableReasons() const
		-> const std::vector<Data::UnavailableReason> & override;
	bool canEditLastAdmin(not_null<UserData*> user) const;

	Flags _flags = Flags(MTPDchannel_ClientFlag::f_forbidden | 0);
	FullFlags _fullFlags;

	PtsWaiter _ptsWaiter;

	int _membersCount = -1;
	int _adminsCount = 1;
	int _restrictedCount = 0;
	int _kickedCount = 0;
	MsgId _availableMinId = 0;
	int _version = 0;

	RestrictionFlags _defaultRestrictions;
	AdminRightFlags _adminRights;
	RestrictionFlags _restrictions;
	TimeId _restrictedUntil;

	std::vector<Data::UnavailableReason> _unavailableReasons;
	QString _inviteLink;
	ChannelData *_linkedChat = nullptr;

	int _slowmodeSeconds = 0;
	TimeId _slowmodeLastMessage = 0;

	rpl::lifetime _lifetime;

};

namespace Data {

void ApplyMigration(
	not_null<ChatData*> chat,
	not_null<ChannelData*> channel);

void ApplyChannelUpdate(
	not_null<ChannelData*> channel,
	const MTPDupdateChatDefaultBannedRights &update);

void ApplyChannelUpdate(
	not_null<ChannelData*> channel,
	const MTPDchannelFull &update);

void ApplyMegagroupAdmins(
	not_null<ChannelData*> channel,
	const MTPDchannels_channelParticipants &data);

} // namespace Data<|MERGE_RESOLUTION|>--- conflicted
+++ resolved
@@ -220,25 +220,8 @@
 	void markForbidden();
 
 	[[nodiscard]] bool isGroupAdmin(not_null<UserData*> user) const;
-<<<<<<< HEAD
+	[[nodiscard]] bool lastParticipantsRequestNeeded() const;
 	[[nodiscard]] QString adminRank(not_null<UserData*> user) const;
-
-	[[nodiscard]] bool lastParticipantsCountOutdated() const {
-		if (!mgInfo
-			|| !(mgInfo->lastParticipantsStatus
-				& MegagroupInfo::LastParticipantsCountOutdated)) {
-			return false;
-		}
-		if (mgInfo->lastParticipantsCount == membersCount()) {
-			mgInfo->lastParticipantsStatus
-				&= ~MegagroupInfo::LastParticipantsCountOutdated;
-			return false;
-		}
-		return true;
-	}
-=======
-	[[nodiscard]] bool lastParticipantsRequestNeeded() const;
->>>>>>> fec6a8dd
 	[[nodiscard]] bool isMegagroup() const {
 		return flags() & MTPDchannel::Flag::f_megagroup;
 	}
