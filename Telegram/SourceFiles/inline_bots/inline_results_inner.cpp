/*
This file is part of Telegram Desktop,
the official desktop application for the Telegram messaging service.

For license and copyright information please follow this link:
https://github.com/telegramdesktop/tdesktop/blob/master/LEGAL
*/
#include "inline_bots/inline_results_inner.h"

#include "api/api_common.h"
#include "chat_helpers/gifs_list_widget.h" // ChatHelpers::AddGifAction
#include "chat_helpers/send_context_menu.h" // SendMenu::FillSendMenu
#include "core/click_handler_types.h"
#include "data/data_file_origin.h"
#include "data/data_user.h"
#include "data/data_changes.h"
#include "inline_bots/inline_bot_result.h"
#include "inline_bots/inline_bot_layout_item.h"
#include "lang/lang_keys.h"
#include "layout/layout_position.h"
#include "mainwindow.h"
#include "facades.h"
#include "main/main_session.h"
#include "window/window_session_controller.h"
#include "ui/widgets/popup_menu.h"
#include "ui/widgets/buttons.h"
#include "ui/widgets/labels.h"
#include "ui/effects/path_shift_gradient.h"
#include "history/view/history_view_cursor_state.h"
#include "styles/style_chat_helpers.h"

#include <QtWidgets/QApplication>

namespace InlineBots {
namespace Layout {

Inner::Inner(
	QWidget *parent,
	not_null<Window::SessionController*> controller)
: RpWidget(parent)
, _controller(controller)
, _pathGradient(std::make_unique<Ui::PathShiftGradient>(
	st::windowBgRipple,
	st::windowBgOver,
	[=] { update(); }))
, _updateInlineItems([=] { updateInlineItems(); })
, _mosaic(st::emojiPanWidth - st::emojiScroll.width - st::inlineResultsLeft)
, _previewTimer([=] { showPreview(); }) {
	resize(st::emojiPanWidth - st::emojiScroll.width - st::roundRadiusSmall, st::inlineResultsMinHeight);

	setMouseTracking(true);
	setAttribute(Qt::WA_OpaquePaintEvent);

	_controller->session().downloaderTaskFinished(
	) | rpl::start_with_next([=] {
		update();
	}, lifetime());

	controller->gifPauseLevelChanged(
	) | rpl::start_with_next([=] {
		if (!_controller->isGifPausedAtLeastFor(
				Window::GifPauseReason::InlineResults)) {
			update();
		}
	}, lifetime());

	_controller->session().changes().peerUpdates(
		Data::PeerUpdate::Flag::Rights
	) | rpl::filter([=](const Data::PeerUpdate &update) {
		return (update.peer.get() == _inlineQueryPeer);
	}) | rpl::start_with_next([=] {
		auto isRestricted = (_restrictedLabel != nullptr);
		if (isRestricted != isRestrictedView()) {
			auto h = countHeight();
			if (h != height()) resize(width(), h);
		}
	}, lifetime());

	sizeValue(
	) | rpl::start_with_next([=](const QSize &s) {
		_mosaic.setFullWidth(s.width());
	}, lifetime());

	_mosaic.setRightSkip(st::inlineResultsSkip);
}

void Inner::visibleTopBottomUpdated(
		int visibleTop,
		int visibleBottom) {
	_visibleBottom = visibleBottom;
	if (_visibleTop != visibleTop) {
		_visibleTop = visibleTop;
		_lastScrolled = crl::now();
	}
}

void Inner::checkRestrictedPeer() {
	if (_inlineQueryPeer) {
		const auto error = Data::RestrictionError(
			_inlineQueryPeer,
			ChatRestriction::SendInline);
		if (error) {
			if (!_restrictedLabel) {
				_restrictedLabel.create(this, *error, st::stickersRestrictedLabel);
				_restrictedLabel->show();
				_restrictedLabel->move(st::inlineResultsLeft - st::roundRadiusSmall, st::stickerPanPadding);
				_restrictedLabel->resizeToNaturalWidth(width() - (st::inlineResultsLeft - st::roundRadiusSmall) * 2);
				if (_switchPmButton) {
					_switchPmButton->hide();
				}
				update();
			}
			return;
		}
	}
	if (_restrictedLabel) {
		_restrictedLabel.destroy();
		if (_switchPmButton) {
			_switchPmButton->show();
		}
		update();
	}
}

bool Inner::isRestrictedView() {
	checkRestrictedPeer();
	return (_restrictedLabel != nullptr);
}

int Inner::countHeight() {
	if (isRestrictedView()) {
		return st::stickerPanPadding + _restrictedLabel->height() + st::stickerPanPadding;
	} else if (_mosaic.empty() && !_switchPmButton) {
		return st::stickerPanPadding + st::normalFont->height + st::stickerPanPadding;
	}
	auto result = st::stickerPanPadding;
	if (_switchPmButton) {
		result += _switchPmButton->height() + st::inlineResultsSkip;
	}
	for (auto i = 0, l = _mosaic.rowsCount(); i < l; ++i) {
		result += _mosaic.rowHeightAt(i);
	}
	return result + st::stickerPanPadding;
}

QString Inner::tooltipText() const {
	if (const auto lnk = ClickHandler::getActive()) {
		return lnk->tooltip();
	}
	return QString();
}

QPoint Inner::tooltipPos() const {
	return _lastMousePos;
}

bool Inner::tooltipWindowActive() const {
	return Ui::AppInFocus() && Ui::InFocusChain(window());
}

rpl::producer<> Inner::inlineRowsCleared() const {
	return _inlineRowsCleared.events();
}

Inner::~Inner() = default;

void Inner::paintEvent(QPaintEvent *e) {
	Painter p(this);
	QRect r = e ? e->rect() : rect();
	if (r != rect()) {
		p.setClipRect(r);
	}
	p.fillRect(r, st::emojiPanBg);

	paintInlineItems(p, r);
}

void Inner::paintInlineItems(Painter &p, const QRect &r) {
	if (_restrictedLabel) {
		return;
	}
	if (_mosaic.empty() && !_switchPmButton) {
		p.setFont(st::normalFont);
		p.setPen(st::noContactsColor);
		p.drawText(QRect(0, 0, width(), (height() / 3) * 2 + st::normalFont->height), tr::lng_inline_bot_no_results(tr::now), style::al_center);
		return;
	}
	const auto gifPaused = _controller->isGifPausedAtLeastFor(
		Window::GifPauseReason::InlineResults);
	using namespace InlineBots::Layout;
	PaintContext context(crl::now(), false, gifPaused, false);
	context.pathGradient = _pathGradient.get();
	context.pathGradient->startFrame(0, width(), width() / 2);

	auto paintItem = [&](not_null<const ItemBase*> item, QPoint point) {
		p.translate(point.x(), point.y());
		item->paint(
			p,
			r.translated(-point),
			&context);
		p.translate(-point.x(), -point.y());
	};
	_mosaic.paint(std::move(paintItem), r);
}

void Inner::mousePressEvent(QMouseEvent *e) {
	if (e->button() != Qt::LeftButton) {
		return;
	}
	_lastMousePos = e->globalPos();
	updateSelected();

	_pressed = _selected;
	ClickHandler::pressed();
	_previewTimer.callOnce(QApplication::startDragTime());
}

void Inner::mouseReleaseEvent(QMouseEvent *e) {
	_previewTimer.cancel();

	auto pressed = std::exchange(_pressed, -1);
	auto activated = ClickHandler::unpressed();

	if (_previewShown) {
		_previewShown = false;
		return;
	}

	_lastMousePos = e->globalPos();
	updateSelected();

	if (_selected < 0 || _selected != pressed || !activated) {
		return;
	}

	using namespace InlineBots::Layout;
	const auto open = dynamic_cast<OpenFileClickHandler*>(activated.get());
	if (dynamic_cast<SendClickHandler*>(activated.get()) || open) {
		selectInlineResult(_selected, {}, !!open);
	} else {
		ActivateClickHandler(window(), activated, {
			e->button(),
			QVariant::fromValue(ClickHandlerContext{
				.sessionWindow = base::make_weak(_controller.get()),
			})
		});
	}
}

void Inner::selectInlineResult(
		int index,
		Api::SendOptions options,
<<<<<<< HEAD
		bool open,
		bool sendPreview) {
	if (row >= _rows.size() || column >= _rows.at(row).items.size()) {
=======
		bool open) {
	const auto item = _mosaic.maybeItemAt(index);
	if (!item) {
>>>>>>> 60e43cfa
		return;
	}

	if (const auto inlineResult = item->getResult()) {
		if (inlineResult->onChoose(item)) {
			_resultSelectedCallback({
				.result = inlineResult,
				.bot = _inlineBot,
				.options = std::move(options),
				.open = open,
				.sendPreview = sendPreview,
			});
		}
	}
}

void Inner::mouseMoveEvent(QMouseEvent *e) {
	_lastMousePos = e->globalPos();
	updateSelected();
}

void Inner::leaveEventHook(QEvent *e) {
	clearSelection();
	Ui::Tooltip::Hide();
}

void Inner::leaveToChildEvent(QEvent *e, QWidget *child) {
	clearSelection();
}

void Inner::enterFromChildEvent(QEvent *e, QWidget *child) {
	_lastMousePos = QCursor::pos();
	updateSelected();
}

void Inner::contextMenuEvent(QContextMenuEvent *e) {
	if (_selected < 0 || _pressed >= 0) {
		return;
	}
	const auto type = _sendMenuType
		? _sendMenuType()
		: SendMenu::Type::Disabled;

	_menu = base::make_unique_q<Ui::PopupMenu>(this);

	const auto send = [=, selected = _selected](Api::SendOptions options) {
		selectInlineResult(selected, options, false);
	};
	SendMenu::FillSendMenu(
		_menu,
		type,
		SendMenu::DefaultSilentCallback(send),
		SendMenu::DefaultScheduleCallback(this, type, send));

<<<<<<< HEAD
	const auto hideViaActions = [&] {
		const auto sendPreview = [=](Api::SendOptions options) {
			selectInlineResult(row, column, options, false, true);
		};

		SendMenu::FillSendPreviewMenu(
			_menu,
			type,
			[=] { sendPreview({}); },
			SendMenu::DefaultSilentCallback(sendPreview),
			SendMenu::DefaultScheduleCallback(this, type, sendPreview));
	};

	auto item = _rows[row].items[column];
=======
	const auto item = _mosaic.itemAt(_selected);
>>>>>>> 60e43cfa
	if (const auto previewDocument = item->getPreviewDocument()) {
		hideViaActions();

		auto callback = [&](const QString &text, Fn<void()> &&done) {
			_menu->addAction(text, std::move(done));
		};
		ChatHelpers::AddGifAction(std::move(callback), previewDocument);
	} else if (const auto previewPhoto = item->getPreviewPhoto()) {
		hideViaActions();
	}

	if (!_menu->empty()) {
		_menu->popup(QCursor::pos());
	}
}

void Inner::clearSelection() {
	if (_selected >= 0) {
		ClickHandler::clearActive(_mosaic.itemAt(_selected));
		setCursor(style::cur_default);
	}
	_selected = _pressed = -1;
	update();
}

void Inner::hideFinished() {
	clearHeavyData();
}

void Inner::clearHeavyData() {
	clearInlineRows(false);
	for (const auto &[result, layout] : _inlineLayouts) {
		layout->unloadHeavyPart();
	}
}

void Inner::inlineBotChanged() {
	refreshInlineRows(nullptr, nullptr, nullptr, true);
}

void Inner::clearInlineRows(bool resultsDeleted) {
	if (resultsDeleted) {
		_selected = _pressed = -1;
	} else {
		clearSelection();
	}
	_mosaic.clearRows(resultsDeleted);
}

ItemBase *Inner::layoutPrepareInlineResult(Result *result) {
	auto it = _inlineLayouts.find(result);
	if (it == _inlineLayouts.cend()) {
		if (auto layout = ItemBase::createLayout(this, result, _inlineWithThumb)) {
			it = _inlineLayouts.emplace(result, std::move(layout)).first;
			it->second->initDimensions();
		} else {
			return nullptr;
		}
	}
	if (!it->second->maxWidth()) {
		return nullptr;
	}

	return it->second.get();
}

void Inner::deleteUnusedInlineLayouts() {
	if (_mosaic.empty()) { // delete all
		_inlineLayouts.clear();
	} else {
		for (auto i = _inlineLayouts.begin(); i != _inlineLayouts.cend();) {
			if (i->second->position() < 0) {
				i = _inlineLayouts.erase(i);
			} else {
				++i;
			}
		}
	}
}

void Inner::preloadImages() {
	_mosaic.forEach([](not_null<const ItemBase*> item) {
		item->preload();
	});
}

void Inner::hideInlineRowsPanel() {
	clearInlineRows(false);
}

void Inner::clearInlineRowsPanel() {
	clearInlineRows(false);
}

void Inner::refreshMosaicOffset() {
	const auto top = st::stickerPanPadding
		+ (_switchPmButton
			? _switchPmButton->height() + st::inlineResultsSkip
			: 0);
	_mosaic.setOffset(
		st::inlineResultsLeft - st::roundRadiusSmall,
		top);
}

void Inner::refreshSwitchPmButton(const CacheEntry *entry) {
	if (!entry || entry->switchPmText.isEmpty()) {
		_switchPmButton.destroy();
		_switchPmStartToken.clear();
	} else {
		if (!_switchPmButton) {
			_switchPmButton.create(this, nullptr, st::switchPmButton);
			_switchPmButton->show();
			_switchPmButton->setTextTransform(Ui::RoundButton::TextTransform::NoTransform);
			_switchPmButton->addClickHandler([=] { switchPm(); });
		}
		_switchPmButton->setText(rpl::single(entry->switchPmText));
		_switchPmStartToken = entry->switchPmStartToken;
		const auto buttonTop = st::stickerPanPadding;
		_switchPmButton->move(st::inlineResultsLeft - st::roundRadiusSmall, buttonTop);
		if (isRestrictedView()) {
			_switchPmButton->hide();
		}
	}
	update();
}

int Inner::refreshInlineRows(PeerData *queryPeer, UserData *bot, const CacheEntry *entry, bool resultsDeleted) {
	_inlineBot = bot;
	_inlineQueryPeer = queryPeer;
	refreshSwitchPmButton(entry);
	refreshMosaicOffset();
	auto clearResults = [&] {
		if (!entry) {
			return true;
		}
		if (entry->results.empty() && entry->switchPmText.isEmpty()) {
			return true;
		}
		return false;
	};
	auto clearResultsResult = clearResults(); // Clang workaround.
	if (clearResultsResult) {
		if (resultsDeleted) {
			clearInlineRows(true);
			deleteUnusedInlineLayouts();
		}
		_inlineRowsCleared.fire({});
		return 0;
	}

	clearSelection();

	Assert(_inlineBot != 0);

	const auto count = int(entry->results.size());
	const auto from = validateExistingInlineRows(entry->results);
	auto added = 0;

	if (count) {
		const auto resultItems = entry->results | ranges::views::slice(
			from,
			count
		) | ranges::views::transform([&](const std::unique_ptr<Result> &r) {
			return layoutPrepareInlineResult(r.get());
		}) | ranges::views::filter([](const ItemBase *item) {
			return item != nullptr;
		}) | ranges::to<std::vector<not_null<ItemBase*>>>;

		_mosaic.addItems(resultItems);
		added = resultItems.size();
		preloadImages();
	}

	auto h = countHeight();
	if (h != height()) resize(width(), h);
	update();

	_lastMousePos = QCursor::pos();
	updateSelected();

	return added;
}

int Inner::validateExistingInlineRows(const Results &results) {
	const auto until = _mosaic.validateExistingRows([&](
			not_null<const ItemBase*> item,
			int untilIndex) {
		return item->getResult() != results[untilIndex].get();
	}, results.size());

	if (_mosaic.empty()) {
		_inlineWithThumb = false;
		for (int i = until; i < results.size(); ++i) {
			if (results.at(i)->hasThumbDisplay()) {
				_inlineWithThumb = true;
				break;
			}
		}
	}
	return until;
}

void Inner::inlineItemLayoutChanged(const ItemBase *layout) {
	if (_selected < 0 || !isVisible()) {
		return;
	}

	if (const auto item = _mosaic.maybeItemAt(_selected)) {
		if (layout == item) {
			updateSelected();
		}
	}
}

void Inner::inlineItemRepaint(const ItemBase *layout) {
	auto ms = crl::now();
	if (_lastScrolled + 100 <= ms) {
		update();
	} else {
		_updateInlineItems.callOnce(_lastScrolled + 100 - ms);
	}
}

bool Inner::inlineItemVisible(const ItemBase *layout) {
	int32 position = layout->position();
	if (position < 0 || !isVisible()) {
		return false;
	}

	const auto &[row, column] = ::Layout::IndexToPosition(position);

	auto top = st::stickerPanPadding;
	for (auto i = 0; i != row; ++i) {
		top += _mosaic.rowHeightAt(i);
	}

	return (top < _visibleBottom)
		&& (top + _mosaic.itemAt(row, column)->height() > _visibleTop);
}

Data::FileOrigin Inner::inlineItemFileOrigin() {
	return Data::FileOrigin();
}

void Inner::updateSelected() {
	if (_pressed >= 0 && !_previewShown) {
		return;
	}

	const auto p = mapFromGlobal(_lastMousePos);
	const auto sx = rtl() ? (width() - p.x()) : p.x();
	const auto sy = p.y();
	const auto &[index, exact, relative] = _mosaic.findByPoint({ sx, sy });
	const auto selected = exact ? index : -1;
	const auto item = exact ? _mosaic.itemAt(selected).get() : nullptr;
	const auto link = exact ? item->getState(relative, {}).link : nullptr;

	if (_selected != selected) {
		if (const auto s = _mosaic.maybeItemAt(_selected)) {
			s->update();
		}
		_selected = selected;
		if (item) {
			item->update();
		}
		if (_previewShown && _selected >= 0 && _pressed != _selected) {
			_pressed = _selected;
			if (item) {
				if (const auto preview = item->getPreviewDocument()) {
					_controller->widget()->showMediaPreview(
						Data::FileOrigin(),
						preview);
				} else if (const auto preview = item->getPreviewPhoto()) {
					_controller->widget()->showMediaPreview(
						Data::FileOrigin(),
						preview);
				}
			}
		}
	}
	if (ClickHandler::setActive(link, item)) {
		setCursor(link ? style::cur_pointer : style::cur_default);
		Ui::Tooltip::Hide();
	}
	if (link) {
		Ui::Tooltip::Show(1000, this);
	}
}

void Inner::showPreview() {
	if (_pressed < 0) {
		return;
	}

	if (const auto layout = _mosaic.maybeItemAt(_pressed)) {
		if (const auto previewDocument = layout->getPreviewDocument()) {
			_previewShown = _controller->widget()->showMediaPreview(
				Data::FileOrigin(),
				previewDocument);
		} else if (const auto previewPhoto = layout->getPreviewPhoto()) {
			_previewShown = _controller->widget()->showMediaPreview(
				Data::FileOrigin(),
				previewPhoto);
		}
	}
}

void Inner::updateInlineItems() {
	auto ms = crl::now();
	if (_lastScrolled + 100 <= ms) {
		update();
	} else {
		_updateInlineItems.callOnce(_lastScrolled + 100 - ms);
	}
}

void Inner::switchPm() {
	if (_inlineBot && _inlineBot->isBot()) {
		_inlineBot->botInfo->startToken = _switchPmStartToken;
		_inlineBot->botInfo->inlineReturnTo = _currentDialogsEntryState;
		Ui::showPeerHistory(_inlineBot, ShowAndStartBotMsgId);
	}
}

void Inner::setSendMenuType(Fn<SendMenu::Type()> &&callback) {
	_sendMenuType = std::move(callback);
}

} // namespace Layout
} // namespace InlineBots<|MERGE_RESOLUTION|>--- conflicted
+++ resolved
@@ -250,15 +250,10 @@
 void Inner::selectInlineResult(
 		int index,
 		Api::SendOptions options,
-<<<<<<< HEAD
 		bool open,
 		bool sendPreview) {
-	if (row >= _rows.size() || column >= _rows.at(row).items.size()) {
-=======
-		bool open) {
 	const auto item = _mosaic.maybeItemAt(index);
 	if (!item) {
->>>>>>> 60e43cfa
 		return;
 	}
 
@@ -313,10 +308,9 @@
 		SendMenu::DefaultSilentCallback(send),
 		SendMenu::DefaultScheduleCallback(this, type, send));
 
-<<<<<<< HEAD
 	const auto hideViaActions = [&] {
-		const auto sendPreview = [=](Api::SendOptions options) {
-			selectInlineResult(row, column, options, false, true);
+		const auto sendPreview = [=, selected = _selected](Api::SendOptions options) {
+			selectInlineResult(selected, options, false, true);
 		};
 
 		SendMenu::FillSendPreviewMenu(
@@ -327,10 +321,7 @@
 			SendMenu::DefaultScheduleCallback(this, type, sendPreview));
 	};
 
-	auto item = _rows[row].items[column];
-=======
 	const auto item = _mosaic.itemAt(_selected);
->>>>>>> 60e43cfa
 	if (const auto previewDocument = item->getPreviewDocument()) {
 		hideViaActions();
 
