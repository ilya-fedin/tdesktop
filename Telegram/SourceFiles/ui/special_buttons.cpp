/*
This file is part of Telegram Desktop,
the official desktop application for the Telegram messaging service.

For license and copyright information please follow this link:
https://github.com/telegramdesktop/tdesktop/blob/master/LEGAL
*/
#include "ui/special_buttons.h"

#include "styles/style_boxes.h"
#include "styles/style_chat.h"
#include "dialogs/dialogs_layout.h"
#include "ui/effects/ripple_animation.h"
#include "ui/effects/radial_animation.h"
#include "ui/image/image_prepare.h"
#include "ui/empty_userpic.h"
#include "ui/ui_utility.h"
#include "data/data_photo.h"
#include "data/data_session.h"
#include "data/data_folder.h"
#include "data/data_channel.h"
#include "data/data_cloud_file.h"
#include "data/data_changes.h"
#include "data/data_user.h"
#include "data/data_streaming.h"
#include "data/data_file_origin.h"
#include "history/history.h"
#include "core/file_utilities.h"
#include "core/application.h"
#include "boxes/confirm_box.h"
#include "editor/photo_editor_layer_widget.h"
#include "media/streaming/media_streaming_instance.h"
#include "media/streaming/media_streaming_player.h"
#include "media/streaming/media_streaming_document.h"
#include "window/window_controller.h"
#include "window/window_session_controller.h"
#include "lang/lang_keys.h"
#include "main/main_session.h"
#include "apiwrap.h"
#include "mainwidget.h"
#include "facades.h"

namespace Ui {
namespace {

constexpr auto kAnimationDuration = crl::time(120);

QString CropTitle(not_null<PeerData*> peer) {
	if (peer->isChat() || peer->isMegagroup()) {
		return tr::lng_create_group_crop(tr::now);
	} else if (peer->isChannel()) {
		return tr::lng_create_channel_crop(tr::now);
	} else {
		return tr::lng_settings_crop_profile(tr::now);
	}
}

template <typename Callback>
QPixmap CreateSquarePixmap(int width, Callback &&paintCallback) {
	auto size = QSize(width, width) * cIntRetinaFactor();
	auto image = QImage(size, QImage::Format_ARGB32_Premultiplied);
	image.setDevicePixelRatio(cRetinaFactor());
	image.fill(Qt::transparent);
	{
		Painter p(&image);
		paintCallback(p);
	}
	return Ui::PixmapFromImage(std::move(image));
};

} // namespace

HistoryDownButton::HistoryDownButton(QWidget *parent, const style::TwoIconButton &st) : RippleButton(parent, st.ripple)
, _st(st) {
	resize(_st.width, _st.height);
	setCursor(style::cur_pointer);

	hide();
}

QImage HistoryDownButton::prepareRippleMask() const {
	return Ui::RippleAnimation::ellipseMask(QSize(_st.rippleAreaSize, _st.rippleAreaSize));
}

QPoint HistoryDownButton::prepareRippleStartPosition() const {
	return mapFromGlobal(QCursor::pos()) - _st.rippleAreaPosition;
}

void HistoryDownButton::paintEvent(QPaintEvent *e) {
	Painter p(this);

	const auto over = isOver();
	const auto down = isDown();
	((over || down) ? _st.iconBelowOver : _st.iconBelow).paint(p, _st.iconPosition, width());
	paintRipple(p, _st.rippleAreaPosition.x(), _st.rippleAreaPosition.y());
	((over || down) ? _st.iconAboveOver : _st.iconAbove).paint(p, _st.iconPosition, width());
	if (_unreadCount > 0) {
		auto unreadString = QString::number(_unreadCount);

		Dialogs::Layout::UnreadBadgeStyle st;
		st.align = style::al_center;
		st.font = st::historyToDownBadgeFont;
		st.size = st::historyToDownBadgeSize;
		st.sizeId = Dialogs::Layout::UnreadBadgeInHistoryToDown;
		Dialogs::Layout::paintUnreadCount(p, unreadString, width(), 0, st, nullptr, 4);
	}
}

void HistoryDownButton::setUnreadCount(int unreadCount) {
	if (_unreadCount != unreadCount) {
		_unreadCount = unreadCount;
		update();
	}
}

UserpicButton::UserpicButton(
	QWidget *parent,
	not_null<Window::Controller*> window,
	not_null<PeerData*> peer,
	Role role,
	const style::UserpicButton &st)
: RippleButton(parent, st.changeButton.ripple)
, _st(st)
, _controller(window->sessionController())
, _window(window)
, _peer(peer)
, _cropTitle(CropTitle(peer))
, _role(role) {
	Expects(_role == Role::ChangePhoto);

	_waiting = false;
	prepare();
}

UserpicButton::UserpicButton(
	QWidget *parent,
	not_null<Window::Controller*> window,
	const QString &cropTitle,
	Role role,
	const style::UserpicButton &st)
: RippleButton(parent, st.changeButton.ripple)
, _st(st)
, _controller(window->sessionController())
, _window(window)
, _cropTitle(cropTitle)
, _role(role) {
	Expects(_role == Role::ChangePhoto);

	_waiting = false;
	prepare();
}

UserpicButton::UserpicButton(
	QWidget *parent,
	not_null<Window::SessionController*> controller,
	not_null<PeerData*> peer,
	Role role,
	const style::UserpicButton &st)
: RippleButton(parent, st.changeButton.ripple)
, _st(st)
, _controller(controller)
, _window(&controller->window())
, _peer(peer)
, _cropTitle(CropTitle(_peer))
, _role(role) {
	processPeerPhoto();
	prepare();
	setupPeerViewers();
}

UserpicButton::UserpicButton(
	QWidget *parent,
	not_null<PeerData*> peer,
	Role role,
	const style::UserpicButton &st)
: RippleButton(parent, st.changeButton.ripple)
, _st(st)
, _peer(peer)
, _cropTitle(CropTitle(_peer))
, _role(role) {
	Expects(_role != Role::OpenProfile && _role != Role::OpenPhoto);

	_waiting = false;
	processPeerPhoto();
	prepare();
	setupPeerViewers();
}

void UserpicButton::prepare() {
	resize(_st.size);
	_notShownYet = _waiting;
	if (!_waiting) {
		prepareUserpicPixmap();
	}
	setClickHandlerByRole();
}

void UserpicButton::setClickHandlerByRole() {
	switch (_role) {
	case Role::ChangePhoto:
		addClickHandler(App::LambdaDelayed(
			_st.changeButton.ripple.hideDuration,
			this,
			[=] { changePhotoLocally(); }));
		break;

	case Role::OpenPhoto:
		addClickHandler([=] {
			openPeerPhoto();
		});
		break;

	case Role::OpenProfile:
		addClickHandler([this] {
			Expects(_controller != nullptr);

			_controller->showPeerInfo(_peer);
		});
		break;
	}
}

void UserpicButton::changePhotoLocally(bool requestToUpload) {
	if (!_window) {
		return;
	}
	auto callback = [=](QImage &&image) {
		setImage(std::move(image));
		if (requestToUpload) {
			_uploadPhotoRequests.fire({});
		}
	};
	Editor::PrepareProfilePhoto(
		this,
		_window,
		std::move(callback));
}

void UserpicButton::openPeerPhoto() {
	Expects(_peer != nullptr);
	Expects(_controller != nullptr);

	if (_changeOverlayEnabled && _cursorInChangeOverlay) {
		changePhotoLocally(true);
		return;
	}

	const auto id = _peer->userpicPhotoId();
	if (!id) {
		return;
	}
	const auto photo = _peer->owner().photo(id);
	if (photo->date && _controller) {
		_controller->openPhoto(photo, _peer);
	}
}

void UserpicButton::setupPeerViewers() {
	_peer->session().changes().peerUpdates(
		_peer,
		Data::PeerUpdate::Flag::Photo
	) | rpl::start_with_next([=] {
		processNewPeerPhoto();
		update();
	}, lifetime());

	_peer->session().downloaderTaskFinished(
	) | rpl::filter([=] {
		return _waiting;
	}) | rpl::start_with_next([=] {
		if (!_userpicView || _userpicView->image()) {
			_waiting = false;
			startNewPhotoShowing();
		}
	}, lifetime());
}

void UserpicButton::paintEvent(QPaintEvent *e) {
	Painter p(this);

	if (!_waiting && _notShownYet) {
		_notShownYet = false;
		startAnimation();
	}

	auto photoPosition = countPhotoPosition();
	auto photoLeft = photoPosition.x();
	auto photoTop = photoPosition.y();

	if (showSavedMessages()) {
		Ui::EmptyUserpic::PaintSavedMessages(
			p,
			photoPosition.x(),
			photoPosition.y(),
			width(),
			_st.photoSize);
	} else if (showRepliesMessages()) {
		Ui::EmptyUserpic::PaintRepliesMessages(
			p,
			photoPosition.x(),
			photoPosition.y(),
			width(),
			_st.photoSize);
	} else {
		if (_a_appearance.animating()) {
			p.drawPixmapLeft(photoPosition, width(), _oldUserpic);
			p.setOpacity(_a_appearance.value(1.));
		}
		paintUserpicFrame(p, photoPosition);
	}

	if (_role == Role::ChangePhoto) {
		auto over = isOver() || isDown();
		if (over) {
			PainterHighQualityEnabler hq(p);
			p.setPen(Qt::NoPen);
			p.setBrush(_userpicHasImage
				? st::msgDateImgBg
				: _st.changeButton.textBgOver);
			switch (cUserpicCornersType()) {
				case 0:
					p.drawRoundedRect(
						QRect{ photoLeft, photoTop, _st.photoSize, _st.photoSize },
						0, 0);
					break;

				case 1:
					p.drawRoundedRect(
						QRect{ photoLeft, photoTop, _st.photoSize, _st.photoSize },
						st::buttonRadius, st::buttonRadius);
					break;

				case 2:
					p.drawRoundedRect(
						QRect{ photoLeft, photoTop, _st.photoSize, _st.photoSize },
						st::dateRadius, st::dateRadius);
					break;

				default:
					p.drawEllipse(
						photoLeft,
						photoTop,
						_st.photoSize,
						_st.photoSize);
			}
		}
		paintRipple(
			p,
			photoLeft,
			photoTop,
			_userpicHasImage
				? &st::shadowFg->c
				: &_st.changeButton.ripple.color->c);
		if (over || !_userpicHasImage) {
			auto iconLeft = (_st.changeIconPosition.x() < 0)
				? (_st.photoSize - _st.changeIcon.width()) / 2
				: _st.changeIconPosition.x();
			auto iconTop = (_st.changeIconPosition.y() < 0)
				? (_st.photoSize - _st.changeIcon.height()) / 2
				: _st.changeIconPosition.y();
			_st.changeIcon.paint(
				p,
				photoLeft + iconLeft,
				photoTop + iconTop,
				width());
		}
	} else if (_changeOverlayEnabled) {
		auto current = _changeOverlayShown.value(
			(isOver() || isDown()) ? 1. : 0.);
		auto barHeight = anim::interpolate(
			0,
			_st.uploadHeight,
			current);
		if (barHeight > 0) {
			auto barLeft = photoLeft;
			auto barTop = photoTop + _st.photoSize - barHeight;
			auto rect = QRect(
				barLeft,
				barTop,
				_st.photoSize,
				barHeight);
			p.setClipRect(rect);
			{
				PainterHighQualityEnabler hq(p);
				p.setPen(Qt::NoPen);
				p.setBrush(_st.uploadBg);
				switch (cUserpicCornersType()) {
					case 0:
						p.drawRoundedRect(
							QRect{ photoLeft, photoTop, _st.photoSize, _st.photoSize },
							0, 0);
						break;

					case 1:
						p.drawRoundedRect(
							QRect{ photoLeft, photoTop, _st.photoSize, _st.photoSize },
							st::buttonRadius, st::buttonRadius);
						break;

					case 2:
						p.drawRoundedRect(
							QRect{ photoLeft, photoTop, _st.photoSize, _st.photoSize },
							st::dateRadius, st::dateRadius);
						break;

					default:
						p.drawEllipse(
							photoLeft,
							photoTop,
							_st.photoSize,
							_st.photoSize);
				}
			}
			auto iconLeft = (_st.uploadIconPosition.x() < 0)
				? (_st.photoSize - _st.uploadIcon.width()) / 2
				: _st.uploadIconPosition.x();
			auto iconTop = (_st.uploadIconPosition.y() < 0)
				? (_st.uploadHeight - _st.uploadIcon.height()) / 2
				: _st.uploadIconPosition.y();
			if (iconTop < barHeight) {
				_st.uploadIcon.paint(
					p,
					barLeft + iconLeft,
					barTop + iconTop,
					width());
			}
		}
	}
}

void UserpicButton::paintUserpicFrame(Painter &p, QPoint photoPosition) {
	checkStreamedIsStarted();
	if (_streamed
		&& _streamed->player().ready()
		&& !_streamed->player().videoSize().isEmpty()) {
		const auto paused = _controller
			? _controller->isGifPausedAtLeastFor(
				Window::GifPauseReason::RoundPlaying)
			: false;
		auto request = Media::Streaming::FrameRequest();
		auto size = QSize{ _st.photoSize, _st.photoSize };
		request.outer = size * cIntRetinaFactor();
		request.resize = size * cIntRetinaFactor();
		request.radius = (cUserpicCornersType() == 3)
			? ImageRoundRadius::Ellipse
			: (cUserpicCornersType() == 2)
			? ImageRoundRadius::Large
			: (cUserpicCornersType() == 1)
			? ImageRoundRadius::Small
			: ImageRoundRadius::None;
		p.drawImage(QRect(photoPosition, size), _streamed->frame(request));
		if (!paused) {
			_streamed->markFrameShown();
		}
	} else {
		p.drawPixmapLeft(photoPosition, width(), _userpic);
	}
}

QPoint UserpicButton::countPhotoPosition() const {
	auto photoLeft = (_st.photoPosition.x() < 0)
		? (width() - _st.photoSize) / 2
		: _st.photoPosition.x();
	auto photoTop = (_st.photoPosition.y() < 0)
		? (height() - _st.photoSize) / 2
		: _st.photoPosition.y();
	return { photoLeft, photoTop };
}

QImage UserpicButton::prepareRippleMask() const {
	const auto size = QSize(_st.photoSize, _st.photoSize);

	switch (cUserpicCornersType()) {
		case 0:
			return Ui::RippleAnimation::rectMask(size);

		case 1:
			return Ui::RippleAnimation::roundRectMask(size, st::buttonRadius);

		case 2:
			return Ui::RippleAnimation::roundRectMask(size, st::dateRadius);

		default:
			return Ui::RippleAnimation::ellipseMask(size);
	}
}

QPoint UserpicButton::prepareRippleStartPosition() const {
	return (_role == Role::ChangePhoto)
		? mapFromGlobal(QCursor::pos()) - countPhotoPosition()
		: DisabledRippleStartPosition();
}

void UserpicButton::processPeerPhoto() {
	Expects(_peer != nullptr);

	_userpicView = _peer->createUserpicView();
	_waiting = _userpicView && !_userpicView->image();
	if (_waiting) {
		_peer->loadUserpic();
	}
	if (_role == Role::OpenPhoto) {
		if (_peer->userpicPhotoUnknown()) {
			_peer->updateFullForced();
		}
		_canOpenPhoto = (_peer->userpicPhotoId() != 0);
		updateCursor();
		updateVideo();
	}
}

void UserpicButton::updateCursor() {
	Expects(_role == Role::OpenPhoto);

	auto pointer = _canOpenPhoto
		|| (_changeOverlayEnabled && _cursorInChangeOverlay);
	setPointerCursor(pointer);
}

bool UserpicButton::createStreamingObjects(not_null<PhotoData*> photo) {
	Expects(_peer != nullptr);

	using namespace Media::Streaming;

	const auto origin = _peer->isUser()
		? Data::FileOriginUserPhoto(peerToUser(_peer->id), photo->id)
		: Data::FileOrigin(Data::FileOriginPeerPhoto(_peer->id));
	_streamed = std::make_unique<Instance>(
		photo->owner().streaming().sharedDocument(photo, origin),
		nullptr);
	_streamed->lockPlayer();
	_streamed->player().updates(
	) | rpl::start_with_next_error([=](Update &&update) {
		handleStreamingUpdate(std::move(update));
	}, [=](Error &&error) {
		handleStreamingError(std::move(error));
	}, _streamed->lifetime());
	if (_streamed->ready()) {
		streamingReady(base::duplicate(_streamed->info()));
	}
	if (!_streamed->valid()) {
		clearStreaming();
		return false;
	}
	return true;
}

void UserpicButton::clearStreaming() {
	_streamed = nullptr;
	_streamedPhoto = nullptr;
}

void UserpicButton::handleStreamingUpdate(Media::Streaming::Update &&update) {
	using namespace Media::Streaming;

	v::match(update.data, [&](Information &update) {
		streamingReady(std::move(update));
	}, [&](const PreloadedVideo &update) {
	}, [&](const UpdateVideo &update) {
		this->update();
	}, [&](const PreloadedAudio &update) {
	}, [&](const UpdateAudio &update) {
	}, [&](const WaitingForData &update) {
	}, [&](MutedByOther) {
	}, [&](Finished) {
	});
}

void UserpicButton::handleStreamingError(Media::Streaming::Error &&error) {
	Expects(_peer != nullptr);

	_streamedPhoto->setVideoPlaybackFailed();
	_streamedPhoto = nullptr;
	_streamed = nullptr;
}

void UserpicButton::streamingReady(Media::Streaming::Information &&info) {
	update();
}

void UserpicButton::updateVideo() {
	Expects(_role == Role::OpenPhoto);

	const auto id = _peer->userpicPhotoId();
	if (!id) {
		clearStreaming();
		return;
	}
	const auto photo = _peer->owner().photo(id);
	if (!photo->date || !photo->videoCanBePlayed()) {
		clearStreaming();
		return;
	} else if (_streamed && _streamedPhoto == photo) {
		return;
	}
	if (!createStreamingObjects(photo)) {
		photo->setVideoPlaybackFailed();
		return;
	}
	_streamedPhoto = photo;
	checkStreamedIsStarted();
}

void UserpicButton::checkStreamedIsStarted() {
	Expects(!_streamed || _streamedPhoto);

	if (!_streamed) {
		return;
	} else if (_streamed->paused()) {
		_streamed->resume();
	}
	if (_streamed && !_streamed->active() && !_streamed->failed()) {
		const auto position = _streamedPhoto->videoStartPosition();
		auto options = Media::Streaming::PlaybackOptions();
		options.position = position;
		options.mode = Media::Streaming::Mode::Video;
		options.loop = true;
		_streamed->play(options);
	}
}

void UserpicButton::mouseMoveEvent(QMouseEvent *e) {
	RippleButton::mouseMoveEvent(e);
	if (_role == Role::OpenPhoto) {
		updateCursorInChangeOverlay(e->pos());
	}
}

void UserpicButton::updateCursorInChangeOverlay(QPoint localPos) {
	auto photoPosition = countPhotoPosition();
	auto overlayRect = QRect(
		photoPosition.x(),
		photoPosition.y() + _st.photoSize - _st.uploadHeight,
		_st.photoSize,
		_st.uploadHeight);
	auto inOverlay = overlayRect.contains(localPos);
	setCursorInChangeOverlay(inOverlay);
}

void UserpicButton::leaveEventHook(QEvent *e) {
	if (_role == Role::OpenPhoto) {
		setCursorInChangeOverlay(false);
	}
	return RippleButton::leaveEventHook(e);
}

void UserpicButton::setCursorInChangeOverlay(bool inOverlay) {
	Expects(_role == Role::OpenPhoto);

	if (_cursorInChangeOverlay != inOverlay) {
		_cursorInChangeOverlay = inOverlay;
		updateCursor();
	}
}

void UserpicButton::processNewPeerPhoto() {
	if (_userpicCustom) {
		return;
	}
	processPeerPhoto();
	if (!_waiting) {
		grabOldUserpic();
		startNewPhotoShowing();
	}
}

void UserpicButton::grabOldUserpic() {
	auto photoRect = QRect(
		countPhotoPosition(),
		QSize(_st.photoSize, _st.photoSize)
	);
	_oldUserpic = GrabWidget(this, photoRect);
}

void UserpicButton::startNewPhotoShowing() {
	auto oldUniqueKey = _userpicUniqueKey;
	prepareUserpicPixmap();
	update();

	if (_notShownYet) {
		return;
	}
	if (oldUniqueKey != _userpicUniqueKey
		|| _a_appearance.animating()) {
		startAnimation();
	}
}

void UserpicButton::startAnimation() {
	_a_appearance.stop();
	_a_appearance.start([this] { update(); }, 0, 1, _st.duration);
}

void UserpicButton::switchChangePhotoOverlay(bool enabled) {
	Expects(_role == Role::OpenPhoto);

	if (_changeOverlayEnabled != enabled) {
		_changeOverlayEnabled = enabled;
		if (enabled) {
			if (isOver()) {
				startChangeOverlayAnimation();
			}
			updateCursorInChangeOverlay(
				mapFromGlobal(QCursor::pos()));
		} else {
			_changeOverlayShown.stop();
			update();
		}
	}
}

void UserpicButton::showSavedMessagesOnSelf(bool enabled) {
	if (_showSavedMessagesOnSelf != enabled) {
		_showSavedMessagesOnSelf = enabled;
		update();
	}
}

bool UserpicButton::showSavedMessages() const {
	return _showSavedMessagesOnSelf && _peer && _peer->isSelf();
}

bool UserpicButton::showRepliesMessages() const {
	return _showSavedMessagesOnSelf && _peer && _peer->isRepliesChat();
}

void UserpicButton::startChangeOverlayAnimation() {
	auto over = isOver() || isDown();
	_changeOverlayShown.start(
		[this] { update(); },
		over ? 0. : 1.,
		over ? 1. : 0.,
		st::slideWrapDuration);
	update();
}

void UserpicButton::onStateChanged(
		State was,
		StateChangeSource source) {
	RippleButton::onStateChanged(was, source);
	if (_changeOverlayEnabled) {
		auto mask = (StateFlag::Over | StateFlag::Down);
		auto wasOver = (was & mask) != 0;
		auto nowOver = (state() & mask) != 0;
		if (wasOver != nowOver) {
			startChangeOverlayAnimation();
		}
	}
}

void UserpicButton::setImage(QImage &&image) {
	grabOldUserpic();

	auto size = QSize(_st.photoSize, _st.photoSize);
	auto small = image.scaled(
		size * cIntRetinaFactor(),
		Qt::IgnoreAspectRatio,
		Qt::SmoothTransformation);
<<<<<<< HEAD
	switch (cUserpicCornersType()) {
		case 0:
			Images::prepareRound(small, ImageRoundRadius::None);
			break;

		case 1:
			Images::prepareRound(small, ImageRoundRadius::Small);
			break;

		case 2:
			Images::prepareRound(small, ImageRoundRadius::Large);
			break;

		default:
			Images::prepareCircle(small);
	}

	_userpic = App::pixmapFromImageInPlace(std::move(small));
=======
	Images::prepareCircle(small);
	_userpic = Ui::PixmapFromImage(std::move(small));
>>>>>>> b69cac3e
	_userpic.setDevicePixelRatio(cRetinaFactor());
	_userpicCustom = _userpicHasImage = true;
	_result = std::move(image);

	startNewPhotoShowing();
}

void UserpicButton::prepareUserpicPixmap() {
	if (_userpicCustom) {
		return;
	}
	auto size = _st.photoSize;
	auto paintButton = [&](Painter &p, const style::color &color) {
		PainterHighQualityEnabler hq(p);
		p.setBrush(color);
		p.setPen(Qt::NoPen);
		switch (cUserpicCornersType()) {
			case 0:
				p.drawRoundedRect(
					QRect{ 0, 0, size, size },
					0, 0);
				break;

			case 1:
				p.drawRoundedRect(
					QRect{ 0, 0, size, size },
					st::buttonRadius, st::buttonRadius);
				break;

			case 2:
				p.drawRoundedRect(
					QRect{ 0, 0, size, size },
					st::dateRadius, st::dateRadius);
				break;

			default:
				p.drawEllipse(0, 0, size, size);
		}
	};
	_userpicHasImage = _peer
		? (_peer->currentUserpic(_userpicView) || _role != Role::ChangePhoto)
		: false;
	_userpic = CreateSquarePixmap(size, [&](Painter &p) {
		if (_userpicHasImage) {
			_peer->paintUserpic(p, _userpicView, 0, 0, _st.photoSize);
		} else {
			paintButton(p, _st.changeButton.textBg);
		}
	});
	_userpicUniqueKey = _userpicHasImage
		? _peer->userpicUniqueKey(_userpicView)
		: InMemoryKey();
}

rpl::producer<> UserpicButton::uploadPhotoRequests() const {
	return _uploadPhotoRequests.events();
}

SilentToggle::SilentToggle(QWidget *parent, not_null<ChannelData*> channel)
: RippleButton(parent, st::historySilentToggle.ripple)
, _st(st::historySilentToggle)
, _colorOver(st::historyComposeIconFgOver->c)
, _channel(channel)
, _checked(channel->owner().notifySilentPosts(_channel))
, _crossLine(st::historySilentToggleCrossLine) {
	Expects(!channel->owner().notifySilentPostsUnknown(_channel));

	resize(_st.width, _st.height);

	style::PaletteChanged(
	) | rpl::start_with_next([=] {
		_crossLine.invalidate();
	}, lifetime());

	paintRequest(
	) | rpl::start_with_next([=](const QRect &clip) {
		Painter p(this);
		paintRipple(p, _st.rippleAreaPosition, nullptr);

		_crossLine.paint(
			p,
			(width() - _st.icon.width()) / 2,
			(height() - _st.icon.height()) / 2,
			_crossLineAnimation.value(_checked ? 1. : 0.),
			// Since buttons of the compose controls have no duration
			// for the over animation, we can skip this animation here.
			isOver()
				? std::make_optional<QColor>(_colorOver)
				: std::nullopt);
	}, lifetime());

	setMouseTracking(true);
}

void SilentToggle::mouseMoveEvent(QMouseEvent *e) {
	RippleButton::mouseMoveEvent(e);
	if (rect().contains(e->pos())) {
		Ui::Tooltip::Show(1000, this);
	} else {
		Ui::Tooltip::Hide();
	}
}

void SilentToggle::setChecked(bool checked) {
	if (_checked != checked) {
		_checked = checked;
		_crossLineAnimation.start(
			[=] { update(); },
			_checked ? 0. : 1.,
			_checked ? 1. : 0.,
			kAnimationDuration);
	}
}

void SilentToggle::leaveEventHook(QEvent *e) {
	RippleButton::leaveEventHook(e);
	Ui::Tooltip::Hide();
}

void SilentToggle::mouseReleaseEvent(QMouseEvent *e) {
	setChecked(!_checked);
	RippleButton::mouseReleaseEvent(e);
	Ui::Tooltip::Show(0, this);
	_channel->owner().updateNotifySettings(
		_channel,
		std::nullopt,
		_checked);
}

QString SilentToggle::tooltipText() const {
	return _checked
		? tr::lng_wont_be_notified(tr::now)
		: tr::lng_will_be_notified(tr::now);
}

QPoint SilentToggle::tooltipPos() const {
	return QCursor::pos();
}

bool SilentToggle::tooltipWindowActive() const {
	return Ui::AppInFocus() && InFocusChain(window());
}

QPoint SilentToggle::prepareRippleStartPosition() const {
	const auto result = mapFromGlobal(QCursor::pos())
		- _st.rippleAreaPosition;
	const auto rect = QRect(0, 0, _st.rippleAreaSize, _st.rippleAreaSize);
	return rect.contains(result)
		? result
		: DisabledRippleStartPosition();
}

QImage SilentToggle::prepareRippleMask() const {
	return RippleAnimation::ellipseMask(
		QSize(_st.rippleAreaSize, _st.rippleAreaSize));
}

} // namespace Ui<|MERGE_RESOLUTION|>--- conflicted
+++ resolved
@@ -756,7 +756,6 @@
 		size * cIntRetinaFactor(),
 		Qt::IgnoreAspectRatio,
 		Qt::SmoothTransformation);
-<<<<<<< HEAD
 	switch (cUserpicCornersType()) {
 		case 0:
 			Images::prepareRound(small, ImageRoundRadius::None);
@@ -774,11 +773,7 @@
 			Images::prepareCircle(small);
 	}
 
-	_userpic = App::pixmapFromImageInPlace(std::move(small));
-=======
-	Images::prepareCircle(small);
 	_userpic = Ui::PixmapFromImage(std::move(small));
->>>>>>> b69cac3e
 	_userpic.setDevicePixelRatio(cRetinaFactor());
 	_userpicCustom = _userpicHasImage = true;
 	_result = std::move(image);
