--- conflicted
+++ resolved
@@ -1195,13 +1195,8 @@
 		stream >> v;
 		if (!_checkStreamStatus(stream)) return false;
 
-<<<<<<< HEAD
-		Global::SetSoundNotify(v == 1);
-		if (App::wnd()) App::wnd()->updateTrayMenu();
-=======
 		Global::SetSoundNotify((v & 0x01) == 0x01);
 		Global::SetFlashBounceNotify((v & 0x02) == 0x00);
->>>>>>> cb586317
 	} break;
 
 	case dbiAutoDownloadOld: {
