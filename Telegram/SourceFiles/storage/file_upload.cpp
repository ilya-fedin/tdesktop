--- conflicted
+++ resolved
@@ -417,13 +417,9 @@
 }
 
 void Uploader::sendNext() {
-<<<<<<< HEAD
-	if (sentSize >= (cNetUploadSessionsCount() * 512 * 1024) || _pausedId.msg) return;
-=======
-	if (sentSize >= kMaxUploadFileParallelSize || _pausedId.msg) {
+	if (sentSize >= (cNetUploadSessionsCount() * 512 * 1024) || _pausedId.msg) {
 		return;
 	}
->>>>>>> fe639078
 
 	bool stopping = stopSessionsTimer.isActive();
 	if (queue.empty()) {
