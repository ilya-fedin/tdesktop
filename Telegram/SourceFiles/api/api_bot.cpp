/*
This file is part of Telegram Desktop,
the official desktop application for the Telegram messaging service.

For license and copyright information please follow this link:
https://github.com/telegramdesktop/tdesktop/blob/master/LEGAL
*/
#include "api/api_bot.h"

#include "apiwrap.h"
#include "api/api_cloud_password.h"
#include "core/core_cloud_password.h"
#include "api/api_send_progress.h"
#include "ui/boxes/confirm_box.h"
#include "boxes/share_box.h"
#include "boxes/passcode_box.h"
#include "lang/lang_keys.h"
#include "kotato/boxes/kotato_confirm_box.h"
#include "core/click_handler_types.h"
#include "data/data_changes.h"
#include "data/data_peer.h"
#include "data/data_session.h"
#include "history/history.h"
#include "history/history_item.h"
#include "history/history_item_components.h"
#include "main/main_session.h"
#include "ui/toast/toast.h"
#include "ui/layers/generic_box.h"
#include "ui/text/text_utilities.h"

namespace Api {
namespace {

void SendBotCallbackData(
		not_null<HistoryItem*> item,
		int row,
		int column,
		std::optional<Core::CloudPasswordResult> password = std::nullopt,
		Fn<void(const QString &)> handleError = nullptr) {
	if (!item->isRegular()) {
		return;
	}
	const auto history = item->history();
	const auto session = &history->session();
	const auto owner = &history->owner();
	const auto api = &session->api();
	const auto bot = item->getMessageBot();
	const auto fullId = item->fullId();
	const auto getButton = [=] {
		return HistoryMessageMarkupButton::Get(
			owner,
			fullId,
			row,
			column);
	};
	const auto button = getButton();
	if (!button || button->requestId) {
		return;
	}

	using ButtonType = HistoryMessageMarkupButton::Type;
	const auto isGame = (button->type == ButtonType::Game);

	auto flags = MTPmessages_GetBotCallbackAnswer::Flags(0);
	QByteArray sendData;
	if (isGame) {
		flags |= MTPmessages_GetBotCallbackAnswer::Flag::f_game;
	} else if (button->type == ButtonType::Callback
		|| button->type == ButtonType::CallbackWithPassword) {
		flags |= MTPmessages_GetBotCallbackAnswer::Flag::f_data;
		sendData = button->data;
	}
	const auto withPassword = password.has_value();
	if (withPassword) {
		flags |= MTPmessages_GetBotCallbackAnswer::Flag::f_password;
	}
	button->requestId = api->request(MTPmessages_GetBotCallbackAnswer(
		MTP_flags(flags),
		history->peer->input,
		MTP_int(item->id),
		MTP_bytes(sendData),
		password ? password->result : MTP_inputCheckPasswordEmpty()
	)).done([=](const MTPmessages_BotCallbackAnswer &result) {
		const auto item = owner->message(fullId);
		if (!item) {
			return;
		}
		if (const auto button = getButton()) {
			button->requestId = 0;
			owner->requestItemRepaint(item);
		}
<<<<<<< HEAD
		result.match([&](const MTPDmessages_botCallbackAnswer &data) {
			if (const auto message = data.vmessage()) {
				if (data.is_alert()) {
					Ui::show(Box<Kotato::InformBox>(qs(*message)));
				} else {
					if (withPassword) {
						Ui::hideLayer();
					}
					Ui::Toast::Show(qs(*message));
				}
			} else if (const auto url = data.vurl()) {
				const auto link = qs(*url);
				if (!isGame) {
					UrlClickHandler::Open(link);
					return;
=======
		const auto &data = result.match([](
				const auto &data) -> const MTPDmessages_botCallbackAnswer& {
			return data;
		});
		const auto message = data.vmessage()
			? qs(*data.vmessage())
			: QString();
		const auto link = data.vurl() ? qs(*data.vurl()) : QString();
		const auto showAlert = data.is_alert();

		if (!message.isEmpty()) {
			if (showAlert) {
				Ui::show(Box<Ui::InformBox>(message));
			} else {
				if (withPassword) {
					Ui::hideLayer();
>>>>>>> 9f117cd6
				}
				Ui::Toast::Show(message);
			}
		} else if (!link.isEmpty()) {
			if (!isGame) {
				UrlClickHandler::Open(link);
				return;
			}
			const auto scoreLink = AppendShareGameScoreUrl(
				session,
				link,
				item->fullId());
			BotGameUrlClickHandler(bot, scoreLink).onClick({});
			session->sendProgressManager().update(
				history,
				Api::SendProgressType::PlayGame);
		} else if (withPassword) {
			Ui::hideLayer();
		}
	}).fail([=](const MTP::Error &error) {
		const auto item = owner->message(fullId);
		if (!item) {
			return;
		}
		// Show error?
		if (const auto button = getButton()) {
			button->requestId = 0;
			owner->requestItemRepaint(item);
		}
		if (handleError) {
			handleError(error.type());
		}
	}).send();

	session->changes().messageUpdated(
		item,
		Data::MessageUpdate::Flag::BotCallbackSent
	);
}

} // namespace

void SendBotCallbackData(
		not_null<HistoryItem*> item,
		int row,
		int column) {
	SendBotCallbackData(item, row, column, std::nullopt);
}

void SendBotCallbackDataWithPassword(
		not_null<HistoryItem*> item,
		int row,
		int column) {
	if (!item->isRegular()) {
		return;
	}
	const auto history = item->history();
	const auto session = &history->session();
	const auto owner = &history->owner();
	const auto api = &session->api();
	const auto fullId = item->fullId();
	const auto getButton = [=] {
		return HistoryMessageMarkupButton::Get(
			owner,
			fullId,
			row,
			column);
	};
	const auto button = getButton();
	if (!button || button->requestId) {
		return;
	}
	api->cloudPassword().reload();
	SendBotCallbackData(item, row, column, std::nullopt, [=](const QString &error) {
		auto box = PrePasswordErrorBox(
			error,
			session,
			tr::lng_bots_password_confirm_check_about(
				tr::now,
				Ui::Text::WithEntities));
		if (box) {
			Ui::show(std::move(box));
		} else {
			auto lifetime = std::make_shared<rpl::lifetime>();
			button->requestId = -1;
			api->cloudPassword().state(
			) | rpl::take(
				1
			) | rpl::start_with_next([=](const Core::CloudPasswordState &state) mutable {
				if (lifetime) {
					base::take(lifetime)->destroy();
				}
				if (const auto button = getButton()) {
					if (button->requestId == -1) {
						button->requestId = 0;
					}
				} else {
					return;
				}
				const auto box = std::make_shared<QPointer<PasscodeBox>>();
				auto fields = PasscodeBox::CloudFields::From(state);
				fields.customTitle = tr::lng_bots_password_confirm_title();
				fields.customDescription
					= tr::lng_bots_password_confirm_description(tr::now);
				fields.customSubmitButton = tr::lng_passcode_submit();
				fields.customCheckCallback = [=](
						const Core::CloudPasswordResult &result) {
					if (const auto button = getButton()) {
						if (button->requestId) {
							return;
						}
					} else {
						return;
					}
					if (const auto item = owner->message(fullId)) {
						SendBotCallbackData(item, row, column, result, [=](const QString &error) {
							if (*box) {
								(*box)->handleCustomCheckError(error);
							}
						});
					}
				};
				*box = Ui::show(Box<PasscodeBox>(session, fields));
			}, *lifetime);
		}
	});
}

} // namespace Api<|MERGE_RESOLUTION|>--- conflicted
+++ resolved
@@ -89,23 +89,6 @@
 			button->requestId = 0;
 			owner->requestItemRepaint(item);
 		}
-<<<<<<< HEAD
-		result.match([&](const MTPDmessages_botCallbackAnswer &data) {
-			if (const auto message = data.vmessage()) {
-				if (data.is_alert()) {
-					Ui::show(Box<Kotato::InformBox>(qs(*message)));
-				} else {
-					if (withPassword) {
-						Ui::hideLayer();
-					}
-					Ui::Toast::Show(qs(*message));
-				}
-			} else if (const auto url = data.vurl()) {
-				const auto link = qs(*url);
-				if (!isGame) {
-					UrlClickHandler::Open(link);
-					return;
-=======
 		const auto &data = result.match([](
 				const auto &data) -> const MTPDmessages_botCallbackAnswer& {
 			return data;
@@ -118,11 +101,10 @@
 
 		if (!message.isEmpty()) {
 			if (showAlert) {
-				Ui::show(Box<Ui::InformBox>(message));
+				Ui::show(Box<Kotato::InformBox>(message));
 			} else {
 				if (withPassword) {
 					Ui::hideLayer();
->>>>>>> 9f117cd6
 				}
 				Ui::Toast::Show(message);
 			}
