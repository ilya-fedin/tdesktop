/*
This file is part of Telegram Desktop,
the official desktop application for the Telegram messaging service.

For license and copyright information please follow this link:
https://github.com/telegramdesktop/tdesktop/blob/master/LEGAL
*/
#include "api/api_bot.h"

#include "apiwrap.h"
#include "api/api_cloud_password.h"
#include "core/core_cloud_password.h"
#include "api/api_send_progress.h"
#include "ui/boxes/confirm_box.h"
#include "boxes/share_box.h"
#include "boxes/passcode_box.h"
#include "lang/lang_keys.h"
#include "kotato/boxes/kotato_confirm_box.h"
#include "core/click_handler_types.h"
#include "data/data_changes.h"
#include "data/data_peer.h"
#include "data/data_session.h"
#include "history/history.h"
#include "history/history_item.h"
#include "history/history_item_components.h"
#include "main/main_session.h"
#include "ui/toast/toast.h"
#include "ui/layers/generic_box.h"
#include "ui/text/text_utilities.h"

namespace Api {
namespace {

void SendBotCallbackData(
		not_null<HistoryItem*> item,
		int row,
		int column,
		std::optional<MTPInputCheckPasswordSRP> password = std::nullopt,
		Fn<void(const MTP::Error &)> handleError = nullptr) {
	if (!item->isRegular()) {
		return;
	}
	const auto history = item->history();
	const auto session = &history->session();
	const auto owner = &history->owner();
	const auto api = &session->api();
	const auto bot = item->getMessageBot();
	const auto fullId = item->fullId();
	const auto getButton = [=] {
		return HistoryMessageMarkupButton::Get(
			owner,
			fullId,
			row,
			column);
	};
	const auto button = getButton();
	if (!button || button->requestId) {
		return;
	}

	using ButtonType = HistoryMessageMarkupButton::Type;
	const auto isGame = (button->type == ButtonType::Game);

	auto flags = MTPmessages_GetBotCallbackAnswer::Flags(0);
	QByteArray sendData;
	if (isGame) {
		flags |= MTPmessages_GetBotCallbackAnswer::Flag::f_game;
	} else if (button->type == ButtonType::Callback
		|| button->type == ButtonType::CallbackWithPassword) {
		flags |= MTPmessages_GetBotCallbackAnswer::Flag::f_data;
		sendData = button->data;
	}
	const auto withPassword = password.has_value();
	if (withPassword) {
		flags |= MTPmessages_GetBotCallbackAnswer::Flag::f_password;
	}
	button->requestId = api->request(MTPmessages_GetBotCallbackAnswer(
		MTP_flags(flags),
		history->peer->input,
		MTP_int(item->id),
		MTP_bytes(sendData),
		password.value_or(MTP_inputCheckPasswordEmpty())
	)).done([=](const MTPmessages_BotCallbackAnswer &result) {
		const auto item = owner->message(fullId);
		if (!item) {
			return;
		}
		if (const auto button = getButton()) {
			button->requestId = 0;
			owner->requestItemRepaint(item);
		}
		result.match([&](const MTPDmessages_botCallbackAnswer &data) {
			if (const auto message = data.vmessage()) {
				if (data.is_alert()) {
<<<<<<< HEAD
					Ui::show(Box<Kotato::InformBox>(qs(*message)));
=======
					Ui::show(Box<Ui::InformBox>(qs(*message)));
>>>>>>> f55d3d1c
				} else {
					if (withPassword) {
						Ui::hideLayer();
					}
					Ui::Toast::Show(qs(*message));
				}
			} else if (const auto url = data.vurl()) {
				const auto link = qs(*url);
				if (!isGame) {
					UrlClickHandler::Open(link);
					return;
				}
				const auto scoreLink = AppendShareGameScoreUrl(
					session,
					link,
					item->fullId());
				BotGameUrlClickHandler(bot, scoreLink).onClick({});
				session->sendProgressManager().update(
					history,
					Api::SendProgressType::PlayGame);
			} else if (withPassword) {
				Ui::hideLayer();
			}
		});
	}).fail([=](const MTP::Error &error) {
		const auto item = owner->message(fullId);
		if (!item) {
			return;
		}
		// Show error?
		if (const auto button = getButton()) {
			button->requestId = 0;
			owner->requestItemRepaint(item);
		}
		if (handleError) {
			handleError(error);
		}
	}).send();

	session->changes().messageUpdated(
		item,
		Data::MessageUpdate::Flag::BotCallbackSent
	);
}

} // namespace

void SendBotCallbackData(
		not_null<HistoryItem*> item,
		int row,
		int column) {
	SendBotCallbackData(item, row, column, MTP_inputCheckPasswordEmpty());
}

void SendBotCallbackDataWithPassword(
		not_null<HistoryItem*> item,
		int row,
		int column) {
	if (!item->isRegular()) {
		return;
	}
	const auto history = item->history();
	const auto session = &history->session();
	const auto owner = &history->owner();
	const auto api = &session->api();
	const auto fullId = item->fullId();
	const auto getButton = [=] {
		return HistoryMessageMarkupButton::Get(
			owner,
			fullId,
			row,
			column);
	};
	const auto button = getButton();
	if (!button || button->requestId) {
		return;
	}
	api->cloudPassword().reload();
	SendBotCallbackData(item, row, column, MTP_inputCheckPasswordEmpty(), [=](const MTP::Error &error) {
		auto box = PrePasswordErrorBox(
			error,
			session,
			tr::lng_bots_password_confirm_check_about(
				tr::now,
				Ui::Text::WithEntities));
		if (box) {
			Ui::show(std::move(box));
		} else {
			auto lifetime = std::make_shared<rpl::lifetime>();
			button->requestId = -1;
			api->cloudPassword().state(
			) | rpl::take(
				1
			) | rpl::start_with_next([=](const Core::CloudPasswordState &state) mutable {
				if (lifetime) {
					base::take(lifetime)->destroy();
				}
				if (const auto button = getButton()) {
					if (button->requestId == -1) {
						button->requestId = 0;
					}
				} else {
					return;
				}
				const auto box = std::make_shared<QPointer<PasscodeBox>>();
				auto fields = PasscodeBox::CloudFields::From(state);
				fields.customTitle = tr::lng_bots_password_confirm_title();
				fields.customDescription
					= tr::lng_bots_password_confirm_description(tr::now);
				fields.customSubmitButton = tr::lng_passcode_submit();
				fields.customCheckCallback = [=](
						const Core::CloudPasswordResult &result) {
					if (const auto button = getButton()) {
						if (button->requestId) {
							return;
						}
					} else {
						return;
					}
					if (const auto item = owner->message(fullId)) {
						SendBotCallbackData(item, row, column, result.result, [=](const MTP::Error &error) {
							if (*box) {
								(*box)->handleCustomCheckError(error);
							}
						});
					}
				};
				*box = Ui::show(Box<PasscodeBox>(session, fields));
			}, *lifetime);
		}
	});
}

} // namespace Api<|MERGE_RESOLUTION|>--- conflicted
+++ resolved
@@ -92,11 +92,7 @@
 		result.match([&](const MTPDmessages_botCallbackAnswer &data) {
 			if (const auto message = data.vmessage()) {
 				if (data.is_alert()) {
-<<<<<<< HEAD
 					Ui::show(Box<Kotato::InformBox>(qs(*message)));
-=======
-					Ui::show(Box<Ui::InformBox>(qs(*message)));
->>>>>>> f55d3d1c
 				} else {
 					if (withPassword) {
 						Ui::hideLayer();
