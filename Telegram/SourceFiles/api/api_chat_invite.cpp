--- conflicted
+++ resolved
@@ -252,24 +252,15 @@
 
 	if (_photo) {
 		if (const auto image = _photo->image(Data::PhotoSize::Small)) {
-<<<<<<< HEAD
 			auto source = [=] {
 				const auto size = st::confirmInvitePhotoSize;
-				return image->pixRounded(size, size, KotatoImageRoundRadius());
+				const auto roundOption = KotatoImageRoundOption();
+				return image->pix(size, size, { .options = roundOption });
 			}();
-=======
-			const auto size = st::confirmInvitePhotoSize;
->>>>>>> 95e806cb
 			p.drawPixmap(
-				(width() - size) / 2,
+				(width() - st::confirmInvitePhotoSize) / 2,
 				st::confirmInvitePhotoTop,
-<<<<<<< HEAD
 				source);
-=======
-				image->pix(
-					{ size, size },
-					{ .options = Images::Option::RoundCircle }));
->>>>>>> 95e806cb
 		}
 	} else if (_photoEmpty) {
 		_photoEmpty->paint(
