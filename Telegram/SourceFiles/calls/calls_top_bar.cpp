--- conflicted
+++ resolved
@@ -597,64 +597,8 @@
 	}, lifetime());
 }
 
-<<<<<<< HEAD
-void TopBar::generateUserpicsInRow() {
-	const auto count = int(_users.size());
-	if (!count) {
-		_userpics = QImage();
-		return;
-	}
-	const auto limit = std::min(count, kMaxUsersInBar);
-	const auto single = st::groupCallTopBarUserpicSize;
-	const auto shift = st::groupCallTopBarUserpicShift;
-	const auto width = single + (limit - 1) * (single - shift);
-	if (_userpics.width() != width * cIntRetinaFactor()) {
-		_userpics = QImage(
-			QSize(width, single) * cIntRetinaFactor(),
-			QImage::Format_ARGB32_Premultiplied);
-	}
-	_userpics.fill(Qt::transparent);
-	_userpics.setDevicePixelRatio(cRetinaFactor());
-
-	auto q = Painter(&_userpics);
-	auto hq = PainterHighQualityEnabler(q);
-	auto pen = QPen(Qt::transparent);
-	pen.setWidth(st::groupCallTopBarUserpicStroke);
-	auto x = (count - 1) * (single - shift);
-	for (auto i = count; i != 0;) {
-		q.setCompositionMode(QPainter::CompositionMode_SourceOver);
-		q.drawImage(x, 0, _users[--i].data.userpic);
-		q.setCompositionMode(QPainter::CompositionMode_Source);
-		q.setBrush(Qt::NoBrush);
-		q.setPen(pen);
-		switch (cUserpicCornersType()) {
-			case 0:
-				q.drawRoundedRect(
-					QRect{ x, 0, single, single },
-					0, 0);
-				break;
-
-			case 1:
-				q.drawRoundedRect(
-					QRect{ x, 0, single, single },
-					st::buttonRadius, st::buttonRadius);
-				break;
-
-			case 2:
-				q.drawRoundedRect(
-					QRect{ x, 0, single, single },
-					st::dateRadius, st::dateRadius);
-				break;
-
-			default:
-				q.drawEllipse(x, 0, single, single);
-		}
-		x -= single - shift;
-	}
-=======
 void TopBar::updateUserpics() {
 	update(_mute->width(), 0, _userpics->maxWidth(), height());
->>>>>>> 740ffb3c
 }
 
 void TopBar::updateInfoLabels() {
