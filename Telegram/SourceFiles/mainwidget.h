--- conflicted
+++ resolved
@@ -122,16 +122,6 @@
 
 	void showAnimated(const QPixmap &bgAnimCache, bool back = false);
 
-<<<<<<< HEAD
-	void openPeerByName(
-		const QString &name,
-		MsgId msgId = ShowAtUnreadMsgId,
-		const QString &startToken = QString(),
-		FullMsgId clickFromMessageId = FullMsgId(),
-		const QString &searchQuery = QString());
-
-=======
->>>>>>> 744eccc5
 	void activate();
 
 	void windowShown();
@@ -298,18 +288,6 @@
 
 	void saveSectionInStack();
 
-<<<<<<< HEAD
-	void usernameResolveDone(
-		const MTPcontacts_ResolvedPeer &result,
-		MsgId msgId,
-		const QString &startToken,
-		const QString &searchQuery = QString());
-	void usernameResolveFail(
-		const RPCError &error,
-		const QString &username);
-
-=======
->>>>>>> 744eccc5
 	int getMainSectionTop() const;
 	int getThirdSectionTop() const;
 
