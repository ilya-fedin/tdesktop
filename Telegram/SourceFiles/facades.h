/*
This file is part of Telegram Desktop,
the official desktop application for the Telegram messaging service.

For license and copyright information please follow this link:
https://github.com/telegramdesktop/tdesktop/blob/master/LEGAL
*/
#pragma once

#include "base/type_traits.h"
#include "base/observer.h"
#include "base/call_delayed.h"
#include "mtproto/mtproto_proxy_data.h"

class History;

namespace Data {
struct FileOrigin;
} // namespace Data

namespace InlineBots {
namespace Layout {
class ItemBase;
} // namespace Layout
} // namespace InlineBots

namespace App {

template <typename Guard, typename Lambda>
[[nodiscard]] inline auto LambdaDelayed(int duration, Guard &&object, Lambda &&lambda) {
	auto guarded = crl::guard(
		std::forward<Guard>(object),
		std::forward<Lambda>(lambda));
	return [saved = std::move(guarded), duration] {
		auto copy = saved;
		base::call_delayed(duration, std::move(copy));
	};
}

void sendBotCommand(
	not_null<PeerData*> peer,
	UserData *bot,
	const QString &cmd,
	MsgId replyTo = 0);
bool insertBotCommand(const QString &cmd);
void activateBotCommand(
	not_null<const HistoryItem*> msg,
	int row,
	int column);
void searchByHashtag(const QString &tag, PeerData *inPeer, UserData *from = nullptr);

} // namespace App

namespace Ui {

// Legacy global methods.

void showPeerProfile(not_null<PeerData*> peer);
void showPeerProfile(not_null<const History*> history);

void showPeerHistory(not_null<const PeerData*> peer, MsgId msgId);
void showPeerHistory(not_null<const History*> history, MsgId msgId);
void showChatsList(not_null<Main::Session*> session);
PeerData *getPeerForMouseAction();

bool skipPaintEvent(QWidget *widget, QPaintEvent *event);

} // namespace Ui

enum ClipStopperType {
	ClipStopperMediaview,
	ClipStopperSavedGifsPanel,
};

namespace Notify {

void showScheduledButtonChanged(not_null<Main::Session*> session);
bool switchInlineBotButtonReceived(
	not_null<Main::Session*> session,
	const QString &query,
	UserData *samePeerBot = nullptr,
	MsgId samePeerReplyTo = 0);

<<<<<<< HEAD
} // namespace Notify

#define DeclareReadOnlyVar(Type, Name) const Type &Name();
#define DeclareRefVar(Type, Name) DeclareReadOnlyVar(Type, Name) \
	Type &Ref##Name();
#define DeclareVar(Type, Name) DeclareRefVar(Type, Name) \
	void Set##Name(const Type &Name);

namespace Adaptive {

enum class WindowLayout {
	OneColumn,
	Normal,
	ThreeColumn,
};

enum class ChatLayout {
	Normal,
	Wide,
};

} // namespace Adaptive

namespace Global {

bool started();
void start();
void finish();

DeclareVar(bool, ScreenIsLocked);
DeclareVar(Adaptive::ChatLayout, AdaptiveChatLayout);
DeclareVar(Adaptive::WindowLayout, AdaptiveWindowLayout);
DeclareRefVar(base::Observable<void>, AdaptiveChanged);

DeclareVar(bool, NotificationsDemoIsShown);

DeclareVar(bool, TryIPv6);
DeclareVar(std::vector<MTP::ProxyData>, ProxiesList);
DeclareVar(MTP::ProxyData, SelectedProxy);
DeclareVar(MTP::ProxyData::Settings, ProxySettings);
DeclareVar(bool, UseProxyForCalls);
DeclareRefVar(base::Observable<void>, ConnectionTypeChanged);

DeclareVar(bool, LocalPasscode);
DeclareRefVar(base::Observable<void>, LocalPasscodeChanged);

DeclareRefVar(base::Variable<DBIWorkMode>, WorkMode);

DeclareRefVar(base::Observable<void>, PeerChooseCancel);

DeclareRefVar(base::Observable<void>, ChatIDFormatChanged);

} // namespace Global

namespace Adaptive {

inline base::Observable<void> &Changed() {
	return Global::RefAdaptiveChanged();
}

inline bool OneColumn() {
	return Global::AdaptiveWindowLayout() == WindowLayout::OneColumn;
}

inline bool Normal() {
	return Global::AdaptiveWindowLayout() == WindowLayout::Normal;
}

inline bool ThreeColumn() {
	return Global::AdaptiveWindowLayout() == WindowLayout::ThreeColumn;
}

} // namespace Adaptive
=======
} // namespace Notify
>>>>>>> 5519bb35
<|MERGE_RESOLUTION|>--- conflicted
+++ resolved
@@ -81,80 +81,4 @@
 	UserData *samePeerBot = nullptr,
 	MsgId samePeerReplyTo = 0);
 
-<<<<<<< HEAD
-} // namespace Notify
-
-#define DeclareReadOnlyVar(Type, Name) const Type &Name();
-#define DeclareRefVar(Type, Name) DeclareReadOnlyVar(Type, Name) \
-	Type &Ref##Name();
-#define DeclareVar(Type, Name) DeclareRefVar(Type, Name) \
-	void Set##Name(const Type &Name);
-
-namespace Adaptive {
-
-enum class WindowLayout {
-	OneColumn,
-	Normal,
-	ThreeColumn,
-};
-
-enum class ChatLayout {
-	Normal,
-	Wide,
-};
-
-} // namespace Adaptive
-
-namespace Global {
-
-bool started();
-void start();
-void finish();
-
-DeclareVar(bool, ScreenIsLocked);
-DeclareVar(Adaptive::ChatLayout, AdaptiveChatLayout);
-DeclareVar(Adaptive::WindowLayout, AdaptiveWindowLayout);
-DeclareRefVar(base::Observable<void>, AdaptiveChanged);
-
-DeclareVar(bool, NotificationsDemoIsShown);
-
-DeclareVar(bool, TryIPv6);
-DeclareVar(std::vector<MTP::ProxyData>, ProxiesList);
-DeclareVar(MTP::ProxyData, SelectedProxy);
-DeclareVar(MTP::ProxyData::Settings, ProxySettings);
-DeclareVar(bool, UseProxyForCalls);
-DeclareRefVar(base::Observable<void>, ConnectionTypeChanged);
-
-DeclareVar(bool, LocalPasscode);
-DeclareRefVar(base::Observable<void>, LocalPasscodeChanged);
-
-DeclareRefVar(base::Variable<DBIWorkMode>, WorkMode);
-
-DeclareRefVar(base::Observable<void>, PeerChooseCancel);
-
-DeclareRefVar(base::Observable<void>, ChatIDFormatChanged);
-
-} // namespace Global
-
-namespace Adaptive {
-
-inline base::Observable<void> &Changed() {
-	return Global::RefAdaptiveChanged();
-}
-
-inline bool OneColumn() {
-	return Global::AdaptiveWindowLayout() == WindowLayout::OneColumn;
-}
-
-inline bool Normal() {
-	return Global::AdaptiveWindowLayout() == WindowLayout::Normal;
-}
-
-inline bool ThreeColumn() {
-	return Global::AdaptiveWindowLayout() == WindowLayout::ThreeColumn;
-}
-
-} // namespace Adaptive
-=======
-} // namespace Notify
->>>>>>> 5519bb35
+} // namespace Notify