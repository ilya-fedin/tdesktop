/*
This file is part of Telegram Desktop,
the official desktop application for the Telegram messaging service.

For license and copyright information please follow this link:
https://github.com/telegramdesktop/tdesktop/blob/master/LEGAL
*/
#pragma once

#include "base/type_traits.h"
#include "base/observer.h"
#include "base/call_delayed.h"
#include "mtproto/mtproto_proxy_data.h"

class History;

namespace Window {
class SessionController;
} // namespace Window

namespace App {

template <typename Guard, typename Lambda>
[[nodiscard]] inline auto LambdaDelayed(int duration, Guard &&object, Lambda &&lambda) {
	auto guarded = crl::guard(
		std::forward<Guard>(object),
		std::forward<Lambda>(lambda));
	return [saved = std::move(guarded), duration] {
		auto copy = saved;
		base::call_delayed(duration, std::move(copy));
	};
}

bool insertBotCommand(const QString &cmd);
void activateBotCommand(
	Window::SessionController *sessionController,
	not_null<const HistoryItem*> msg,
	int row,
	int column);
<<<<<<< HEAD
void searchByHashtag(const QString &tag, PeerData *inPeer, UserData *from = nullptr);
=======
>>>>>>> 60e43cfa

} // namespace App

namespace Ui {

// Legacy global methods.

void showPeerProfile(not_null<PeerData*> peer);
void showPeerProfile(not_null<const History*> history);

void showPeerHistory(not_null<const PeerData*> peer, MsgId msgId);
void showPeerHistory(not_null<const History*> history, MsgId msgId);
void showChatsList(not_null<Main::Session*> session);
PeerData *getPeerForMouseAction();

bool skipPaintEvent(QWidget *widget, QPaintEvent *event);

} // namespace Ui

enum ClipStopperType {
	ClipStopperMediaview,
	ClipStopperSavedGifsPanel,
};

namespace Notify {

void showScheduledButtonChanged(not_null<Main::Session*> session);
bool switchInlineBotButtonReceived(
	not_null<Main::Session*> session,
	const QString &query,
	UserData *samePeerBot = nullptr,
	MsgId samePeerReplyTo = 0);

} // namespace Notify<|MERGE_RESOLUTION|>--- conflicted
+++ resolved
@@ -37,10 +37,6 @@
 	not_null<const HistoryItem*> msg,
 	int row,
 	int column);
-<<<<<<< HEAD
-void searchByHashtag(const QString &tag, PeerData *inPeer, UserData *from = nullptr);
-=======
->>>>>>> 60e43cfa
 
 } // namespace App
 
