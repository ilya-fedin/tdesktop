/*
This file is part of Telegram Desktop,
the official desktop application for the Telegram messaging service.

For license and copyright information please follow this link:
https://github.com/telegramdesktop/tdesktop/blob/master/LEGAL
*/
#include "settings/settings_privacy_controllers.h"

#include "settings/settings_common.h"
#include "lang/lang_keys.h"
#include "apiwrap.h"
#include "mainwidget.h"
#include "main/main_session.h"
#include "data/data_user.h"
#include "data/data_session.h"
#include "data/data_changes.h"
#include "core/application.h"
#include "core/core_settings.h"
#include "history/admin_log/history_admin_log_item.h"
#include "history/view/history_view_element.h"
#include "history/view/history_view_message.h"
#include "history/history_item_components.h"
#include "history/history_message.h"
#include "history/history.h"
#include "calls/calls_instance.h"
#include "base/unixtime.h"
#include "ui/widgets/checkbox.h"
#include "ui/wrap/padding_wrap.h"
#include "ui/wrap/vertical_layout.h"
#include "ui/wrap/slide_wrap.h"
#include "ui/image/image_prepare.h"
#include "window/section_widget.h"
#include "window/window_session_controller.h"
#include "boxes/peer_list_controllers.h"
#include "boxes/confirm_box.h"
#include "settings/settings_privacy_security.h"
#include "facades.h"
#include "app.h"
#include "styles/style_history.h"
#include "styles/style_boxes.h"
#include "styles/style_settings.h"

namespace Settings {
namespace {

constexpr auto kBlockedPerPage = 40;

class BlockPeerBoxController
	: public ChatsListBoxController
	, private base::Subscriber {
public:
	explicit BlockPeerBoxController(
		not_null<Window::SessionNavigation*> navigation);

	Main::Session &session() const override;
	void rowClicked(not_null<PeerListRow*> row) override;

	void setBlockPeerCallback(Fn<void(not_null<PeerData*> peer)> callback) {
		_blockPeerCallback = std::move(callback);
	}

protected:
	void prepareViewHook() override;
	std::unique_ptr<Row> createRow(not_null<History*> history) override;
	void updateRowHook(not_null<Row*> row) override {
		updateIsBlocked(row, row->peer());
		delegate()->peerListUpdateRow(row);
	}

private:
	void updateIsBlocked(not_null<PeerListRow*> row, PeerData *peer) const;

	const not_null<Window::SessionNavigation*> _navigation;
	Fn<void(not_null<PeerData*> peer)> _blockPeerCallback;

};

BlockPeerBoxController::BlockPeerBoxController(
	not_null<Window::SessionNavigation*> navigation)
: ChatsListBoxController(navigation)
, _navigation(navigation) {
}

Main::Session &BlockPeerBoxController::session() const {
	return _navigation->session();
}

void BlockPeerBoxController::prepareViewHook() {
	delegate()->peerListSetTitle(tr::lng_blocked_list_add_title());
	session().changes().peerUpdates(
		Data::PeerUpdate::Flag::IsBlocked
	) | rpl::start_with_next([=](const Data::PeerUpdate &update) {
		if (auto row = delegate()->peerListFindRow(update.peer->id)) {
			updateIsBlocked(row, update.peer);
			delegate()->peerListUpdateRow(row);
		}
	}, lifetime());
}

void BlockPeerBoxController::updateIsBlocked(not_null<PeerListRow*> row, PeerData *peer) const {
	auto blocked = peer->isBlocked();
	row->setDisabledState(blocked ? PeerListRow::State::DisabledChecked : PeerListRow::State::Active);
	if (blocked) {
		row->setCustomStatus(tr::lng_blocked_list_already_blocked(tr::now));
	} else {
		row->clearCustomStatus();
	}
}

void BlockPeerBoxController::rowClicked(not_null<PeerListRow*> row) {
	_blockPeerCallback(row->peer());
}

auto BlockPeerBoxController::createRow(not_null<History*> history)
-> std::unique_ptr<BlockPeerBoxController::Row> {
	if (!history->peer->isUser()
		|| history->peer->isServiceUser()
		|| history->peer->isSelf()
		|| history->peer->isRepliesChat()) {
		return nullptr;
	}
	auto row = std::make_unique<Row>(history);
	updateIsBlocked(row.get(), history->peer);
	return row;
}

AdminLog::OwnedItem GenerateForwardedItem(
		not_null<HistoryView::ElementDelegate*> delegate,
		not_null<History*> history,
		const QString &text) {
	Expects(history->peer->isUser());

	using Flag = MTPDmessage::Flag;
	using FwdFlag = MTPDmessageFwdHeader::Flag;
	// #TODO common global incrementable id for fake items, like clientMsgId.
	static auto id = ServerMaxMsgId + (ServerMaxMsgId / 6);
	const auto flags = Flag::f_from_id | Flag::f_fwd_from;
	const auto replyTo = 0;
	const auto viaBotId = 0;
	const auto item = MTP_message(
		MTP_flags(flags),
		MTP_int(++id),
		peerToMTP(history->peer->id),
		peerToMTP(history->peer->id),
		MTP_messageFwdHeader(
			MTP_flags(FwdFlag::f_from_id),
			peerToMTP(history->session().userPeerId()),
			MTPstring(), // from_name
			MTP_int(base::unixtime::now()),
			MTPint(), // channel_post
			MTPstring(), // post_author
			MTPPeer(), // saved_from_peer
			MTPint(), // saved_from_msg_id
			MTPstring()), // psa_type
		MTPint(), // via_bot_id
		MTPMessageReplyHeader(),
		MTP_int(base::unixtime::now()), // date
		MTP_string(text),
		MTPMessageMedia(),
		MTPReplyMarkup(),
		MTPVector<MTPMessageEntity>(),
		MTPint(), // views
		MTPint(), // forwards
		MTPMessageReplies(),
		MTPint(), // edit_date
		MTPstring(), // post_author
		MTPlong(), // grouped_id
		//MTPMessageReactions(),
		MTPVector<MTPRestrictionReason>()
	).match([&](const MTPDmessage &data) {
		return history->makeMessage(
			data,
			MTPDmessage_ClientFlag::f_fake_history_item);
	}, [](auto &&) -> not_null<HistoryMessage*> {
		Unexpected("Type in GenerateForwardedItem.");
	});

	return AdminLog::OwnedItem(delegate, item);
}

} // namespace

BlockedBoxController::BlockedBoxController(
	not_null<Window::SessionController*> window)
: _window(window)
, _api(&_window->session().mtp()) {
}

Main::Session &BlockedBoxController::session() const {
	return _window->session();
}

void BlockedBoxController::prepare() {
	delegate()->peerListSetTitle(tr::lng_blocked_list_title());
	setDescriptionText(tr::lng_contacts_loading(tr::now));
	delegate()->peerListRefreshRows();

	session().changes().peerUpdates(
		Data::PeerUpdate::Flag::IsBlocked
	) | rpl::start_with_next([=](const Data::PeerUpdate &update) {
		handleBlockedEvent(update.peer);
	}, lifetime());

	_loadRequestId = -1;
	_window->session().api().blockedPeersSlice(
	) | rpl::take(
		1
	) | rpl::start_with_next([=](const ApiWrap::BlockedPeersSlice &result) {
		setDescriptionText(tr::lng_blocked_list_about(tr::now));
		_loadRequestId = 0;
		_offset = result.list.size();
		_allLoaded = (_offset >= result.total);
		for (const auto item : result.list) {
			appendRow(item.peer);
		};
		delegate()->peerListRefreshRows();
		loadMoreRows();
	}, lifetime());
}

void BlockedBoxController::loadMoreRows() {
	if (_loadRequestId || _allLoaded) {
		return;
	}

	_loadRequestId = _api.request(MTPcontacts_GetBlocked(
		MTP_int(_offset),
		MTP_int(kBlockedPerPage)
	)).done([=](const MTPcontacts_Blocked &result) {
		_loadRequestId = 0;

		auto handleContactsBlocked = [&](auto &list) {
			_window->session().data().processUsers(list.vusers());
			_window->session().data().processChats(list.vchats());
			return list.vblocked().v;
		};
		switch (result.type()) {
		case mtpc_contacts_blockedSlice: {
			receivedPeers(handleContactsBlocked(result.c_contacts_blockedSlice()));
		} break;
		case mtpc_contacts_blocked: {
			_allLoaded = true;
			receivedPeers(handleContactsBlocked(result.c_contacts_blocked()));
		} break;
		default: Unexpected("Bad type() in MTPcontacts_GetBlocked() result.");
		}
	}).fail([this](const RPCError &error) {
		_loadRequestId = 0;
	}).send();
}

void BlockedBoxController::rowClicked(not_null<PeerListRow*> row) {
	const auto peer = row->peer();
	crl::on_main(&peer->session(), [=] {
		Ui::showPeerHistory(peer, ShowAtUnreadMsgId);
	});
}

void BlockedBoxController::rowActionClicked(not_null<PeerListRow*> row) {
	_window->session().api().unblockPeer(row->peer());
}

void BlockedBoxController::receivedPeers(
		const QVector<MTPPeerBlocked> &result) {
	if (result.empty()) {
		_allLoaded = true;
	}

	_offset += result.size();
	for (const auto &item : result) {
		item.match([&](const MTPDpeerBlocked &data) {
			if (const auto peer = _window->session().data().peerLoaded(peerFromMTP(data.vpeer_id()))) {
				appendRow(peer);
				peer->setIsBlocked(true);
			}
		});
	}
	delegate()->peerListRefreshRows();
}

void BlockedBoxController::handleBlockedEvent(not_null<PeerData*> user) {
	if (user->isBlocked()) {
		if (prependRow(user)) {
			delegate()->peerListRefreshRows();
			delegate()->peerListScrollToTop();
		}
	} else if (auto row = delegate()->peerListFindRow(user->id)) {
		delegate()->peerListRemoveRow(row);
		delegate()->peerListRefreshRows();
	}
}

void BlockedBoxController::BlockNewPeer(
		not_null<Window::SessionController*> window) {
	auto controller = std::make_unique<BlockPeerBoxController>(window);
	auto initBox = [=, controller = controller.get()](
			not_null<PeerListBox*> box) {
		controller->setBlockPeerCallback([=](not_null<PeerData*> peer) {
			window->session().api().blockPeer(peer);
			box->closeBox();
		});
		box->addButton(tr::lng_cancel(), [box] { box->closeBox(); });
	};
	Ui::show(
		Box<PeerListBox>(std::move(controller), std::move(initBox)),
		Ui::LayerOption::KeepOther);
}

bool BlockedBoxController::appendRow(not_null<PeerData*> peer) {
	if (delegate()->peerListFindRow(peer->id)) {
		return false;
	}
	delegate()->peerListAppendRow(createRow(peer));
	return true;
}

bool BlockedBoxController::prependRow(not_null<PeerData*> peer) {
	if (delegate()->peerListFindRow(peer->id)) {
		return false;
	}
	delegate()->peerListPrependRow(createRow(peer));
	return true;
}

std::unique_ptr<PeerListRow> BlockedBoxController::createRow(
		not_null<PeerData*> peer) const {
	auto row = std::make_unique<PeerListRowWithLink>(peer);
	row->setActionLink(tr::lng_blocked_list_unblock(tr::now));
	const auto status = [&] {
<<<<<<< HEAD
		if (user->isInaccessible()) {
			return tr::ktg_user_status_unaccessible(tr::now);
=======
		const auto user = peer->asUser();
		if (!user) {
			return tr::lng_group_status(tr::now);
>>>>>>> 744eccc5
		} else if (!user->phone().isEmpty()) {
			return App::formatPhone(user->phone());
		} else if (!user->username.isEmpty()) {
			return '@' + user->username;
		} else if (user->isBot()) {
			return tr::lng_status_bot(tr::now);
		}
		return tr::lng_blocked_list_unknown_phone(tr::now);
	}();
	row->setCustomStatus(status);
	return row;
}

ApiWrap::Privacy::Key PhoneNumberPrivacyController::key() {
	return Key::PhoneNumber;
}

MTPInputPrivacyKey PhoneNumberPrivacyController::apiKey() {
	return MTP_inputPrivacyKeyPhoneNumber();
}

rpl::producer<QString> PhoneNumberPrivacyController::title() {
	return tr::lng_edit_privacy_phone_number_title();
}

rpl::producer<QString> PhoneNumberPrivacyController::optionsTitleKey() {
	return tr::lng_edit_privacy_phone_number_header();
}

rpl::producer<QString> PhoneNumberPrivacyController::warning() {
	using namespace rpl::mappers;
	return rpl::combine(
		_phoneNumberOption.value(),
		_addedByPhone.value(),
		(_1 == Option::Nobody) && (_2 != Option::Everyone)
	) | rpl::map([](bool onlyContactsSee) {
		return onlyContactsSee
			? tr::lng_edit_privacy_phone_number_contacts()
			: tr::lng_edit_privacy_phone_number_warning();
	}) | rpl::flatten_latest();
}

rpl::producer<QString> PhoneNumberPrivacyController::exceptionButtonTextKey(
		Exception exception) {
	switch (exception) {
	case Exception::Always:
		return tr::lng_edit_privacy_phone_number_always_empty();
	case Exception::Never:
		return tr::lng_edit_privacy_phone_number_never_empty();
	}
	Unexpected("Invalid exception value.");
}

rpl::producer<QString> PhoneNumberPrivacyController::exceptionBoxTitle(
		Exception exception) {
	switch (exception) {
	case Exception::Always: return tr::lng_edit_privacy_phone_number_always_title();
	case Exception::Never: return tr::lng_edit_privacy_phone_number_never_title();
	}
	Unexpected("Invalid exception value.");
}

rpl::producer<QString> PhoneNumberPrivacyController::exceptionsDescription() {
	return tr::lng_edit_privacy_phone_number_exceptions();
}

object_ptr<Ui::RpWidget> PhoneNumberPrivacyController::setupMiddleWidget(
		not_null<Window::SessionController*> controller,
		not_null<QWidget*> parent,
		rpl::producer<Option> optionValue) {
	const auto key = ApiWrap::Privacy::Key::AddedByPhone;
	controller->session().api().reloadPrivacy(key);

	_phoneNumberOption = std::move(optionValue);

	auto widget = object_ptr<Ui::SlideWrap<Ui::VerticalLayout>>(
		parent,
		object_ptr<Ui::VerticalLayout>(parent));

	const auto container = widget->entity();
	AddDivider(container);
	AddSkip(container);
	AddSubsectionTitle(container, tr::lng_edit_privacy_phone_number_find());
	const auto group = std::make_shared<Ui::RadioenumGroup<Option>>();
	group->setChangedCallback([=](Option value) {
		_addedByPhone = value;
	});
	controller->session().api().privacyValue(
		key
	) | rpl::take(
		1
	) | rpl::start_with_next([=](const ApiWrap::Privacy &value) {
		group->setValue(value.option);
	}, widget->lifetime());

	const auto addOption = [&](Option option) {
		return EditPrivacyBox::AddOption(container, this, group, option);
	};
	addOption(Option::Everyone);
	addOption(Option::Contacts);
	AddSkip(container);

	using namespace rpl::mappers;
	widget->toggleOn(_phoneNumberOption.value(
	) | rpl::map(
		_1 == Option::Nobody
	));

	_saveAdditional = [=] {
		const auto value = [&] {
			switch (group->value()) {
			case Option::Everyone: return MTP_inputPrivacyValueAllowAll();
			default: return MTP_inputPrivacyValueAllowContacts();
			}
		}();
		controller->session().api().savePrivacy(
			MTP_inputPrivacyKeyAddedByPhone(),
			QVector<MTPInputPrivacyRule>(1, value));
	};

	return widget;
}

void PhoneNumberPrivacyController::saveAdditional() {
	if (_saveAdditional) {
		_saveAdditional();
	}
}

LastSeenPrivacyController::LastSeenPrivacyController(
	not_null<::Main::Session*> session)
: _session(session) {
}

ApiWrap::Privacy::Key LastSeenPrivacyController::key() {
	return Key::LastSeen;
}

MTPInputPrivacyKey LastSeenPrivacyController::apiKey() {
	return MTP_inputPrivacyKeyStatusTimestamp();
}

rpl::producer<QString> LastSeenPrivacyController::title() {
	return tr::lng_edit_privacy_lastseen_title();
}

rpl::producer<QString> LastSeenPrivacyController::optionsTitleKey() {
	return tr::lng_edit_privacy_lastseen_header();
}

rpl::producer<QString> LastSeenPrivacyController::warning() {
	return tr::lng_edit_privacy_lastseen_warning();
}

rpl::producer<QString> LastSeenPrivacyController::exceptionButtonTextKey(
		Exception exception) {
	switch (exception) {
	case Exception::Always:
		return tr::lng_edit_privacy_lastseen_always_empty();
	case Exception::Never:
		return tr::lng_edit_privacy_lastseen_never_empty();
	}
	Unexpected("Invalid exception value.");
}

rpl::producer<QString> LastSeenPrivacyController::exceptionBoxTitle(
		Exception exception) {
	switch (exception) {
	case Exception::Always: return tr::lng_edit_privacy_lastseen_always_title();
	case Exception::Never: return tr::lng_edit_privacy_lastseen_never_title();
	}
	Unexpected("Invalid exception value.");
}

rpl::producer<QString> LastSeenPrivacyController::exceptionsDescription() {
	return tr::lng_edit_privacy_lastseen_exceptions();
}

void LastSeenPrivacyController::confirmSave(
		bool someAreDisallowed,
		FnMut<void()> saveCallback) {
	if (someAreDisallowed && !Core::App().settings().lastSeenWarningSeen()) {
		const auto session = _session;
		auto callback = [
			=,
			saveCallback = std::move(saveCallback)
		](Fn<void()> &&close) mutable {
			close();
			saveCallback();
			Core::App().settings().setLastSeenWarningSeen(true);
			Core::App().saveSettingsDelayed();
		};
		auto box = Box<ConfirmBox>(
			tr::lng_edit_privacy_lastseen_warning(tr::now),
			tr::lng_continue(tr::now),
			tr::lng_cancel(tr::now),
			std::move(callback));
		Ui::show(std::move(box), Ui::LayerOption::KeepOther);
	} else {
		saveCallback();
	}
}

ApiWrap::Privacy::Key GroupsInvitePrivacyController::key() {
	return Key::Invites;
}

MTPInputPrivacyKey GroupsInvitePrivacyController::apiKey() {
	return MTP_inputPrivacyKeyChatInvite();
}

rpl::producer<QString> GroupsInvitePrivacyController::title() {
	return tr::lng_edit_privacy_groups_title();
}

bool GroupsInvitePrivacyController::hasOption(Option option) {
	return (option != Option::Nobody);
}

rpl::producer<QString> GroupsInvitePrivacyController::optionsTitleKey() {
	return tr::lng_edit_privacy_groups_header();
}

rpl::producer<QString> GroupsInvitePrivacyController::exceptionButtonTextKey(
		Exception exception) {
	switch (exception) {
	case Exception::Always: return tr::lng_edit_privacy_groups_always_empty();
	case Exception::Never: return tr::lng_edit_privacy_groups_never_empty();
	}
	Unexpected("Invalid exception value.");
}

rpl::producer<QString> GroupsInvitePrivacyController::exceptionBoxTitle(
		Exception exception) {
	switch (exception) {
	case Exception::Always: return tr::lng_edit_privacy_groups_always_title();
	case Exception::Never: return tr::lng_edit_privacy_groups_never_title();
	}
	Unexpected("Invalid exception value.");
}

auto GroupsInvitePrivacyController::exceptionsDescription()
-> rpl::producer<QString> {
	return tr::lng_edit_privacy_groups_exceptions();
}

ApiWrap::Privacy::Key CallsPrivacyController::key() {
	return Key::Calls;
}

MTPInputPrivacyKey CallsPrivacyController::apiKey() {
	return MTP_inputPrivacyKeyPhoneCall();
}

rpl::producer<QString> CallsPrivacyController::title() {
	return tr::lng_edit_privacy_calls_title();
}

rpl::producer<QString> CallsPrivacyController::optionsTitleKey() {
	return tr::lng_edit_privacy_calls_header();
}

rpl::producer<QString> CallsPrivacyController::exceptionButtonTextKey(
		Exception exception) {
	switch (exception) {
	case Exception::Always: return tr::lng_edit_privacy_calls_always_empty();
	case Exception::Never: return tr::lng_edit_privacy_calls_never_empty();
	}
	Unexpected("Invalid exception value.");
}

rpl::producer<QString> CallsPrivacyController::exceptionBoxTitle(
		Exception exception) {
	switch (exception) {
	case Exception::Always: return tr::lng_edit_privacy_calls_always_title();
	case Exception::Never: return tr::lng_edit_privacy_calls_never_title();
	}
	Unexpected("Invalid exception value.");
}

rpl::producer<QString> CallsPrivacyController::exceptionsDescription() {
	return tr::lng_edit_privacy_calls_exceptions();
}

object_ptr<Ui::RpWidget> CallsPrivacyController::setupBelowWidget(
		not_null<Window::SessionController*> controller,
		not_null<QWidget*> parent) {
	auto result = object_ptr<Ui::VerticalLayout>(parent);
	const auto content = result.data();

	AddDivider(content);
	AddSkip(content);
	AddSubsectionTitle(content, tr::lng_settings_calls_peer_to_peer_title());
	Settings::AddPrivacyButton(
		controller,
		content,
		tr::lng_settings_calls_peer_to_peer_button(),
		ApiWrap::Privacy::Key::CallsPeer2Peer,
		[] { return std::make_unique<CallsPeer2PeerPrivacyController>(); });
	AddSkip(content);

	return result;
}

ApiWrap::Privacy::Key CallsPeer2PeerPrivacyController::key() {
	return Key::CallsPeer2Peer;
}

MTPInputPrivacyKey CallsPeer2PeerPrivacyController::apiKey() {
	return MTP_inputPrivacyKeyPhoneP2P();
}

rpl::producer<QString> CallsPeer2PeerPrivacyController::title() {
	return tr::lng_edit_privacy_calls_p2p_title();
}

rpl::producer<QString> CallsPeer2PeerPrivacyController::optionsTitleKey() {
	return tr::lng_edit_privacy_calls_p2p_header();
}

QString CallsPeer2PeerPrivacyController::optionLabel(
		EditPrivacyBox::Option option) {
	switch (option) {
	case Option::Everyone: return tr::lng_edit_privacy_calls_p2p_everyone(tr::now);
	case Option::Contacts: return tr::lng_edit_privacy_calls_p2p_contacts(tr::now);
	case Option::Nobody: return tr::lng_edit_privacy_calls_p2p_nobody(tr::now);
	}
	Unexpected("Option value in optionsLabelKey.");
}

rpl::producer<QString> CallsPeer2PeerPrivacyController::warning() {
	return tr::lng_settings_peer_to_peer_about();
}

rpl::producer<QString> CallsPeer2PeerPrivacyController::exceptionButtonTextKey(
		Exception exception) {
	switch (exception) {
	case Exception::Always: return tr::lng_edit_privacy_calls_p2p_always_empty();
	case Exception::Never: return tr::lng_edit_privacy_calls_p2p_never_empty();
	}
	Unexpected("Invalid exception value.");
}

rpl::producer<QString> CallsPeer2PeerPrivacyController::exceptionBoxTitle(
		Exception exception) {
	switch (exception) {
	case Exception::Always: return tr::lng_edit_privacy_calls_p2p_always_title();
	case Exception::Never: return tr::lng_edit_privacy_calls_p2p_never_title();
	}
	Unexpected("Invalid exception value.");
}

rpl::producer<QString> CallsPeer2PeerPrivacyController::exceptionsDescription() {
	return tr::lng_edit_privacy_calls_p2p_exceptions();
}

ForwardsPrivacyController::ForwardsPrivacyController(
	not_null<Window::SessionController*> controller)
: SimpleElementDelegate(controller)
, _controller(controller) {
}

ApiWrap::Privacy::Key ForwardsPrivacyController::key() {
	return Key::Forwards;
}

MTPInputPrivacyKey ForwardsPrivacyController::apiKey() {
	return MTP_inputPrivacyKeyForwards();
}

rpl::producer<QString> ForwardsPrivacyController::title() {
	return tr::lng_edit_privacy_forwards_title();
}

rpl::producer<QString> ForwardsPrivacyController::optionsTitleKey() {
	return tr::lng_edit_privacy_forwards_header();
}

rpl::producer<QString> ForwardsPrivacyController::warning() {
	return tr::lng_edit_privacy_forwards_warning();
}

rpl::producer<QString> ForwardsPrivacyController::exceptionButtonTextKey(
		Exception exception) {
	switch (exception) {
	case Exception::Always: return tr::lng_edit_privacy_forwards_always_empty();
	case Exception::Never: return tr::lng_edit_privacy_forwards_never_empty();
	}
	Unexpected("Invalid exception value.");
}

rpl::producer<QString> ForwardsPrivacyController::exceptionBoxTitle(
		Exception exception) {
	switch (exception) {
	case Exception::Always: return tr::lng_edit_privacy_forwards_always_title();
	case Exception::Never: return tr::lng_edit_privacy_forwards_never_title();
	}
	Unexpected("Invalid exception value.");
}

auto ForwardsPrivacyController::exceptionsDescription()
-> rpl::producer<QString> {
	return tr::lng_edit_privacy_forwards_exceptions();
}

object_ptr<Ui::RpWidget> ForwardsPrivacyController::setupAboveWidget(
		not_null<QWidget*> parent,
		rpl::producer<Option> optionValue) {
	using namespace rpl::mappers;

	auto message = GenerateForwardedItem(
		delegate(),
		_controller->session().data().history(
			peerFromUser(PeerData::kServiceNotificationsId)),
		tr::lng_edit_privacy_forwards_sample_message(tr::now));
	const auto view = message.get();

	auto result = object_ptr<Ui::RpWidget>(parent);
	const auto widget = result.data();
	Ui::AttachAsChild(widget, std::move(message));

	const auto option = widget->lifetime().make_state<Option>();

	const auto padding = st::settingsForwardPrivacyPadding;
	widget->widthValue(
	) | rpl::filter(
		_1 >= (st::historyMinimalWidth / 2)
	) | rpl::start_with_next([=](int width) {
		const auto height = view->resizeGetHeight(width);
		const auto top = view->marginTop();
		const auto bottom = view->marginBottom();
		const auto full = padding + bottom + height + top + padding;
		widget->resize(width, full);
	}, widget->lifetime());

	widget->paintRequest(
	) | rpl::start_with_next([=](QRect rect) {
		Window::SectionWidget::PaintBackground(_controller, widget, rect);

		Painter p(widget);
		p.translate(0, padding + view->marginBottom());
		view->draw(p, widget->rect(), TextSelection(), crl::now());

		PaintForwardedTooltip(p, view, *option);
	}, widget->lifetime());

	std::move(
		optionValue
	) | rpl::start_with_next([=](Option value) {
		*option = value;
		widget->update();
	}, widget->lifetime());

	return result;
}

void ForwardsPrivacyController::PaintForwardedTooltip(
		Painter &p,
		not_null<HistoryView::Element*> view,
		Option value) {
	// This breaks HistoryView::Element encapsulation :(
	const auto forwarded = view->data()->Get<HistoryMessageForwarded>();
	const auto availableWidth = view->width()
		- st::msgMargin.left()
		- st::msgMargin.right();
	const auto bubbleWidth = ranges::min({
		availableWidth,
		view->maxWidth(),
		st::msgMaxWidth
	});
	const auto innerWidth = bubbleWidth
		- st::msgPadding.left()
		- st::msgPadding.right();
	const auto phrase = tr::lng_forwarded(
		tr::now,
		lt_user,
		view->data()->history()->session().user()->name);
	const auto kReplacementPosition = QChar(0x0001);
	const auto possiblePosition = tr::lng_forwarded(
		tr::now,
		lt_user,
		QString(1, kReplacementPosition)
	).indexOf(kReplacementPosition);
	const auto position = (possiblePosition >= 0
		&& possiblePosition < phrase.size())
		? possiblePosition
		: 0;
	const auto before = phrase.mid(0, position);
	const auto skip = st::msgMargin.left() + st::msgPadding.left();
	const auto small = forwarded->text.countHeight(innerWidth)
		< 2 * st::msgServiceFont->height;
	const auto nameLeft = skip + (small ? st::msgServiceFont->width(before) : 0);
	const auto right = skip + innerWidth;
	const auto text = [&] {
		switch (value) {
		case Option::Everyone:
			return tr::lng_edit_privacy_forwards_sample_everyone(tr::now);
		case Option::Contacts:
			return tr::lng_edit_privacy_forwards_sample_contacts(tr::now);
		case Option::Nobody:
			return tr::lng_edit_privacy_forwards_sample_nobody(tr::now);
		}
		Unexpected("Option value in ForwardsPrivacyController.");
	}();
	const auto &font = st::defaultToast.style.font;
	const auto textWidth = font->width(text);
	const auto arrowSkip = st::settingsForwardPrivacyArrowSkip;
	const auto arrowSize = st::settingsForwardPrivacyArrowSize;
	const auto fullWidth = std::max(textWidth, 2 * arrowSkip);
	const auto padding = st::settingsForwardPrivacyTooltipPadding;
	const auto rect = QRect(0, 0, textWidth, font->height).marginsAdded(
		padding
	).translated(padding.left(), padding.top());

	const auto top = view->marginTop()
		+ st::msgPadding.top()
		+ (small ? 1 : 2) * st::msgServiceFont->height
		+ arrowSize;
	const auto left1 = std::min(nameLeft, right - rect.width());
	const auto left2 = std::max(left1, skip);
	const auto left = left2;
	const auto arrowLeft1 = nameLeft + arrowSkip;
	const auto arrowLeft2 = std::min(
		arrowLeft1,
		std::max((left + right) / 2, right - arrowSkip));
	const auto arrowLeft = arrowLeft2;
	const auto geometry = rect.translated(left, top);

	App::roundRect(p, geometry, st::toastBg, ImageRoundRadius::Small);

	p.setFont(font);
	p.setPen(st::toastFg);
	p.drawText(
		geometry.x() + padding.left(),
		geometry.y() + padding.top() + font->ascent,
		text);

	QPainterPath path;
	path.moveTo(arrowLeft - arrowSize, top);
	path.lineTo(arrowLeft, top - arrowSize);
	path.lineTo(arrowLeft + arrowSize, top);
	path.lineTo(arrowLeft - arrowSize, top);
	{
		PainterHighQualityEnabler hq(p);
		p.setPen(Qt::NoPen);
		p.fillPath(path, st::toastBg);
	}
}

auto ForwardsPrivacyController::delegate()
-> not_null<HistoryView::ElementDelegate*> {
	return static_cast<HistoryView::ElementDelegate*>(this);
}

HistoryView::Context ForwardsPrivacyController::elementContext() {
	return HistoryView::Context::ContactPreview;
}

ApiWrap::Privacy::Key ProfilePhotoPrivacyController::key() {
	return Key::ProfilePhoto;
}

MTPInputPrivacyKey ProfilePhotoPrivacyController::apiKey() {
	return MTP_inputPrivacyKeyProfilePhoto();
}

rpl::producer<QString> ProfilePhotoPrivacyController::title() {
	return tr::lng_edit_privacy_profile_photo_title();
}

/*
bool ProfilePhotoPrivacyController::hasOption(Option option) {
	return (option != Option::Nobody);
}
*/

rpl::producer<QString> ProfilePhotoPrivacyController::optionsTitleKey() {
	return tr::lng_edit_privacy_profile_photo_header();
}

rpl::producer<QString> ProfilePhotoPrivacyController::exceptionButtonTextKey(
		Exception exception) {
	switch (exception) {
	case Exception::Always: return tr::lng_edit_privacy_profile_photo_always_empty();
	case Exception::Never: return tr::lng_edit_privacy_profile_photo_never_empty();
	}
	Unexpected("Invalid exception value.");
}

rpl::producer<QString> ProfilePhotoPrivacyController::exceptionBoxTitle(
		Exception exception) {
	switch (exception) {
	case Exception::Always: return tr::lng_edit_privacy_profile_photo_always_title();
	case Exception::Never: return tr::lng_edit_privacy_profile_photo_never_title();
	}
	Unexpected("Invalid exception value.");
}

auto ProfilePhotoPrivacyController::exceptionsDescription()
-> rpl::producer<QString> {
	return tr::lng_edit_privacy_profile_photo_exceptions();
}

} // namespace Settings<|MERGE_RESOLUTION|>--- conflicted
+++ resolved
@@ -328,14 +328,11 @@
 	auto row = std::make_unique<PeerListRowWithLink>(peer);
 	row->setActionLink(tr::lng_blocked_list_unblock(tr::now));
 	const auto status = [&] {
-<<<<<<< HEAD
-		if (user->isInaccessible()) {
-			return tr::ktg_user_status_unaccessible(tr::now);
-=======
 		const auto user = peer->asUser();
 		if (!user) {
 			return tr::lng_group_status(tr::now);
->>>>>>> 744eccc5
+		} else if (user->isInaccessible()) {
+			return tr::ktg_user_status_unaccessible(tr::now);
 		} else if (!user->phone().isEmpty()) {
 			return App::formatPhone(user->phone());
 		} else if (!user->username.isEmpty()) {
