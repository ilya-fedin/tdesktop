--- conflicted
+++ resolved
@@ -323,13 +323,8 @@
 				Platform::PermissionType::Microphone);
 			Ui::hideLayer();
 		};
-<<<<<<< HEAD
-		_controller->show(Box<ConfirmBox>(
+		_controller->show(Box<Ui::ConfirmBox>(
 			ktr("ktg_no_mic_permission"),
-=======
-		_controller->show(Box<Ui::ConfirmBox>(
-			tr::lng_no_mic_permission(tr::now),
->>>>>>> f55d3d1c
 			tr::lng_menu_settings(tr::now),
 			showSystemSettings));
 	}
