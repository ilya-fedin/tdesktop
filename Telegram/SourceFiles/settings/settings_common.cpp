--- conflicted
+++ resolved
@@ -16,11 +16,8 @@
 #include "settings/settings_privacy_security.h"
 #include "settings/settings_folders.h"
 #include "settings/settings_calls.h"
-<<<<<<< HEAD
+#include "settings/settings_experimental.h"
 #include "kotato/kotato_settings_menu.h"
-=======
-#include "settings/settings_experimental.h"
->>>>>>> 95e806cb
 #include "core/application.h"
 #include "ui/wrap/padding_wrap.h"
 #include "ui/wrap/vertical_layout.h"
@@ -36,7 +33,6 @@
 #include "lang/lang_keys.h"
 #include "core/file_utilities.h"
 #include "mainwindow.h"
-#include "app.h"
 #include "main/main_session.h"
 #include "main/main_domain.h"
 #include "styles/style_layers.h"
@@ -68,13 +64,10 @@
 		return object_ptr<Chat>(parent, controller);
 	case Type::Calls:
 		return object_ptr<Calls>(parent, controller);
-<<<<<<< HEAD
+	case Type::Experimental:
+		return object_ptr<Experimental>(parent, controller);
 	case Type::Kotato:
 		return object_ptr<Kotato>(parent, controller);
-=======
-	case Type::Experimental:
-		return object_ptr<Experimental>(parent, controller);
->>>>>>> 95e806cb
 	}
 	Unexpected("Settings section type in Widget::createInnerWidget.");
 }
@@ -262,7 +255,7 @@
 			&st::menuIconSettings);
 		addAction(
 			ktr("ktg_settings_restart"),
-			[=] { App::restart(); },
+			[=] { Core::Restart(); },
 			&st::menuIconRestore);
 		if (type != Type::Kotato) {
 			addAction(
