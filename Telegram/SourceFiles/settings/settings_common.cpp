/*
This file is part of Telegram Desktop,
the official desktop application for the Telegram messaging service.

For license and copyright information please follow this link:
https://github.com/telegramdesktop/tdesktop/blob/master/LEGAL
*/
#include "settings/settings_common.h"

#include "settings/settings_chat.h"
#include "settings/settings_advanced.h"
#include "settings/settings_information.h"
#include "settings/settings_main.h"
#include "settings/settings_notifications.h"
#include "settings/settings_privacy_security.h"
#include "settings/settings_folders.h"
#include "settings/settings_calls.h"
#include "kotato/settings_menu.h"
#include "ui/wrap/padding_wrap.h"
#include "ui/wrap/vertical_layout.h"
#include "ui/widgets/labels.h"
#include "ui/widgets/box_content_divider.h"
#include "ui/widgets/buttons.h"
#include "boxes/abstract_box.h"
#include "window/themes/window_theme_editor_box.h"
#include "window/window_session_controller.h"
#include "window/window_controller.h"
#include "lang/lang_keys.h"
#include "core/file_utilities.h"
#include "mainwindow.h"
#include "app.h"
#include "main/main_session.h"
#include "styles/style_layers.h"
#include "styles/style_settings.h"

namespace Settings {

object_ptr<Section> CreateSection(
		Type type,
		not_null<QWidget*> parent,
		not_null<Window::SessionController*> controller) {
	switch (type) {
	case Type::Main:
		return object_ptr<Main>(parent, controller);
	case Type::Information:
		return object_ptr<Information>(parent, controller);
	case Type::Notifications:
		return object_ptr<Notifications>(parent, controller);
	case Type::PrivacySecurity:
		return object_ptr<PrivacySecurity>(parent, controller);
	case Type::Advanced:
		return object_ptr<Advanced>(parent, controller);
	case Type::Folders:
		return object_ptr<Folders>(parent, controller);
	case Type::Chat:
		return object_ptr<Chat>(parent, controller);
	case Type::Calls:
		return object_ptr<Calls>(parent, controller);
	case Type::Kotato:
		return object_ptr<Kotato>(parent, controller);
	}
	Unexpected("Settings section type in Widget::createInnerWidget.");
}

void AddSkip(not_null<Ui::VerticalLayout*> container) {
	AddSkip(container, st::settingsSectionSkip);
}

void AddSkip(not_null<Ui::VerticalLayout*> container, int skip) {
	container->add(object_ptr<Ui::FixedHeightWidget>(
		container,
		skip));
}

void AddDivider(not_null<Ui::VerticalLayout*> container) {
	container->add(object_ptr<Ui::BoxContentDivider>(container));
}

void AddDividerText(
		not_null<Ui::VerticalLayout*> container,
		rpl::producer<QString> text) {
	container->add(object_ptr<Ui::DividerLabel>(
		container,
		object_ptr<Ui::FlatLabel>(
			container,
			std::move(text),
			st::boxDividerLabel),
		st::settingsDividerLabelPadding));
}

object_ptr<Button> CreateButton(
		not_null<QWidget*> parent,
		rpl::producer<QString> text,
		const style::SettingsButton &st,
		const style::icon *leftIcon,
		int iconLeft) {
	auto result = object_ptr<Button>(parent, std::move(text), st);
	const auto button = result.data();
	if (leftIcon) {
		const auto icon = Ui::CreateChild<Ui::RpWidget>(button);
		icon->setAttribute(Qt::WA_TransparentForMouseEvents);
		icon->resize(leftIcon->size());
		button->sizeValue(
		) | rpl::start_with_next([=](QSize size) {
			icon->moveToLeft(
				iconLeft ? iconLeft : st::settingsSectionIconLeft,
				(size.height() - icon->height()) / 2,
				size.width());
		}, icon->lifetime());
		icon->paintRequest(
		) | rpl::start_with_next([=] {
			Painter p(icon);
			const auto width = icon->width();
			const auto paintOver = (button->isOver() || button->isDown())
				&& !button->isDisabled();
			if (paintOver) {
				leftIcon->paint(p, QPoint(), width, st::menuIconFgOver->c);
			} else {
				leftIcon->paint(p, QPoint(), width);
			}
		}, icon->lifetime());
	}
	return result;
}

not_null<Button*> AddButton(
		not_null<Ui::VerticalLayout*> container,
		rpl::producer<QString> text,
		const style::SettingsButton &st,
		const style::icon *leftIcon,
		int iconLeft) {
	return container->add(
		CreateButton(container, std::move(text), st, leftIcon, iconLeft));
}

void CreateRightLabel(
		not_null<Button*> button,
		rpl::producer<QString> label,
		const style::SettingsButton &st,
		rpl::producer<QString> buttonText) {
	const auto name = Ui::CreateChild<Ui::FlatLabel>(
		button.get(),
		st::settingsButtonRight);
	rpl::combine(
		button->widthValue(),
		std::move(buttonText),
		std::move(label)
	) | rpl::start_with_next([=, &st](
			int width,
			const QString &button,
			const QString &text) {
		const auto available = width
			- st.padding.left()
			- st.padding.right()
			- st.font->width(button)
			- st::settingsButtonRightSkip;
		name->setText(text);
		name->resizeToNaturalWidth(available);
		name->moveToRight(st::settingsButtonRightSkip, st.padding.top());
	}, name->lifetime());
	name->setAttribute(Qt::WA_TransparentForMouseEvents);
}

not_null<Button*> AddButtonWithLabel(
		not_null<Ui::VerticalLayout*> container,
		rpl::producer<QString> text,
		rpl::producer<QString> label,
		const style::SettingsButton &st,
		const style::icon *leftIcon,
		int iconLeft) {
	const auto button = AddButton(
		container,
		rpl::duplicate(text),
		st,
		leftIcon,
		iconLeft);
	CreateRightLabel(button, std::move(label), st, std::move(text));
	return button;
}

not_null<Ui::FlatLabel*> AddSubsectionTitle(
		not_null<Ui::VerticalLayout*> container,
		rpl::producer<QString> text) {
	return container->add(
		object_ptr<Ui::FlatLabel>(
			container,
			std::move(text),
			st::settingsSubsectionTitle),
		st::settingsSubsectionTitlePadding);
}

void FillMenu(
		not_null<Window::SessionController*> controller,
		Type type,
		Fn<void(Type)> showOther,
		MenuCallback addAction) {
	const auto window = &controller->window();
	if (type == Type::Chat) {
		addAction(
			tr::lng_settings_bg_theme_create(tr::now),
			[=] { window->show(Box(Window::Theme::CreateBox, window)); });
	} else {
		const auto customSettingsFile = cWorkingDir() + "tdata/kotato-settings-custom.json";
		if (type != Type::Kotato && !controller->session().supportMode()) {
			addAction(
				tr::lng_settings_information(tr::now),
				[=] { showOther(Type::Information); });
		}
		addAction(
<<<<<<< HEAD
			tr::ktg_settings_show_json_settings(tr::now),
			[=] { File::ShowInFolder(customSettingsFile); });
		addAction(
			tr::ktg_settings_restart(tr::now),
			[=] { App::restart(); });
		if (type != Type::Kotato) {
			addAction(
				tr::lng_settings_logout(tr::now),
				[=] { window->widget()->onLogout(); });
		}
=======
			tr::lng_settings_logout(tr::now),
			[=] { window->widget()->showLogoutConfirmation(); });
>>>>>>> a9eedf00
	}
}

} // namespace Settings<|MERGE_RESOLUTION|>--- conflicted
+++ resolved
@@ -207,7 +207,6 @@
 				[=] { showOther(Type::Information); });
 		}
 		addAction(
-<<<<<<< HEAD
 			tr::ktg_settings_show_json_settings(tr::now),
 			[=] { File::ShowInFolder(customSettingsFile); });
 		addAction(
@@ -216,12 +215,8 @@
 		if (type != Type::Kotato) {
 			addAction(
 				tr::lng_settings_logout(tr::now),
-				[=] { window->widget()->onLogout(); });
+				[=] { window->widget()->showLogoutConfirmation(); });
 		}
-=======
-			tr::lng_settings_logout(tr::now),
-			[=] { window->widget()->showLogoutConfirmation(); });
->>>>>>> a9eedf00
 	}
 }
 
