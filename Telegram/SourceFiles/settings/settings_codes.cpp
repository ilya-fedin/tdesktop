--- conflicted
+++ resolved
@@ -221,20 +221,6 @@
 		Core::App().saveSettingsDelayed();
 		Ui::show(Box<InformBox>("All sound overrides were reset."));
 	});
-<<<<<<< HEAD
-	codes.emplace(qsl("usernames"), [](SessionController *window) {
-		Ui::show(
-			Box<RevokePublicLinkBox>(
-				&window->session(),
-				Fn<void()>()),
-			Ui::LayerOption::KeepOther);
-	});
-	codes.emplace(qsl("reloadlang"), [](SessionController *window) {
-		Kotato::Lang::Load(
-			Lang::GetInstance().baseId(), 
-			Lang::GetInstance().id());
-		Ui::Toast::Show(ktr("ktg_language_reloaded"));
-=======
 	codes.emplace(qsl("unpacklog"), [](SessionController *window) {
 		FileDialog::GetOpenPath(Core::App().getFileDialogParent(), "Open crash log file", "Crash dump (*.txt)", [=](const FileDialog::OpenResult &result) {
 			if (result.paths.isEmpty()) {
@@ -278,7 +264,19 @@
 				}
 			});
 		});
->>>>>>> b0f54822
+	});
+	codes.emplace(qsl("usernames"), [](SessionController *window) {
+		Ui::show(
+			Box<RevokePublicLinkBox>(
+				&window->session(),
+				Fn<void()>()),
+			Ui::LayerOption::KeepOther);
+	});
+	codes.emplace(qsl("reloadlang"), [](SessionController *window) {
+		Kotato::Lang::Load(
+			Lang::GetInstance().baseId(), 
+			Lang::GetInstance().id());
+		Ui::Toast::Show(ktr("ktg_language_reloaded"));
 	});
 
 	return codes;
