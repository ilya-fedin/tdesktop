/*
This file is part of Telegram Desktop,
the official desktop application for the Telegram messaging service.

For license and copyright information please follow this link:
https://github.com/telegramdesktop/tdesktop/blob/master/LEGAL
*/
#include "chat_helpers/stickers_emoji_pack.h"

#include "chat_helpers/stickers_emoji_image_loader.h"
#include "history/history_item.h"
#include "lottie/lottie_common.h"
#include "ui/emoji_config.h"
#include "ui/text/text_isolated_emoji.h"
#include "ui/image/image.h"
#include "main/main_session.h"
#include "data/data_file_origin.h"
#include "data/data_session.h"
#include "data/data_document.h"
#include "core/core_settings.h"
#include "core/application.h"
#include "base/call_delayed.h"
#include "apiwrap.h"
#include "app.h"
#include "styles/style_history.h"

#include <QtCore/QBuffer>

namespace Stickers {
namespace {

constexpr auto kRefreshTimeout = 7200 * crl::time(1000);

[[nodiscard]] QSize SingleSize() {
	const auto single = st::largeEmojiSize;
	const auto outline = st::largeEmojiOutline;
	return QSize(
		2 * outline + single,
		2 * outline + single
	) * cIntRetinaFactor();
}

[[nodiscard]] const Lottie::ColorReplacements *ColorReplacements(int index) {
	Expects(index >= 1 && index <= 5);

	static const auto color1 = Lottie::ColorReplacements{
		{
			{ 0xf77e41U, 0xca907aU },
			{ 0xffb139U, 0xedc5a5U },
			{ 0xffd140U, 0xf7e3c3U },
			{ 0xffdf79U, 0xfbefd6U },
		},
		1,
	};
	static const auto color2 = Lottie::ColorReplacements{
		{
			{ 0xf77e41U, 0xaa7c60U },
			{ 0xffb139U, 0xc8a987U },
			{ 0xffd140U, 0xddc89fU },
			{ 0xffdf79U, 0xe6d6b2U },
		},
		2,
	};
	static const auto color3 = Lottie::ColorReplacements{
		{
			{ 0xf77e41U, 0x8c6148U },
			{ 0xffb139U, 0xad8562U },
			{ 0xffd140U, 0xc49e76U },
			{ 0xffdf79U, 0xd4b188U },
		},
		3,
	};
	static const auto color4 = Lottie::ColorReplacements{
		{
			{ 0xf77e41U, 0x6e3c2cU },
			{ 0xffb139U, 0x925a34U },
			{ 0xffd140U, 0xa16e46U },
			{ 0xffdf79U, 0xac7a52U },
		},
		4,
	};
	static const auto color5 = Lottie::ColorReplacements{
		{
			{ 0xf77e41U, 0x291c12U },
			{ 0xffb139U, 0x472a22U },
			{ 0xffd140U, 0x573b30U },
			{ 0xffdf79U, 0x68493cU },
		},
		5,
	};
	static const auto list = std::array{
		&color1,
		&color2,
		&color3,
		&color4,
		&color5,
	};
	return list[index - 1];
}

} // namespace

<<<<<<< HEAD
EmojiImageLoader::EmojiImageLoader(
	crl::weak_on_queue<EmojiImageLoader> weak,
	std::shared_ptr<UniversalImages> images,
	bool largeEnabled)
: _weak(std::move(weak))
, _images(std::move(images)) {
	Expects(_images != nullptr);

	if (largeEnabled) {
		_images->ensureLoaded();
	}
}

QImage EmojiImageLoader::prepare(EmojiPtr emoji) {
	const auto loaded = _images->ensureLoaded();
	const auto factor = cIntRetinaFactor();
	const auto side = st::largeEmojiSize + 2 * st::largeEmojiOutline;
	auto tinted = QImage(
		QSize(st::largeEmojiSize, st::largeEmojiSize) * factor,
		QImage::Format_ARGB32_Premultiplied);
	tinted.fill(BigEmojiOutline() ? Qt::white : QColor(0, 0, 0, 0));
	if (loaded) {
		QPainter p(&tinted);
		p.setCompositionMode(QPainter::CompositionMode_DestinationIn);
		_images->draw(
			p,
			emoji,
			st::largeEmojiSize * factor,
			0,
			0);
	}
	auto result = QImage(
		QSize(side, side) * factor,
		QImage::Format_ARGB32_Premultiplied);
	result.fill(Qt::transparent);
	if (loaded) {
		QPainter p(&result);
		const auto delta = st::largeEmojiOutline * factor;
		const auto planar = std::array<QPoint, 4>{ {
			{ 0, -1 },
			{ -1, 0 },
			{ 1, 0 },
			{ 0, 1 },
		} };
		for (const auto &shift : planar) {
			for (auto i = 0; i != delta; ++i) {
				p.drawImage(QPoint(delta, delta) + shift * (i + 1), tinted);
			}
		}
		const auto diagonal = std::array<QPoint, 4>{ {
			{ -1, -1 },
			{ 1, -1 },
			{ -1, 1 },
			{ 1, 1 },
		} };
		const auto corrected = int(std::round(delta / sqrt(2.)));
		for (const auto &shift : diagonal) {
			for (auto i = 0; i != corrected; ++i) {
				p.drawImage(QPoint(delta, delta) + shift * (i + 1), tinted);
			}
		}
		_images->draw(
			p,
			emoji,
			st::largeEmojiSize * factor,
			delta,
			delta);
	}
	return result;
}

void EmojiImageLoader::switchTo(std::shared_ptr<UniversalImages> images) {
	_images = std::move(images);
}

std::shared_ptr<UniversalImages> EmojiImageLoader::releaseImages() {
	return std::exchange(
		_images,
		std::make_shared<UniversalImages>(_images->id()));
}

} // namespace details

=======
>>>>>>> a9eedf00
QSize LargeEmojiImage::Size() {
	return SingleSize();
}

EmojiPack::EmojiPack(not_null<Main::Session*> session)
: _session(session) {
	refresh();

	session->data().itemRemoved(
	) | rpl::filter([](not_null<const HistoryItem*> item) {
		return item->isIsolatedEmoji();
	}) | rpl::start_with_next([=](not_null<const HistoryItem*> item) {
		remove(item);
	}, _lifetime);

	Core::App().settings().largeEmojiChanges(
	) | rpl::start_with_next([=](bool large) {
		refreshAll();
	}, _lifetime);

	BigEmojiOutlineChanges(
	) | rpl::start_with_next([=] {
		_images.clear();
		_imageLoader.with([
			source = prepareSourceImages()
		](details::EmojiImageLoader &loader) mutable {
			loader.switchTo(std::move(source));
		});
		refreshAll();
	}, _lifetime);

	Ui::Emoji::Updated(
	) | rpl::start_with_next([=] {
		_images.clear();
		refreshAll();
	}, _lifetime);
}

EmojiPack::~EmojiPack() = default;

bool EmojiPack::add(not_null<HistoryItem*> item) {
	auto length = 0;
	if (const auto emoji = item->isolatedEmoji()) {
		_items[emoji].emplace(item);
		return true;
	}
	return false;
}

void EmojiPack::remove(not_null<const HistoryItem*> item) {
	Expects(item->isIsolatedEmoji());

	auto length = 0;
	const auto emoji = item->isolatedEmoji();
	const auto i = _items.find(emoji);
	Assert(i != end(_items));
	const auto j = i->second.find(item);
	Assert(j != end(i->second));
	i->second.erase(j);
	if (i->second.empty()) {
		_items.erase(i);
	}
}

auto EmojiPack::stickerForEmoji(const IsolatedEmoji &emoji) -> Sticker {
	Expects(!emoji.empty());

	if (emoji.items[1] != nullptr) {
		return Sticker();
	}
	const auto first = emoji.items[0];
	const auto i = _map.find(first);
	if (i != end(_map)) {
		return { i->second.get(), nullptr };
	}
	if (!first->colored()) {
		return Sticker();
	}
	const auto j = _map.find(first->original());
	if (j != end(_map)) {
		const auto index = first->variantIndex(first);
		return { j->second.get(), ColorReplacements(index) };
	}
	return Sticker();
}

std::shared_ptr<LargeEmojiImage> EmojiPack::image(EmojiPtr emoji) {
	const auto i = _images.emplace(
		emoji,
		std::weak_ptr<LargeEmojiImage>()).first;
	if (const auto result = i->second.lock()) {
		return result;
	}
	auto result = std::make_shared<LargeEmojiImage>();
	const auto raw = result.get();
	const auto weak = base::make_weak(_session.get());
	raw->load = [=] {
		Core::App().emojiImageLoader().with([=](
				const EmojiImageLoader &loader) {
			crl::on_main(weak, [
				=,
				image = loader.prepare(emoji)
			]() mutable {
				const auto i = _images.find(emoji);
				if (i != end(_images)) {
					if (const auto strong = i->second.lock()) {
						if (!strong->image) {
							strong->load = nullptr;
							strong->image.emplace(std::move(image));
							_session->downloaderTaskFinished().notify();
						}
					}
				}
			});
		});
		raw->load = nullptr;
	};
	i->second = result;
	return result;
}

void EmojiPack::refresh() {
	if (_requestId) {
		return;
	}
	_requestId = _session->api().request(MTPmessages_GetStickerSet(
		MTP_inputStickerSetAnimatedEmoji()
	)).done([=](const MTPmessages_StickerSet &result) {
		_requestId = 0;
		refreshDelayed();
		result.match([&](const MTPDmessages_stickerSet &data) {
			applySet(data);
		});
	}).fail([=](const RPCError &error) {
		_requestId = 0;
		refreshDelayed();
	}).send();
}

void EmojiPack::applySet(const MTPDmessages_stickerSet &data) {
	const auto stickers = collectStickers(data.vdocuments().v);
	auto was = base::take(_map);

	for (const auto &pack : data.vpacks().v) {
		pack.match([&](const MTPDstickerPack &data) {
			applyPack(data, stickers);
		});
	}

	for (const auto &[emoji, document] : _map) {
		const auto i = was.find(emoji);
		if (i == end(was)) {
			refreshItems(emoji);
		} else {
			if (i->second != document) {
				refreshItems(i->first);
			}
			was.erase(i);
		}
	}
	for (const auto &[emoji, Document] : was) {
		refreshItems(emoji);
	}
}

void EmojiPack::refreshAll() {
	for (const auto &[emoji, list] : _items) {
		refreshItems(list);
	}
}

void EmojiPack::refreshItems(EmojiPtr emoji) {
	const auto i = _items.find(IsolatedEmoji{ { emoji } });
	if (i == end(_items)) {
		return;
	}
	refreshItems(i->second);
}

void EmojiPack::refreshItems(
		const base::flat_set<not_null<HistoryItem*>> &list) {
	for (const auto &item : list) {
		_session->data().requestItemViewRefresh(item);
	}
}

void EmojiPack::applyPack(
		const MTPDstickerPack &data,
		const base::flat_map<uint64, not_null<DocumentData*>> &map) {
	const auto emoji = [&] {
		return Ui::Emoji::Find(qs(data.vemoticon()));
	}();
	const auto document = [&]() -> DocumentData * {
		for (const auto &id : data.vdocuments().v) {
			const auto i = map.find(id.v);
			if (i != end(map)) {
				return i->second.get();
			}
		}
		return nullptr;
	}();
	if (emoji && document) {
		_map.emplace_or_assign(emoji, document);
	}
}

base::flat_map<uint64, not_null<DocumentData*>> EmojiPack::collectStickers(
		const QVector<MTPDocument> &list) const {
	auto result = base::flat_map<uint64, not_null<DocumentData*>>();
	for (const auto &sticker : list) {
		const auto document = _session->data().processDocument(
			sticker);
		if (document->sticker()) {
			result.emplace(document->id, document);
		}
	}
	return result;
}

void EmojiPack::refreshDelayed() {
	base::call_delayed(kRefreshTimeout, _session, [=] {
		refresh();
	});
}

} // namespace Stickers<|MERGE_RESOLUTION|>--- conflicted
+++ resolved
@@ -100,92 +100,6 @@
 
 } // namespace
 
-<<<<<<< HEAD
-EmojiImageLoader::EmojiImageLoader(
-	crl::weak_on_queue<EmojiImageLoader> weak,
-	std::shared_ptr<UniversalImages> images,
-	bool largeEnabled)
-: _weak(std::move(weak))
-, _images(std::move(images)) {
-	Expects(_images != nullptr);
-
-	if (largeEnabled) {
-		_images->ensureLoaded();
-	}
-}
-
-QImage EmojiImageLoader::prepare(EmojiPtr emoji) {
-	const auto loaded = _images->ensureLoaded();
-	const auto factor = cIntRetinaFactor();
-	const auto side = st::largeEmojiSize + 2 * st::largeEmojiOutline;
-	auto tinted = QImage(
-		QSize(st::largeEmojiSize, st::largeEmojiSize) * factor,
-		QImage::Format_ARGB32_Premultiplied);
-	tinted.fill(BigEmojiOutline() ? Qt::white : QColor(0, 0, 0, 0));
-	if (loaded) {
-		QPainter p(&tinted);
-		p.setCompositionMode(QPainter::CompositionMode_DestinationIn);
-		_images->draw(
-			p,
-			emoji,
-			st::largeEmojiSize * factor,
-			0,
-			0);
-	}
-	auto result = QImage(
-		QSize(side, side) * factor,
-		QImage::Format_ARGB32_Premultiplied);
-	result.fill(Qt::transparent);
-	if (loaded) {
-		QPainter p(&result);
-		const auto delta = st::largeEmojiOutline * factor;
-		const auto planar = std::array<QPoint, 4>{ {
-			{ 0, -1 },
-			{ -1, 0 },
-			{ 1, 0 },
-			{ 0, 1 },
-		} };
-		for (const auto &shift : planar) {
-			for (auto i = 0; i != delta; ++i) {
-				p.drawImage(QPoint(delta, delta) + shift * (i + 1), tinted);
-			}
-		}
-		const auto diagonal = std::array<QPoint, 4>{ {
-			{ -1, -1 },
-			{ 1, -1 },
-			{ -1, 1 },
-			{ 1, 1 },
-		} };
-		const auto corrected = int(std::round(delta / sqrt(2.)));
-		for (const auto &shift : diagonal) {
-			for (auto i = 0; i != corrected; ++i) {
-				p.drawImage(QPoint(delta, delta) + shift * (i + 1), tinted);
-			}
-		}
-		_images->draw(
-			p,
-			emoji,
-			st::largeEmojiSize * factor,
-			delta,
-			delta);
-	}
-	return result;
-}
-
-void EmojiImageLoader::switchTo(std::shared_ptr<UniversalImages> images) {
-	_images = std::move(images);
-}
-
-std::shared_ptr<UniversalImages> EmojiImageLoader::releaseImages() {
-	return std::exchange(
-		_images,
-		std::make_shared<UniversalImages>(_images->id()));
-}
-
-} // namespace details
-
-=======
->>>>>>> a9eedf00
 QSize LargeEmojiImage::Size() {
 	return SingleSize();
 }
@@ -209,11 +123,6 @@
 	BigEmojiOutlineChanges(
 	) | rpl::start_with_next([=] {
 		_images.clear();
-		_imageLoader.with([
-			source = prepareSourceImages()
-		](details::EmojiImageLoader &loader) mutable {
-			loader.switchTo(std::move(source));
-		});
 		refreshAll();
 	}, _lifetime);
 
