--- conflicted
+++ resolved
@@ -895,20 +895,6 @@
 			readVisibleFeatured(getVisibleTop(), getVisibleBottom());
 		}
 	});
-<<<<<<< HEAD
-	subscribe(Notify::PeerUpdated(), Notify::PeerUpdatedHandler(Notify::PeerUpdate::Flag::ChannelStickersChanged, [this](const Notify::PeerUpdate &update) {
-		if (update.peer == _megagroupSet) {
-			refreshStickers();
-		}
-	}));
-
-	RecentStickersLimitChanges(
-	) | rpl::start_with_next([=] {
-		crl::on_main(this, [=] {
-			refreshStickers();
-		});
-	}, _lifetime);
-=======
 
 	session().changes().peerUpdates(
 		Data::PeerUpdate::Flag::StickersSet
@@ -922,7 +908,11 @@
 	) | rpl::start_with_next([=] {
 		refreshRecent();
 	}, lifetime());
->>>>>>> a9eedf00
+
+	RecentStickersLimitChanges(
+	) | rpl::start_with_next([=] {
+		refreshStickers();
+	}, lifetime());
 }
 
 Main::Session &StickersListWidget::session() const {
