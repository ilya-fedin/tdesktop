/*
This file is part of Telegram Desktop,
the official desktop application for the Telegram messaging service.

For license and copyright information please follow this link:
https://github.com/telegramdesktop/tdesktop/blob/master/LEGAL
*/
#pragma once

#include "ui/style/style_core.h"
#include "emoji.h"

#define DeclareReadSetting(Type, Name) extern Type g##Name; \
inline const Type &c##Name() { \
	return g##Name; \
}

#define DeclareSetting(Type, Name) DeclareReadSetting(Type, Name) \
inline void cSet##Name(const Type &Name) { \
	g##Name = Name; \
}

#define DeclareRefSetting(Type, Name) DeclareSetting(Type, Name) \
inline Type &cRef##Name() { \
	return g##Name; \
}

DeclareSetting(Qt::LayoutDirection, LangDir);
inline bool rtl() {
	return style::RightToLeft();
}

DeclareSetting(bool, InstallBetaVersion);
DeclareSetting(uint64, AlphaVersion);
DeclareSetting(uint64, RealAlphaVersion);
DeclareSetting(QByteArray, AlphaPrivateKey);

DeclareSetting(bool, TestMode);
DeclareSetting(QString, LoggedPhoneNumber);
DeclareSetting(bool, AutoStart);
DeclareSetting(bool, StartMinimized);
DeclareSetting(bool, StartInTray);
DeclareSetting(bool, SendToMenu);
DeclareSetting(bool, UseExternalVideoPlayer);
enum LaunchMode {
	LaunchModeNormal = 0,
	LaunchModeAutoStart,
	LaunchModeFixPrevious,
	LaunchModeCleanup,
};
DeclareReadSetting(LaunchMode, LaunchMode);
DeclareSetting(QString, WorkingDir);
inline void cForceWorkingDir(const QString &newDir) {
	cSetWorkingDir(newDir);
	if (!gWorkingDir.isEmpty()) {
		QDir().mkpath(gWorkingDir);
		QFile::setPermissions(gWorkingDir,
			QFileDevice::ReadUser | QFileDevice::WriteUser | QFileDevice::ExeUser);
	}

}
DeclareReadSetting(QString, ExeName);
DeclareReadSetting(QString, ExeDir);
DeclareSetting(QString, DialogLastPath);
DeclareSetting(QString, DialogHelperPath);
inline const QString &cDialogHelperPathFinal() {
	return cDialogHelperPath().isEmpty() ? cExeDir() : cDialogHelperPath();
}

DeclareSetting(bool, AutoUpdate);

struct TWindowPos {
	TWindowPos() = default;

	int32 moncrc = 0;
	int maximized = 0;
	int x = 0;
	int y = 0;
	int w = 0;
	int h = 0;
};
DeclareSetting(TWindowPos, WindowPos);
DeclareSetting(bool, SupportTray);
DeclareSetting(bool, SeenTrayTooltip);
DeclareSetting(bool, RestartingUpdate);
DeclareSetting(bool, Restarting);
DeclareSetting(bool, RestartingToSettings);
DeclareSetting(bool, WriteProtected);
DeclareSetting(int32, LastUpdateCheck);
DeclareSetting(bool, NoStartUpdate);
DeclareSetting(bool, StartToSettings);
DeclareReadSetting(bool, ManyInstance);

DeclareSetting(QByteArray, LocalSalt);
DeclareSetting(int, ScreenScale);
DeclareSetting(int, ConfigScale);
DeclareSetting(QString, TimeFormat);

using RecentEmojiPreloadOldOld = QVector<QPair<uint32, ushort>>;
using RecentEmojiPreloadOld = QVector<QPair<uint64, ushort>>;
using RecentEmojiPreload = QVector<QPair<QString, ushort>>;
using RecentEmojiPack = QVector<QPair<EmojiPtr, ushort>>;
using EmojiColorVariantsOld = QMap<uint32, uint64>;
using EmojiColorVariants = QMap<QString, int>;
DeclareRefSetting(RecentEmojiPack, RecentEmoji);
DeclareSetting(RecentEmojiPreload, RecentEmojiPreload);
DeclareRefSetting(EmojiColorVariants, EmojiVariants);

class DocumentData;

typedef QList<QPair<DocumentData*, int16>> RecentStickerPackOld;
typedef QVector<QPair<uint64, ushort>> RecentStickerPreload;
typedef QVector<QPair<DocumentData*, ushort>> RecentStickerPack;
DeclareSetting(RecentStickerPreload, RecentStickersPreload);
DeclareRefSetting(RecentStickerPack, RecentStickers);

typedef QList<QPair<QString, ushort>> RecentHashtagPack;
DeclareRefSetting(RecentHashtagPack, RecentWriteHashtags);
DeclareSetting(RecentHashtagPack, RecentSearchHashtags);

class UserData;
typedef QVector<UserData*> RecentInlineBots;
DeclareRefSetting(RecentInlineBots, RecentInlineBots);

DeclareSetting(bool, PasswordRecovered);

DeclareSetting(int32, PasscodeBadTries);
DeclareSetting(crl::time, PasscodeLastTry);

DeclareSetting(QStringList, SendPaths);
DeclareSetting(QString, StartUrl);

DeclareSetting(int, OtherOnline);

inline void cChangeTimeFormat(const QString &newFormat) {
	if (!newFormat.isEmpty()) cSetTimeFormat(newFormat);
}

RecentEmojiPack &GetRecentEmoji();
QVector<EmojiPtr> GetRecentEmojiSection();
void AddRecentEmoji(EmojiPtr emoji);
[[nodiscard]] rpl::producer<> UpdatedRecentEmoji();

inline bool passcodeCanTry() {
	if (cPasscodeBadTries() < 3) return true;
	auto dt = crl::now() - cPasscodeLastTry();
	switch (cPasscodeBadTries()) {
	case 3: return dt >= 5000;
	case 4: return dt >= 10000;
	case 5: return dt >= 15000;
	case 6: return dt >= 20000;
	case 7: return dt >= 25000;
	}
	return dt >= 30000;
}

<<<<<<< HEAD
DeclareSetting(QStringList, SendPaths);
DeclareSetting(QString, StartUrl);

DeclareSetting(float64, RetinaFactor);
DeclareSetting(int32, IntRetinaFactor);

DeclareSetting(int, OtherOnline);

constexpr auto kInterfaceScaleAuto = 0;
constexpr auto kInterfaceScaleMin = 75;
constexpr auto kInterfaceScaleDefault = 100;
constexpr auto kInterfaceScaleMax = 300;

inline int cEvalScale(int scale) {
	return (scale == kInterfaceScaleAuto) ? cScreenScale() : scale;
=======
inline float64 cRetinaFactor() {
	return style::DevicePixelRatio();
>>>>>>> 1e5aa2a7
}

inline int32 cIntRetinaFactor() {
	return style::DevicePixelRatio();
}

inline int cEvalScale(int scale) {
	return (scale == style::kScaleAuto) ? cScreenScale() : scale;
}

inline int cScale() {
	return style::Scale();
}

inline void SetScaleChecked(int scale) {
	cSetConfigScale(style::CheckScale(scale));
}

<<<<<<< HEAD
inline void SetScaleChecked(int scale) {
	const auto checked = (scale == kInterfaceScaleAuto)
		? kInterfaceScaleAuto
		: snap(scale, kInterfaceScaleMin, kInterfaceScaleMax / cIntRetinaFactor());
	cSetConfigScale(checked);
}

DeclareSetting(QString, MainFont);
DeclareSetting(QString, SemiboldFont);
DeclareSetting(bool, SemiboldFontIsBold);
DeclareSetting(QString, MonospaceFont);
=======
inline void ValidateScale() {
	SetScaleChecked(cConfigScale());
	style::SetScale(cEvalScale(cConfigScale()));
}
>>>>>>> 1e5aa2a7
<|MERGE_RESOLUTION|>--- conflicted
+++ resolved
@@ -154,26 +154,8 @@
 	return dt >= 30000;
 }
 
-<<<<<<< HEAD
-DeclareSetting(QStringList, SendPaths);
-DeclareSetting(QString, StartUrl);
-
-DeclareSetting(float64, RetinaFactor);
-DeclareSetting(int32, IntRetinaFactor);
-
-DeclareSetting(int, OtherOnline);
-
-constexpr auto kInterfaceScaleAuto = 0;
-constexpr auto kInterfaceScaleMin = 75;
-constexpr auto kInterfaceScaleDefault = 100;
-constexpr auto kInterfaceScaleMax = 300;
-
-inline int cEvalScale(int scale) {
-	return (scale == kInterfaceScaleAuto) ? cScreenScale() : scale;
-=======
 inline float64 cRetinaFactor() {
 	return style::DevicePixelRatio();
->>>>>>> 1e5aa2a7
 }
 
 inline int32 cIntRetinaFactor() {
@@ -192,21 +174,12 @@
 	cSetConfigScale(style::CheckScale(scale));
 }
 
-<<<<<<< HEAD
-inline void SetScaleChecked(int scale) {
-	const auto checked = (scale == kInterfaceScaleAuto)
-		? kInterfaceScaleAuto
-		: snap(scale, kInterfaceScaleMin, kInterfaceScaleMax / cIntRetinaFactor());
-	cSetConfigScale(checked);
+inline void ValidateScale() {
+	SetScaleChecked(cConfigScale());
+	style::SetScale(cEvalScale(cConfigScale()));
 }
 
 DeclareSetting(QString, MainFont);
 DeclareSetting(QString, SemiboldFont);
 DeclareSetting(bool, SemiboldFontIsBold);
-DeclareSetting(QString, MonospaceFont);
-=======
-inline void ValidateScale() {
-	SetScaleChecked(cConfigScale());
-	style::SetScale(cEvalScale(cConfigScale()));
-}
->>>>>>> 1e5aa2a7
+DeclareSetting(QString, MonospaceFont);