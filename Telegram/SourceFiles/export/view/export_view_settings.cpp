--- conflicted
+++ resolved
@@ -284,15 +284,9 @@
 	auto pathLink = value() | rpl::map([](const Settings &data) {
 		return data.path;
 	}) | rpl::distinct_until_changed(
-<<<<<<< HEAD
-	) | rpl::map([](const QString &path) {
-		const auto text = IsDefaultPath(path)
-			? QString("Downloads/Kotatogram Desktop")
-=======
 	) | rpl::map([=](const QString &path) {
 		const auto text = IsDefaultPath(_session, path)
 			? u"Downloads/"_q + File::DefaultDownloadPathFolder(_session)
->>>>>>> a9eedf00
 			: path;
 		return Ui::Text::Link(
 			QDir::toNativeSeparators(text),
