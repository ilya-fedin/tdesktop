/*
This file is part of Telegram Desktop,
the official desktop application for the Telegram messaging service.

For license and copyright information please follow this link:
https://github.com/telegramdesktop/tdesktop/blob/master/LEGAL
*/
#include "media/view/media_view_overlay_widget.h"

#include "apiwrap.h"
#include "api/api_attached_stickers.h"
#include "lang/lang_keys.h"
#include "mainwidget.h"
#include "mainwindow.h"
#include "core/application.h"
#include "core/file_utilities.h"
#include "core/mime_type.h"
#include "core/ui_integration.h"
#include "ui/widgets/popup_menu.h"
#include "ui/widgets/buttons.h"
#include "ui/image/image.h"
#include "ui/text/text_utilities.h"
#include "ui/platform/ui_platform_utility.h"
#include "ui/toast/toast.h"
#include "ui/text/format_values.h"
#include "ui/item_text_options.h"
#include "ui/ui_utility.h"
#include "ui/cached_round_corners.h"
#include "ui/gl/gl_surface.h"
#include "boxes/confirm_box.h"
#include "media/audio/media_audio.h"
#include "media/view/media_view_playback_controls.h"
#include "media/view/media_view_group_thumbs.h"
#include "media/view/media_view_pip.h"
#include "media/view/media_view_overlay_raster.h"
#include "media/view/media_view_overlay_opengl.h"
#include "media/streaming/media_streaming_instance.h"
#include "media/streaming/media_streaming_player.h"
#include "media/player/media_player_instance.h"
#include "history/history.h"
#include "history/history_message.h"
#include "history/view/media/history_view_media.h"
#include "data/data_media_types.h"
#include "data/data_session.h"
#include "data/data_channel.h"
#include "data/data_chat.h"
#include "data/data_user.h"
#include "data/data_file_origin.h"
#include "data/data_media_rotation.h"
#include "data/data_photo_media.h"
#include "data/data_document_media.h"
#include "data/data_document_resolver.h"
#include "data/data_file_click_handler.h"
#include "window/themes/window_theme_preview.h"
#include "window/window_peer_menu.h"
#include "window/window_session_controller.h"
#include "window/window_controller.h"
#include "base/platform/base_platform_info.h"
#include "base/openssl_help.h"
#include "base/unixtime.h"
#include "base/qt_signal_producer.h"
#include "base/event_filter.h"
#include "main/main_account.h"
#include "main/main_domain.h" // Domain::activeSessionValue.
#include "main/main_session.h"
#include "main/main_session_settings.h"
#include "layout.h"
#include "storage/file_download.h"
#include "storage/storage_account.h"
#include "calls/calls_instance.h"
#include "facades.h"
#include "app.h"
#include "styles/style_media_view.h"
#include "styles/style_chat.h"

#ifdef Q_OS_MAC
#include "platform/mac/touchbar/mac_touchbar_media_view.h"
#endif // Q_OS_MAC

#include <QtWidgets/QApplication>
#include <QtWidgets/QDesktopWidget>
#include <QtCore/QBuffer>
#include <QtGui/QGuiApplication>
#include <QtGui/QClipboard>
#include <QtGui/QWindow>
#include <QtGui/QScreen>

namespace Media {
namespace View {
namespace {

constexpr auto kPreloadCount = 3;
constexpr auto kMaxZoomLevel = 7; // x8
constexpr auto kZoomToScreenLevel = 1024;
constexpr auto kOverlayLoaderPriority = 2;

// macOS OpenGL renderer fails to render larger texture
// even though it reports that max texture size is 16384.
constexpr auto kMaxDisplayImageSize = 4096;

// Preload X message ids before and after current.
constexpr auto kIdsLimit = 48;

// Preload next messages if we went further from current than that.
constexpr auto kIdsPreloadAfter = 28;

class PipDelegate final : public Pip::Delegate {
public:
	PipDelegate(QWidget *parent, not_null<Main::Session*> session);

	void pipSaveGeometry(QByteArray geometry) override;
	QByteArray pipLoadGeometry() override;
	float64 pipPlaybackSpeed() override;
	QWidget *pipParentWidget() override;

private:
	QWidget *_parent = nullptr;
	not_null<Main::Session*> _session;

};

PipDelegate::PipDelegate(QWidget *parent, not_null<Main::Session*> session)
: _parent(parent)
, _session(session) {
}

void PipDelegate::pipSaveGeometry(QByteArray geometry) {
	Core::App().settings().setVideoPipGeometry(geometry);
	Core::App().saveSettingsDelayed();
}

QByteArray PipDelegate::pipLoadGeometry() {
	return Core::App().settings().videoPipGeometry();
}

float64 PipDelegate::pipPlaybackSpeed() {
	return Core::App().settings().videoPlaybackSpeed();
}

QWidget *PipDelegate::pipParentWidget() {
	return _parent;
}

[[nodiscard]] Images::Options VideoThumbOptions(DocumentData *document) {
	const auto result = Images::Option::Smooth | Images::Option::Blurred;
	return (document && document->isVideoMessage())
		? (result | Images::Option::Circled)
		: result;
}

[[nodiscard]] QImage PrepareStaticImage(QImage image) {
	if (image.width() > kMaxDisplayImageSize
		|| image.height() > kMaxDisplayImageSize) {
		image = image.scaled(
			kMaxDisplayImageSize,
			kMaxDisplayImageSize,
			Qt::KeepAspectRatio,
			Qt::SmoothTransformation);
	}
	return image;
}

[[nodiscard]] QImage PrepareStaticImage(const QString &path) {
	return PrepareStaticImage(App::readImage(path, nullptr, false));
}

[[nodiscard]] QImage PrepareStaticImage(const QByteArray &bytes) {
	return PrepareStaticImage(App::readImage(bytes, nullptr, false));
}

[[nodiscard]] bool IsSemitransparent(const QImage &image) {
	if (image.isNull()) {
		return true;
	} else if (!image.hasAlphaChannel()) {
		return false;
	}
	Assert(image.format() == QImage::Format_ARGB32_Premultiplied);
	constexpr auto kAlphaMask = 0xFF000000;
	auto ints = reinterpret_cast<const uint32*>(image.bits());
	const auto add = (image.bytesPerLine() / 4) - image.width();
	for (auto y = 0; y != image.height(); ++y) {
		for (auto till = ints + image.width(); ints != till; ++ints) {
			if ((*ints & kAlphaMask) != kAlphaMask) {
				return true;
			}
		}
		ints += add;
	}
	return false;
}

} // namespace

struct OverlayWidget::SharedMedia {
	SharedMedia(SharedMediaKey key) : key(key) {
	}

	SharedMediaKey key;
	rpl::lifetime lifetime;
};

struct OverlayWidget::UserPhotos {
	UserPhotos(UserPhotosKey key) : key(key) {
	}

	UserPhotosKey key;
	rpl::lifetime lifetime;
};

struct OverlayWidget::Collage {
	Collage(CollageKey key) : key(key) {
	}

	CollageKey key;
};

struct OverlayWidget::Streamed {
	Streamed(
		not_null<DocumentData*> document,
		Data::FileOrigin origin,
		not_null<QWidget*> controlsParent,
		not_null<PlaybackControls::Delegate*> controlsDelegate,
		Fn<void()> waitingCallback);
	Streamed(
		not_null<PhotoData*> photo,
		Data::FileOrigin origin,
		not_null<QWidget*> controlsParent,
		not_null<PlaybackControls::Delegate*> controlsDelegate,
		Fn<void()> waitingCallback);

	Streaming::Instance instance;
	PlaybackControls controls;

	bool withSound = false;
	bool pausedBySeek = false;
	bool resumeOnCallEnd = false;
};

struct OverlayWidget::PipWrap {
	PipWrap(
		QWidget *parent,
		not_null<DocumentData*> document,
		FullMsgId contextId,
		std::shared_ptr<Streaming::Document> shared,
		FnMut<void()> closeAndContinue,
		FnMut<void()> destroy);

	PipWrap(const PipWrap &other) = delete;
	PipWrap &operator=(const PipWrap &other) = delete;

	PipDelegate delegate;
	Pip wrapped;
};

OverlayWidget::Streamed::Streamed(
	not_null<DocumentData*> document,
	Data::FileOrigin origin,
	not_null<QWidget*> controlsParent,
	not_null<PlaybackControls::Delegate*> controlsDelegate,
	Fn<void()> waitingCallback)
: instance(document, origin, std::move(waitingCallback))
, controls(controlsParent, controlsDelegate) {
}

OverlayWidget::Streamed::Streamed(
	not_null<PhotoData*> photo,
	Data::FileOrigin origin,
	not_null<QWidget*> controlsParent,
	not_null<PlaybackControls::Delegate*> controlsDelegate,
	Fn<void()> waitingCallback)
: instance(photo, origin, std::move(waitingCallback))
, controls(controlsParent, controlsDelegate) {
}

OverlayWidget::PipWrap::PipWrap(
	QWidget *parent,
	not_null<DocumentData*> document,
	FullMsgId contextId,
	std::shared_ptr<Streaming::Document> shared,
	FnMut<void()> closeAndContinue,
	FnMut<void()> destroy)
: delegate(parent, &document->session())
, wrapped(
	&delegate,
	document,
	contextId,
	std::move(shared),
	std::move(closeAndContinue),
	std::move(destroy)) {
}

OverlayWidget::OverlayWidget()
: _surface(Ui::GL::CreateSurface(
	[=](Ui::GL::Capabilities capabilities) {
		return chooseRenderer(capabilities);
	}))
, _widget(_surface->rpWidget())
, _docDownload(_widget, tr::lng_media_download(tr::now), st::mediaviewFileLink)
, _docSaveAs(_widget, tr::lng_mediaview_save_as(tr::now), st::mediaviewFileLink)
, _docCancel(_widget, tr::lng_cancel(tr::now), st::mediaviewFileLink)
, _radial([=](crl::time now) { return radialAnimationCallback(now); })
, _lastAction(-st::mediaviewDeltaFromLastAction, -st::mediaviewDeltaFromLastAction)
, _stateAnimation([=](crl::time now) { return stateAnimationCallback(now); })
, _dropdown(_widget, st::mediaviewDropdownMenu) {
	Lang::Updated(
	) | rpl::start_with_next([=] {
		refreshLang();
	}, lifetime());

	_lastPositiveVolume = (Core::App().settings().videoVolume() > 0.)
		? Core::App().settings().videoVolume()
		: Core::Settings::kDefaultVolume;

	_widget->setWindowTitle(qsl("Media viewer"));

	const auto text = tr::lng_mediaview_saved_to(
		tr::now,
		lt_downloads,
		Ui::Text::Link(
			tr::lng_mediaview_downloads(tr::now),
			"internal:show_saved_message"),
		Ui::Text::WithEntities);
	_saveMsgText.setMarkedText(st::mediaviewSaveMsgStyle, text, Ui::DialogTextOptions());
	_saveMsg = QRect(0, 0, _saveMsgText.maxWidth() + st::mediaviewSaveMsgPadding.left() + st::mediaviewSaveMsgPadding.right(), st::mediaviewSaveMsgStyle.font->height + st::mediaviewSaveMsgPadding.top() + st::mediaviewSaveMsgPadding.bottom());
	_saveMsgImage = QImage(
		_saveMsg.size() * cIntRetinaFactor(),
		QImage::Format_ARGB32_Premultiplied);

	_docRectImage = QImage(
		st::mediaviewFileSize * cIntRetinaFactor(),
		QImage::Format_ARGB32_Premultiplied);
	_docRectImage.setDevicePixelRatio(cIntRetinaFactor());

	_surface->shownValue(
	) | rpl::start_with_next([=](bool shown) {
		toggleApplicationEventFilter(shown);
		if (shown) {
			const auto screenList = QGuiApplication::screens();
			DEBUG_LOG(("Viewer Pos: Shown, screen number: %1")
				.arg(screenList.indexOf(window()->screen())));
			moveToScreen();
		} else {
			clearAfterHide();
		}
	}, lifetime());

	const auto mousePosition = [](not_null<QEvent*> e) {
		return static_cast<QMouseEvent*>(e.get())->pos();
	};
	const auto mouseButton = [](not_null<QEvent*> e) {
		return static_cast<QMouseEvent*>(e.get())->button();
	};
	base::install_event_filter(_widget, [=](not_null<QEvent*> e) {
		const auto type = e->type();
		if (type == QEvent::Move) {
			const auto position = static_cast<QMoveEvent*>(e.get())->pos();
			DEBUG_LOG(("Viewer Pos: Moved to %1, %2")
				.arg(position.x())
				.arg(position.y()));
		} else if (type == QEvent::Resize) {
			const auto size = static_cast<QResizeEvent*>(e.get())->size();
			DEBUG_LOG(("Viewer Pos: Resized to %1, %2")
				.arg(size.width())
				.arg(size.height()));
			updateControlsGeometry();
		} else if (type == QEvent::MouseButtonPress) {
			handleMousePress(mousePosition(e), mouseButton(e));
		} else if (type == QEvent::MouseButtonRelease) {
			handleMouseRelease(mousePosition(e), mouseButton(e));
		} else if (type == QEvent::MouseMove) {
			handleMouseMove(mousePosition(e));
		} else if (type == QEvent::KeyPress) {
			handleKeyPress(static_cast<QKeyEvent*>(e.get()));
		} else if (type == QEvent::ContextMenu) {
			const auto event = static_cast<QContextMenuEvent*>(e.get());
			const auto mouse = (event->reason() == QContextMenuEvent::Mouse);
			const auto position = mouse
				? std::make_optional(event->pos())
				: std::nullopt;
			if (handleContextMenu(position)) {
				return base::EventFilterResult::Cancel;
			}
		} else if (type == QEvent::MouseButtonDblClick) {
			if (handleDoubleClick(mousePosition(e), mouseButton(e))) {
				return base::EventFilterResult::Cancel;
			} else {
				handleMousePress(mousePosition(e), mouseButton(e));
			}
		} else if (type == QEvent::TouchBegin
			|| type == QEvent::TouchUpdate
			|| type == QEvent::TouchEnd
			|| type == QEvent::TouchCancel) {
			if (handleTouchEvent(static_cast<QTouchEvent*>(e.get()))) {
				return base::EventFilterResult::Cancel;;
			}
		} else if (type == QEvent::Wheel) {
			handleWheelEvent(static_cast<QWheelEvent*>(e.get()));
		}
		return base::EventFilterResult::Continue;
	});

	if (Platform::IsLinux()) {
		_widget->setWindowFlags(Qt::FramelessWindowHint
			| Qt::MaximizeUsingFullscreenGeometryHint);
	} else if (Platform::IsMac()) {
		// Without Qt::Tool starting with Qt 5.15.1 this widget
		// when being opened from a fullscreen main window was
		// opening not as overlay over the main window, but as
		// a separate fullscreen window with a separate space.
		_widget->setWindowFlags(Qt::FramelessWindowHint | Qt::Tool);
	} else {
		_widget->setWindowFlags(Qt::FramelessWindowHint);
	}
	_widget->setAttribute(Qt::WA_NoSystemBackground, true);
	_widget->setAttribute(Qt::WA_TranslucentBackground, true);
	_widget->setMouseTracking(true);

	hide();
	_widget->createWinId();
	if (Platform::IsLinux()) {
		window()->setTransientParent(App::wnd()->windowHandle());
		_widget->setWindowModality(Qt::WindowModal);
	}
	if (!Platform::IsMac()) {
		_widget->setWindowState(Qt::WindowFullScreen);
	}

	QObject::connect(
		window(),
		&QWindow::screenChanged,
		[=](QScreen *screen) { handleScreenChanged(screen); });
	subscribeToScreenGeometry();
	updateGeometry();
	updateControlsGeometry();

#if defined Q_OS_MAC && !defined OS_OSX
	TouchBar::SetupMediaViewTouchBar(
		_widget->winId(),
		static_cast<PlaybackControls::Delegate*>(this),
		_touchbarTrackState.events(),
		_touchbarDisplay.events(),
		_touchbarFullscreenToggled.events());
#endif // Q_OS_MAC && !OS_OSX

	using namespace rpl::mappers;
	rpl::combine(
		Core::App().calls().currentCallValue(),
		Core::App().calls().currentGroupCallValue(),
		_1 || _2
	) | rpl::start_with_next([=](bool call) {
		if (!_streamed || videoIsGifOrUserpic()) {
			return;
		} else if (call) {
			playbackPauseOnCall();
		} else {
			playbackResumeOnCall();
		}
	}, lifetime());

	_saveMsgUpdater.setCallback([=] { updateImage(); });

	_widget->setAttribute(Qt::WA_AcceptTouchEvents);
	_touchTimer.setCallback([=] { handleTouchTimer(); });

	_controlsHideTimer.setCallback([=] { hideControls(); });

	_docDownload->addClickHandler([=] { downloadMedia(); });
	_docSaveAs->addClickHandler([=] { saveAs(); });
	_docCancel->addClickHandler([=] { saveCancel(); });

	_dropdown->setHiddenCallback([this] { dropdownHidden(); });
	_dropdownShowTimer.setCallback([=] { showDropdown(); });
}

void OverlayWidget::refreshLang() {
	InvokeQueued(_widget, [=] { updateThemePreviewGeometry(); });
}

void OverlayWidget::moveToScreen() {
	const auto widgetScreen = [&](auto &&widget) -> QScreen* {
		if (auto handle = widget ? widget->windowHandle() : nullptr) {
			return handle->screen();
		}
		return nullptr;
	};
	const auto applicationWindow = Core::App().activeWindow()
		? Core::App().activeWindow()->widget().get()
		: nullptr;
	const auto activeWindowScreen = widgetScreen(applicationWindow);
	const auto myScreen = widgetScreen(_widget);
	if (activeWindowScreen && myScreen != activeWindowScreen) {
		const auto screenList = QGuiApplication::screens();
		DEBUG_LOG(("Viewer Pos: Currently on screen %1, moving to screen %2")
			.arg(screenList.indexOf(myScreen))
			.arg(screenList.indexOf(activeWindowScreen)));
		window()->setScreen(activeWindowScreen);
		DEBUG_LOG(("Viewer Pos: New actual screen: %1")
			.arg(screenList.indexOf(window()->screen())));
	}
	updateGeometry();
}

void OverlayWidget::updateGeometry() {
	if (Platform::IsWayland()) {
		return;
	}
	const auto screen = window()->screen()
		? window()->screen()
		: QApplication::primaryScreen();
	const auto available = screen->geometry();
	const auto useSizeHack = _opengl && Platform::IsWindows();
	const auto use = available.marginsAdded({ 0, 0, 0, 1 });
	const auto mask = useSizeHack
		? QRegion(QRect(QPoint(), available.size()))
		: QRegion();
	if ((_widget->geometry() == use)
		&& (!useSizeHack || window()->mask() == mask)) {
		return;
	}
	DEBUG_LOG(("Viewer Pos: Setting %1, %2, %3, %4")
		.arg(use.x())
		.arg(use.y())
		.arg(use.width())
		.arg(use.height()));
	_widget->setGeometry(use);
	if (useSizeHack) {
		window()->setMask(mask);
	}
}

void OverlayWidget::updateControlsGeometry() {
	auto navSkip = 2 * st::mediaviewControlMargin + st::mediaviewControlSize;
	_closeNav = QRect(width() - st::mediaviewControlMargin - st::mediaviewControlSize, st::mediaviewControlMargin, st::mediaviewControlSize, st::mediaviewControlSize);
	_closeNavIcon = style::centerrect(_closeNav, st::mediaviewClose);
	_leftNav = QRect(st::mediaviewControlMargin, navSkip, st::mediaviewControlSize, height() - 2 * navSkip);
	_leftNavIcon = style::centerrect(_leftNav, st::mediaviewLeft);
	_rightNav = QRect(width() - st::mediaviewControlMargin - st::mediaviewControlSize, navSkip, st::mediaviewControlSize, height() - 2 * navSkip);
	_rightNavIcon = style::centerrect(_rightNav, st::mediaviewRight);

	_saveMsg.moveTo((width() - _saveMsg.width()) / 2, (height() - _saveMsg.height()) / 2);
	_photoRadialRect = QRect(QPoint((width() - st::radialSize.width()) / 2, (height() - st::radialSize.height()) / 2), st::radialSize);

	updateControls();
	resizeContentByScreenSize();
	update();
}

QSize OverlayWidget::flipSizeByRotation(QSize size) const {
	return FlipSizeByRotation(size, _rotation);
}

bool OverlayWidget::videoShown() const {
	return _streamed && !_streamed->instance.info().video.cover.isNull();
}

QSize OverlayWidget::videoSize() const {
	Expects(videoShown());

	return flipSizeByRotation(_streamed->instance.info().video.size);
}

bool OverlayWidget::videoIsGifOrUserpic() const {
	return _streamed
		&& (!_document
			|| (_document->isAnimation() && !_document->isVideoMessage()));
}

QImage OverlayWidget::videoFrame() const {
	Expects(videoShown());

	auto request = Streaming::FrameRequest();
	//request.radius = (_document && _document->isVideoMessage())
	//	? ImageRoundRadius::Ellipse
	//	: ImageRoundRadius::None;
	return _streamed->instance.player().ready()
		? _streamed->instance.frame(request)
		: _streamed->instance.info().video.cover;
}

Streaming::FrameWithInfo OverlayWidget::videoFrameWithInfo() const {
	Expects(videoShown());

	return _streamed->instance.player().ready()
		? _streamed->instance.frameWithInfo()
		: Streaming::FrameWithInfo{
			.original = _streamed->instance.info().video.cover,
			.format = Streaming::FrameFormat::ARGB32,
			.index = -2,
		};
}

QImage OverlayWidget::currentVideoFrameImage() const {
	return _streamed->instance.player().ready()
		? _streamed->instance.player().currentFrameImage()
		: _streamed->instance.info().video.cover;
}

int OverlayWidget::streamedIndex() const {
	return _streamedCreated;
}

bool OverlayWidget::documentContentShown() const {
	return _document && (!_staticContent.isNull() || videoShown());
}

bool OverlayWidget::documentBubbleShown() const {
	return (!_photo && !_document)
		|| (_document
			&& !_themePreviewShown
			&& !_streamed
			&& _staticContent.isNull());
}

void OverlayWidget::setStaticContent(QImage image) {
	constexpr auto kGood = QImage::Format_ARGB32_Premultiplied;
	if (!image.isNull()
		&& image.format() != kGood
		&& image.format() != QImage::Format_RGB32) {
		image = std::move(image).convertToFormat(kGood);
	}
	image.setDevicePixelRatio(cRetinaFactor());
	_staticContent = std::move(image);
	_staticContentTransparent = IsSemitransparent(_staticContent);
}

bool OverlayWidget::contentShown() const {
	return _photo || documentContentShown();
}

bool OverlayWidget::opaqueContentShown() const {
	return contentShown()
		&& (!_staticContentTransparent
			|| !_document
			|| (!_document->isVideoMessage() && !_document->sticker()));
}

void OverlayWidget::clearStreaming(bool savePosition) {
	if (_streamed && _document && savePosition) {
		Media::Player::SaveLastPlaybackPosition(
			_document,
			_streamed->instance.player().prepareLegacyState());
	}
	_fullScreenVideo = false;
	_streamed = nullptr;
}

void OverlayWidget::documentUpdated(DocumentData *doc) {
	if (_document && _document == doc) {
		if (documentBubbleShown()) {
			if ((_document->loading() && _docCancel->isHidden()) || (!_document->loading() && !_docCancel->isHidden())) {
				updateControls();
			} else if (_document->loading()) {
				updateDocSize();
				_widget->update(_docRect);
			}
		} else if (_streamed) {
			const auto ready = _documentMedia->loaded()
				? _document->size
				: _document->loading()
				? std::clamp(_document->loadOffset(), 0, _document->size)
				: 0;
			_streamed->controls.setLoadingProgress(ready, _document->size);
		}
	}
}

void OverlayWidget::changingMsgId(not_null<HistoryItem*> row, MsgId oldId) {
	if (FullMsgId(row->channelId(), oldId) == _msgid) {
		_msgid = row->fullId();
		refreshMediaViewer();
	}
}

void OverlayWidget::updateDocSize() {
	if (!_document || !documentBubbleShown()) {
		return;
	}

	const auto size = _document->size;
	_docSize = _document->loading()
		? Ui::FormatProgressText(_document->loadOffset(), size)
		: Ui::FormatSizeText(size);
	_docSizeWidth = st::mediaviewFont->width(_docSize);
	int32 maxw = st::mediaviewFileSize.width() - st::mediaviewFileIconSize - st::mediaviewFilePadding * 3;
	if (_docSizeWidth > maxw) {
		_docSize = st::mediaviewFont->elided(_docSize, maxw);
		_docSizeWidth = st::mediaviewFont->width(_docSize);
	}
}

void OverlayWidget::refreshNavVisibility() {
	if (_sharedMediaData) {
		_leftNavVisible = _index && (*_index > 0);
		_rightNavVisible = _index && (*_index + 1 < _sharedMediaData->size());
	} else if (_userPhotosData) {
		_leftNavVisible = _index && (*_index > 0);
		_rightNavVisible = _index && (*_index + 1 < _userPhotosData->size());
	} else if (_collageData) {
		_leftNavVisible = _index && (*_index > 0);
		_rightNavVisible = _index && (*_index + 1 < _collageData->items.size());
	} else {
		_leftNavVisible = false;
		_rightNavVisible = false;
	}
}

bool OverlayWidget::contentCanBeSaved() const {
	if (_photo) {
		return _photo->hasVideo() || _photoMedia->loaded();
	} else if (_document) {
		return _document->filepath(true).isEmpty() && !_document->loading();
	} else {
		return false;
	}
}

void OverlayWidget::checkForSaveLoaded() {
	if (_savePhotoVideoWhenLoaded == SavePhotoVideo::None) {
		return;
	} else if (!_photo
		|| !_photo->hasVideo()
		|| _photoMedia->videoContent().isEmpty()) {
		return;
	} else if (_savePhotoVideoWhenLoaded == SavePhotoVideo::QuickSave) {
		_savePhotoVideoWhenLoaded = SavePhotoVideo::None;
		downloadMedia();
	} else if (_savePhotoVideoWhenLoaded == SavePhotoVideo::SaveAs) {
		_savePhotoVideoWhenLoaded = SavePhotoVideo::None;
		saveAs();
	} else {
		Unexpected("SavePhotoVideo in OverlayWidget::checkForSaveLoaded.");
	}
}

void OverlayWidget::updateControls() {
	if (_document && documentBubbleShown()) {
		if (_document->loading()) {
			_docDownload->hide();
			_docSaveAs->hide();
			_docCancel->moveToLeft(_docRect.x() + 2 * st::mediaviewFilePadding + st::mediaviewFileIconSize, _docRect.y() + st::mediaviewFilePadding + st::mediaviewFileLinksTop);
			_docCancel->show();
		} else {
			if (_documentMedia->loaded(true)) {
				_docDownload->hide();
				_docSaveAs->moveToLeft(_docRect.x() + 2 * st::mediaviewFilePadding + st::mediaviewFileIconSize, _docRect.y() + st::mediaviewFilePadding + st::mediaviewFileLinksTop);
				_docSaveAs->show();
				_docCancel->hide();
			} else {
				_docDownload->moveToLeft(_docRect.x() + 2 * st::mediaviewFilePadding + st::mediaviewFileIconSize, _docRect.y() + st::mediaviewFilePadding + st::mediaviewFileLinksTop);
				_docDownload->show();
				_docSaveAs->moveToLeft(_docRect.x() + 2.5 * st::mediaviewFilePadding + st::mediaviewFileIconSize + _docDownload->width(), _docRect.y() + st::mediaviewFilePadding + st::mediaviewFileLinksTop);
				_docSaveAs->show();
				_docCancel->hide();
			}
		}
		updateDocSize();
	} else {
		_docDownload->hide();
		_docSaveAs->hide();
		_docCancel->hide();
	}
	radialStart();

	updateThemePreviewGeometry();

	_saveVisible = contentCanBeSaved();
	_rotateVisible = !_themePreviewShown;
	const auto navRect = [&](int i) {
		return QRect(width() - st::mediaviewIconSize.width() * i,
			height() - st::mediaviewIconSize.height(),
			st::mediaviewIconSize.width(),
			st::mediaviewIconSize.height());
	};
	_saveNav = navRect(_rotateVisible ? 3 : 2);
	_saveNavIcon = style::centerrect(_saveNav, st::mediaviewSave);
	_rotateNav = navRect(2);
	_rotateNavIcon = style::centerrect(_rotateNav, st::mediaviewRotate);
	_moreNav = navRect(1);
	_moreNavIcon = style::centerrect(_moreNav, st::mediaviewMore);

	const auto dNow = QDateTime::currentDateTime();
	const auto d = [&] {
		if (!_session) {
			return dNow;
		} else if (const auto item = _session->data().message(_msgid)) {
			return ItemDateTime(item);
		} else if (_photo) {
			return base::unixtime::parse(_photo->date);
		} else if (_document) {
			return base::unixtime::parse(_document->date);
		}
		return dNow;
	}();
	_dateText = Ui::FormatDateTime(d, cTimeFormat());
	if (!_fromName.isEmpty()) {
		_fromNameLabel.setText(st::mediaviewTextStyle, _fromName, Ui::NameTextOptions());
		_nameNav = QRect(st::mediaviewTextLeft, height() - st::mediaviewTextTop, qMin(_fromNameLabel.maxWidth(), width() / 3), st::mediaviewFont->height);
		_dateNav = QRect(st::mediaviewTextLeft + _nameNav.width() + st::mediaviewTextSkip, height() - st::mediaviewTextTop, st::mediaviewFont->width(_dateText), st::mediaviewFont->height);
	} else {
		_nameNav = QRect();
		_dateNav = QRect(st::mediaviewTextLeft, height() - st::mediaviewTextTop, st::mediaviewFont->width(_dateText), st::mediaviewFont->height);
	}
	updateHeader();
	refreshNavVisibility();
	resizeCenteredControls();

	updateOver(_widget->mapFromGlobal(QCursor::pos()));
	update();
}

void OverlayWidget::resizeCenteredControls() {
	const auto bottomSkip = std::max(
		_dateNav.left() + _dateNav.width(),
		_headerNav.left() + _headerNav.width())
		+ st::mediaviewCaptionMargin.width();
	_groupThumbsAvailableWidth = std::max(
		width() - 2 * bottomSkip,
		st::msgMinWidth
		+ st::mediaviewCaptionPadding.left()
		+ st::mediaviewCaptionPadding.right());
	_groupThumbsLeft = (width() - _groupThumbsAvailableWidth) / 2;
	refreshGroupThumbs();
	_groupThumbsTop = _groupThumbs ? (height() - _groupThumbs->height()) : 0;

	refreshClipControllerGeometry();
	refreshCaptionGeometry();
}

void OverlayWidget::refreshCaptionGeometry() {
	if (_caption.isEmpty()) {
		_captionRect = QRect();
		return;
	}

	if (_groupThumbs && _groupThumbs->hiding()) {
		_groupThumbs = nullptr;
		_groupThumbsRect = QRect();
	}
	const auto captionBottom = (_streamed/* && !videoIsGifOrUserpic()*/)
		? (_streamed->controls.y() - st::mediaviewCaptionMargin.height())
		: _groupThumbs
		? _groupThumbsTop
		: height() - st::mediaviewCaptionMargin.height();
	const auto captionWidth = std::min(
		_groupThumbsAvailableWidth
		- st::mediaviewCaptionPadding.left()
		- st::mediaviewCaptionPadding.right(),
		_caption.maxWidth());
	const auto captionHeight = std::min(
		_caption.countHeight(captionWidth),
		height() / 4
		- st::mediaviewCaptionPadding.top()
		- st::mediaviewCaptionPadding.bottom()
		- 2 * st::mediaviewCaptionMargin.height());
	_captionRect = QRect(
		(width() - captionWidth) / 2,
		captionBottom
		- captionHeight
		- st::mediaviewCaptionPadding.bottom(),
		captionWidth,
		captionHeight);
}

void OverlayWidget::fillContextMenuActions(const MenuCallback &addAction) {
	if (_document && _document->loading()) {
		addAction(tr::lng_cancel(tr::now), [=] { saveCancel(); });
	}
	if (IsServerMsgId(_msgid.msg)) {
		addAction(tr::lng_context_to_msg(tr::now), [=] { toMessage(); });
	}
	if (_document && !_document->filepath(true).isEmpty()) {
		const auto text =  Platform::IsMac()
			? tr::lng_context_show_in_finder(tr::now)
			: tr::lng_context_show_in_folder(tr::now);
		addAction(text, [=] { showInFolder(); });
	}
	if ((_document && documentContentShown()) || (_photo && _photoMedia->loaded())) {
		addAction(tr::lng_mediaview_copy(tr::now), [=] { copyMedia(); });
	}
	if ((_photo && _photo->hasAttachedStickers())
		|| (_document && _document->hasAttachedStickers())) {
		addAction(
			tr::lng_context_attached_stickers(tr::now),
			[=] { showAttachedStickers(); });
	}
	if (_canForwardItem) {
		addAction(tr::lng_mediaview_forward(tr::now), [=] { forwardMedia(); });
	}
	const auto canDelete = [&] {
		if (_canDeleteItem) {
			return true;
		} else if (!_msgid
			&& _photo
			&& _user
			&& _user == _user->session().user()) {
			return _userPhotosData && _fullIndex && _fullCount;
		} else if (_photo && _photo->peer && _photo->peer->userpicPhotoId() == _photo->id) {
			if (auto chat = _photo->peer->asChat()) {
				return chat->canEditInformation();
			} else if (auto channel = _photo->peer->asChannel()) {
				return channel->canEditInformation();
			}
		}
		return false;
	}();
	if (canDelete) {
		addAction(tr::lng_mediaview_delete(tr::now), [=] { deleteMedia(); });
	}
	addAction(tr::lng_mediaview_save_as(tr::now), [=] { saveAs(); });

	if (const auto overviewType = computeOverviewType()) {
		const auto text = _document
			? tr::lng_mediaview_files_all(tr::now)
			: tr::lng_mediaview_photos_all(tr::now);
		addAction(text, [=] { showMediaOverview(); });
	}
}

auto OverlayWidget::computeOverviewType() const
-> std::optional<SharedMediaType> {
	if (const auto mediaType = sharedMediaType()) {
		if (const auto overviewType = SharedMediaOverviewType(*mediaType)) {
			return overviewType;
		} else if (mediaType == SharedMediaType::PhotoVideo) {
			if (_photo) {
				return SharedMediaOverviewType(SharedMediaType::Photo);
			} else if (_document) {
				return SharedMediaOverviewType(SharedMediaType::Video);
			}
		}
	}
	return std::nullopt;
}

bool OverlayWidget::stateAnimationCallback(crl::time now) {
	if (anim::Disabled()) {
		now += st::mediaviewShowDuration + st::mediaviewHideDuration;
	}
	for (auto i = begin(_animations); i != end(_animations);) {
		const auto [state, started] = *i;
		updateOverRect(state);
		const auto dt = float64(now - started) / st::mediaviewFadeDuration;
		if (dt >= 1) {
			_animationOpacities.erase(state);
			i = _animations.erase(i);
		} else {
			_animationOpacities[state].update(dt, anim::linear);
			++i;
		}
	}
	return !_animations.empty() || updateControlsAnimation(now);
}

bool OverlayWidget::updateControlsAnimation(crl::time now) {
	if (_controlsState != ControlsShowing
		&& _controlsState != ControlsHiding) {
		return false;
	}
	const auto duration = (_controlsState == ControlsShowing)
		? st::mediaviewShowDuration
		: st::mediaviewHideDuration;
	const auto dt = float64(now - _controlsAnimStarted)
		/ duration;
	if (dt >= 1) {
		_controlsOpacity.finish();
		_controlsState = (_controlsState == ControlsShowing)
			? ControlsShown
			: ControlsHidden;
		updateCursor();
	} else {
		_controlsOpacity.update(dt, anim::linear);
	}
	const auto toUpdate = QRegion()
		+ (_over == OverLeftNav ? _leftNav : _leftNavIcon)
		+ (_over == OverRightNav ? _rightNav : _rightNavIcon)
		+ (_over == OverClose ? _closeNav : _closeNavIcon)
		+ _saveNavIcon
		+ _rotateNavIcon
		+ _moreNavIcon
		+ _headerNav
		+ _nameNav
		+ _dateNav
		+ _captionRect.marginsAdded(st::mediaviewCaptionPadding)
		+ _groupThumbsRect;
	update(toUpdate);
	return (dt < 1);
}

void OverlayWidget::waitingAnimationCallback() {
	if (!anim::Disabled()) {
		update(radialRect());
	}
}

void OverlayWidget::updateCursor() {
	setCursor(_controlsState == ControlsHidden
		? Qt::BlankCursor
		: (_over == OverNone ? style::cur_default : style::cur_pointer));
}

int OverlayWidget::finalContentRotation() const {
	return _streamed
		? ((_rotation + (_streamed
			? _streamed->instance.info().video.rotation
			: 0)) % 360)
		: _rotation;
}

QRect OverlayWidget::finalContentRect() const {
	return { _x, _y, _w, _h };
}

OverlayWidget::ContentGeometry OverlayWidget::contentGeometry() const {
	const auto toRotation = qreal(finalContentRotation());
	const auto toRectRotated = QRectF(finalContentRect());
	const auto toRectCenter = toRectRotated.center();
	const auto toRect = ((int(toRotation) % 180) == 90)
		? QRectF(
			toRectCenter.x() - toRectRotated.height() / 2.,
			toRectCenter.y() - toRectRotated.width() / 2.,
			toRectRotated.height(),
			toRectRotated.width())
		: toRectRotated;
	if (!_geometryAnimation.animating()) {
		return { toRect, toRotation };
	}
	const auto fromRect = _oldGeometry.rect;
	const auto fromRotation = _oldGeometry.rotation;
	const auto progress = _geometryAnimation.value(1.);
	const auto rotationDelta = (toRotation - fromRotation);
	const auto useRotationDelta = (rotationDelta > 180.)
		? (rotationDelta - 360.)
		: (rotationDelta <= -180.)
		? (rotationDelta + 360.)
		: rotationDelta;
	const auto rotation = fromRotation + useRotationDelta * progress;
	const auto useRotation = (rotation > 360.)
		? (rotation - 360.)
		: (rotation < 0.)
		? (rotation + 360.)
		: rotation;
	const auto useRect = QRectF(
		fromRect.x() + (toRect.x() - fromRect.x()) * progress,
		fromRect.y() + (toRect.y() - fromRect.y()) * progress,
		fromRect.width() + (toRect.width() - fromRect.width()) * progress,
		fromRect.height() + (toRect.height() - fromRect.height()) * progress
	);
	return { useRect, useRotation };
}

void OverlayWidget::updateContentRect() {
	if (_opengl) {
		update();
	} else {
		update(finalContentRect());
	}
}

void OverlayWidget::contentSizeChanged() {
	_width = _w;
	_height = _h;
	resizeContentByScreenSize();
}

void OverlayWidget::resizeContentByScreenSize() {
	const auto bottom = (!_streamed/* || videoIsGifOrUserpic()*/)
		? height()
		: (_streamed->controls.y()
			- st::mediaviewCaptionPadding.bottom()
			- st::mediaviewCaptionMargin.height());
	const auto skipWidth = 0;
	const auto skipHeight = (height() - bottom);
	const auto availableWidth = width();
	const auto availableHeight = height() - 2 * skipHeight;
	const auto countZoomFor = [&](int outerw, int outerh) {
		auto result = float64(outerw) / _width;
		if (_height * result > outerh) {
			result = float64(outerh) / _height;
		}
		if (result >= 1.) {
			result -= 1.;
		} else {
			result = 1. - (1. / result);
		}
		return result;
	};
	if (_width > 0 && _height > 0) {
		_zoomToDefault = countZoomFor(availableWidth, availableHeight);
		_zoomToScreen = countZoomFor(width(), height());
	} else {
		_zoomToDefault = _zoomToScreen = 0;
	}
	const auto usew = _fullScreenVideo ? width() : availableWidth;
	const auto useh = _fullScreenVideo ? height() : availableHeight;
	if ((_width > usew) || (_height > useh) || _fullScreenVideo) {
		const auto use = _fullScreenVideo ? _zoomToScreen : _zoomToDefault;
		_zoom = kZoomToScreenLevel;
		if (use >= 0) {
			_w = qRound(_width * (use + 1));
			_h = qRound(_height * (use + 1));
		} else {
			_w = qRound(_width / (-use + 1));
			_h = qRound(_height / (-use + 1));
		}
	} else {
		_zoom = 0;
		_w = _width;
		_h = _height;
	}
	_x = (width() - _w) / 2;
	_y = (height() - _h) / 2;
	_geometryAnimation.stop();
}

float64 OverlayWidget::radialProgress() const {
	if (_document) {
		return _documentMedia->progress();
	} else if (_photo) {
		return _photoMedia->progress();
	}
	return 1.;
}

bool OverlayWidget::radialLoading() const {
	if (_streamed) {
		return false;
	} else if (_document) {
		return _document->loading();
	} else if (_photo) {
		return _photo->displayLoading();
	}
	return false;
}

QRect OverlayWidget::radialRect() const {
	if (_photo) {
		return _photoRadialRect;
	} else if (_document) {
		return QRect(
			QPoint(
				_docIconRect.x() + ((_docIconRect.width() - st::radialSize.width()) / 2),
				_docIconRect.y() + ((_docIconRect.height() - st::radialSize.height()) / 2)),
			st::radialSize);
	}
	return QRect();
}

void OverlayWidget::radialStart() {
	if (radialLoading() && !_radial.animating()) {
		_radial.start(radialProgress());
		if (auto shift = radialTimeShift()) {
			_radial.update(radialProgress(), !radialLoading(), crl::now() + shift);
		}
	}
}

crl::time OverlayWidget::radialTimeShift() const {
	return _photo ? st::radialDuration : 0;
}

bool OverlayWidget::radialAnimationCallback(crl::time now) {
	if ((!_document && !_photo) || _streamed) {
		return false;
	}
	const auto wasAnimating = _radial.animating();
	const auto updated = _radial.update(
		radialProgress(),
		!radialLoading(),
		now + radialTimeShift());
	if ((wasAnimating || _radial.animating())
		&& (!anim::Disabled() || updated)) {
		update(radialRect());
	}
	const auto ready = _document && _documentMedia->loaded();
	const auto streamVideo = ready && _documentMedia->canBePlayed();
	const auto tryOpenImage = ready && (_document->size < App::kImageSizeLimit);
	if (ready && ((tryOpenImage && !_radial.animating()) || streamVideo)) {
		_streamingStartPaused = false;
		if (streamVideo) {
			redisplayContent();
		} else {
			auto &location = _document->location(true);
			if (location.accessEnable()) {
				if (_document->isTheme()
					|| QImageReader(location.name()).canRead()) {
					redisplayContent();
				}
				location.accessDisable();
			}
		}
	}
	return true;
}

void OverlayWidget::zoomIn() {
	auto newZoom = _zoom;
	const auto full = _fullScreenVideo ? _zoomToScreen : _zoomToDefault;
	if (newZoom == kZoomToScreenLevel) {
		if (qCeil(full) <= kMaxZoomLevel) {
			newZoom = qCeil(full);
		}
	} else {
		if (newZoom < full && (newZoom + 1 > full || (full > kMaxZoomLevel && newZoom == kMaxZoomLevel))) {
			newZoom = kZoomToScreenLevel;
		} else if (newZoom < kMaxZoomLevel) {
			++newZoom;
		}
	}
	zoomUpdate(newZoom);
}

void OverlayWidget::zoomOut() {
	auto newZoom = _zoom;
	const auto full = _fullScreenVideo ? _zoomToScreen : _zoomToDefault;
	if (newZoom == kZoomToScreenLevel) {
		if (qFloor(full) >= -kMaxZoomLevel) {
			newZoom = qFloor(full);
		}
	} else {
		if (newZoom > full && (newZoom - 1 < full || (full < -kMaxZoomLevel && newZoom == -kMaxZoomLevel))) {
			newZoom = kZoomToScreenLevel;
		} else if (newZoom > -kMaxZoomLevel) {
			--newZoom;
		}
	}
	zoomUpdate(newZoom);
}

void OverlayWidget::zoomReset() {
	auto newZoom = _zoom;
	const auto full = _fullScreenVideo ? _zoomToScreen : _zoomToDefault;
	if (_zoom == 0) {
		if (qFloor(full) == qCeil(full) && qRound(full) >= -kMaxZoomLevel && qRound(full) <= kMaxZoomLevel) {
			newZoom = qRound(full);
		} else {
			newZoom = kZoomToScreenLevel;
		}
	} else {
		newZoom = 0;
	}
	_x = -_width / 2;
	_y = -_height / 2;
	float64 z = (_zoom == kZoomToScreenLevel) ? full : _zoom;
	if (z >= 0) {
		_x = qRound(_x * (z + 1));
		_y = qRound(_y * (z + 1));
	} else {
		_x = qRound(_x / (-z + 1));
		_y = qRound(_y / (-z + 1));
	}
	_x += width() / 2;
	_y += height() / 2;
	update();
	zoomUpdate(newZoom);
}

void OverlayWidget::zoomUpdate(int32 &newZoom) {
	if (newZoom != kZoomToScreenLevel) {
		while ((newZoom < 0 && (-newZoom + 1) > _w) || (-newZoom + 1) > _h) {
			++newZoom;
		}
	}
	setZoomLevel(newZoom);
}

void OverlayWidget::clearSession() {
	if (!isHidden()) {
		hide();
	}
	_sessionLifetime.destroy();
	if (!_animations.empty()) {
		_animations.clear();
		_stateAnimation.stop();
	}
	if (!_animationOpacities.empty()) {
		_animationOpacities.clear();
	}
	clearStreaming();
	setContext(v::null);
	_from = nullptr;
	_fromName = QString();
	assignMediaPointer(nullptr);
	_fullScreenVideo = false;
	_caption.clear();
	_sharedMedia = nullptr;
	_userPhotos = nullptr;
	_collage = nullptr;
	_session = nullptr;
}

OverlayWidget::~OverlayWidget() {
	clearSession();
}

void OverlayWidget::assignMediaPointer(DocumentData *document) {
	_savePhotoVideoWhenLoaded = SavePhotoVideo::None;
	_photo = nullptr;
	_photoMedia = nullptr;
	if (_document != document) {
		if ((_document = document)) {
			_documentMedia = _document->createMediaView();
			_documentMedia->goodThumbnailWanted();
			_documentMedia->thumbnailWanted(fileOrigin());
		} else {
			_documentMedia = nullptr;
		}
	}
}

void OverlayWidget::assignMediaPointer(not_null<PhotoData*> photo) {
	_savePhotoVideoWhenLoaded = SavePhotoVideo::None;
	_document = nullptr;
	_documentMedia = nullptr;
	if (_photo != photo) {
		_photo = photo;
		_photoMedia = _photo->createMediaView();
		_photoMedia->wanted(Data::PhotoSize::Small, fileOrigin());
		if (!_photo->hasVideo() || _photo->videoPlaybackFailed()) {
			_photo->load(fileOrigin(), LoadFromCloudOrLocal, true);
		}
	}
}

void OverlayWidget::clickHandlerActiveChanged(const ClickHandlerPtr &p, bool active) {
	setCursor((active || ClickHandler::getPressed()) ? style::cur_pointer : style::cur_default);
	update(QRegion(_saveMsg) + _captionRect);
}

void OverlayWidget::clickHandlerPressedChanged(const ClickHandlerPtr &p, bool pressed) {
	setCursor((pressed || ClickHandler::getActive()) ? style::cur_pointer : style::cur_default);
	update(QRegion(_saveMsg) + _captionRect);
}

rpl::lifetime &OverlayWidget::lifetime() {
	return _surface->lifetime();
}

void OverlayWidget::showSaveMsgFile() {
	File::ShowInFolder(_saveMsgFilename);
}

void OverlayWidget::close() {
	Core::App().hideMediaView();
}

void OverlayWidget::activateControls() {
	if (!_menu && !_mousePressed) {
		_controlsHideTimer.callOnce(st::mediaviewWaitHide);
	}
	if (_fullScreenVideo) {
		if (_streamed) {
			_streamed->controls.showAnimated();
		}
	}
	if (_controlsState == ControlsHiding || _controlsState == ControlsHidden) {
		_controlsState = ControlsShowing;
		_controlsAnimStarted = crl::now();
		_controlsOpacity.start(1);
		if (!_stateAnimation.animating()) {
			_stateAnimation.start();
		}
	}
}

void OverlayWidget::hideControls(bool force) {
	if (!force) {
		if (!_dropdown->isHidden()
			|| (_streamed && _streamed->controls.hasMenu())
			|| _menu
			|| _mousePressed
			|| (_fullScreenVideo
				/*&& !videoIsGifOrUserpic()*/
				&& _streamed->controls.geometry().contains(_lastMouseMovePos))) {
			return;
		}
	}
	if (_fullScreenVideo) {
		_streamed->controls.hideAnimated();
	}
	if (_controlsState == ControlsHiding || _controlsState == ControlsHidden) return;

	_lastMouseMovePos = _widget->mapFromGlobal(QCursor::pos());
	_controlsState = ControlsHiding;
	_controlsAnimStarted = crl::now();
	_controlsOpacity.start(0);
	if (!_stateAnimation.animating()) {
		_stateAnimation.start();
	}
}

void OverlayWidget::dropdownHidden() {
	setFocus();
	_ignoringDropdown = true;
	_lastMouseMovePos = _widget->mapFromGlobal(QCursor::pos());
	updateOver(_lastMouseMovePos);
	_ignoringDropdown = false;
	if (!_controlsHideTimer.isActive()) {
		hideControls(true);
	}
}

void OverlayWidget::handleScreenChanged(QScreen *screen) {
	subscribeToScreenGeometry();
	if (isHidden()) {
		return;
	}

	const auto screenList = QGuiApplication::screens();
	DEBUG_LOG(("Viewer Pos: Screen changed to: %1")
		.arg(screenList.indexOf(screen)));

	moveToScreen();
}

void OverlayWidget::subscribeToScreenGeometry() {
	_screenGeometryLifetime.destroy();
	const auto screen = window()->screen();
	if (!screen) {
		return;
	}
	base::qt_signal_producer(
		screen,
		&QScreen::geometryChanged
	) | rpl::start_with_next([=] {
		updateGeometry();
	}, _screenGeometryLifetime);
}

void OverlayWidget::toMessage() {
	if (!_session) {
		return;
	}

	if (const auto item = _session->data().message(_msgid)) {
		close();
		if (const auto window = findWindow()) {
			window->showPeerHistoryAtItem(item);
		}
	}
}

void OverlayWidget::notifyFileDialogShown(bool shown) {
	if (shown && isHidden()) {
		return;
	}
	if (shown) {
		Ui::Platform::BringToBack(_widget);
	} else {
		Ui::Platform::ShowOverAll(_widget);
	}
}

void OverlayWidget::saveAs() {
	QString file;
	if (_document) {
		const auto &location = _document->location(true);
		const auto bytes = _documentMedia->bytes();
		if (!bytes.isEmpty() || location.accessEnable()) {
			QFileInfo alreadyInfo(location.name());
			QDir alreadyDir(alreadyInfo.dir());
			QString name = alreadyInfo.fileName(), filter;
			const auto mimeType = Core::MimeTypeForName(_document->mimeString());
			QStringList p = mimeType.globPatterns();
			QString pattern = p.isEmpty() ? QString() : p.front();
			if (name.isEmpty()) {
				name = pattern.isEmpty() ? qsl(".unknown") : pattern.replace('*', QString());
			}

			if (pattern.isEmpty()) {
				filter = QString();
			} else {
				filter = mimeType.filterString() + qsl(";;") + FileDialog::AllFilesFilter();
			}

			file = FileNameForSave(
				_session,
				tr::lng_save_file(tr::now),
				filter,
				qsl("doc"),
				name,
				true,
				alreadyDir);
			if (!file.isEmpty() && file != location.name()) {
				if (bytes.isEmpty()) {
					QFile(file).remove();
					QFile(location.name()).copy(file);
				} else {
					QFile f(file);
					f.open(QIODevice::WriteOnly);
					f.write(bytes);
				}
			}

			if (bytes.isEmpty()) {
				location.accessDisable();
			}
		} else {
			DocumentSaveClickHandler::Save(
				fileOrigin(),
				_document,
				DocumentSaveClickHandler::Mode::ToNewFile);
			updateControls();
			updateOver(_lastMouseMovePos);
		}
	} else if (_photo && _photo->hasVideo()) {
		if (const auto bytes = _photoMedia->videoContent(); !bytes.isEmpty()) {
			const auto photo = _photo;
			auto filter = qsl("Video Files (*.mp4);;") + FileDialog::AllFilesFilter();
			FileDialog::GetWritePath(
				_widget.get(),
				tr::lng_save_video(tr::now),
				filter,
				filedialogDefaultName(
					qsl("photo"),
					qsl(".mp4"),
					QString(),
					false,
					_photo->date),
				crl::guard(_widget, [=](const QString &result) {
					QFile f(result);
					if (!result.isEmpty()
						&& _photo == photo
						&& f.open(QIODevice::WriteOnly)) {
						f.write(bytes);
					}
				}));
		} else {
			_photo->loadVideo(fileOrigin());
			_savePhotoVideoWhenLoaded = SavePhotoVideo::SaveAs;
		}
	} else {
		if (!_photo || !_photoMedia->loaded()) {
			return;
		}

		const auto image = _photoMedia->image(Data::PhotoSize::Large)->original();
		const auto photo = _photo;
		auto filter = qsl("JPEG Image (*.jpg);;") + FileDialog::AllFilesFilter();
		FileDialog::GetWritePath(
			_widget.get(),
			tr::lng_save_photo(tr::now),
			filter,
			filedialogDefaultName(
				qsl("photo"),
				qsl(".jpg"),
				QString(),
				false,
				_photo->date),
			crl::guard(_widget, [=](const QString &result) {
				if (!result.isEmpty() && _photo == photo) {
					image.save(result, "JPG");
				}
			}));
	}
	activate();
}

void OverlayWidget::handleDocumentClick() {
	if (_document->loading()) {
		saveCancel();
	} else {
		Data::ResolveDocument(
			findWindow(),
			_document,
			_document->owner().message(_msgid));
		if (_document->loading() && !_radial.animating()) {
			_radial.start(_documentMedia->progress());
		}
	}
}

PeerData *OverlayWidget::ui_getPeerForMouseAction() {
	return _history ? _history->peer.get() : nullptr;
}

void OverlayWidget::downloadMedia() {
	if (!_photo && !_document) {
		return;
	}
	if (Core::App().settings().askDownloadPath()) {
		return saveAs();
	}

	QString path;
	const auto session = _photo ? &_photo->session() : &_document->session();
	if (Core::App().settings().downloadPath().isEmpty()) {
		path = File::DefaultDownloadPath(session);
	} else if (Core::App().settings().downloadPath() == qsl("tmp")) {
		path = session->local().tempDirectory();
	} else {
		path = Core::App().settings().downloadPath();
	}
	QString toName;
	if (_document) {
		const auto &location = _document->location(true);
		if (location.accessEnable()) {
			if (!QDir().exists(path)) QDir().mkpath(path);
			toName = filedialogNextFilename(
				_document->filename(),
				location.name(),
				path);
			if (!toName.isEmpty() && toName != location.name()) {
				QFile(toName).remove();
				if (!QFile(location.name()).copy(toName)) {
					toName = QString();
				}
			}
			location.accessDisable();
		} else {
			if (_document->filepath(true).isEmpty()
				&& !_document->loading()) {
				DocumentSaveClickHandler::Save(
					fileOrigin(),
					_document,
					DocumentSaveClickHandler::Mode::ToFile);
				updateControls();
			} else {
				_saveVisible = contentCanBeSaved();
				update(_saveNav);
			}
			updateOver(_lastMouseMovePos);
		}
	} else if (_photo && _photo->hasVideo()) {
		if (const auto bytes = _photoMedia->videoContent(); !bytes.isEmpty()) {
			if (!QDir().exists(path)) {
				QDir().mkpath(path);
			}
			toName = filedialogDefaultName(qsl("photo"), qsl(".mp4"), path);
			QFile f(toName);
			if (!f.open(QIODevice::WriteOnly)
				|| f.write(bytes) != bytes.size()) {
				toName = QString();
			}
		} else {
			_photo->loadVideo(fileOrigin());
			_savePhotoVideoWhenLoaded = SavePhotoVideo::QuickSave;
		}
	} else {
		if (!_photo || !_photoMedia->loaded()) {
			_saveVisible = contentCanBeSaved();
			update(_saveNav);
		} else {
			const auto image = _photoMedia->image(
				Data::PhotoSize::Large)->original();

			if (!QDir().exists(path)) {
				QDir().mkpath(path);
			}
			toName = filedialogDefaultName(qsl("photo"), qsl(".jpg"), path);
			if (!image.save(toName, "JPG")) {
				toName = QString();
			}
		}
	}
	if (!toName.isEmpty()) {
		_saveMsgFilename = toName;
		_saveMsgStarted = crl::now();
		_saveMsgOpacity.start(1);
		updateImage();
	}
}

void OverlayWidget::saveCancel() {
	if (_document && _document->loading()) {
		_document->cancel();
		if (_documentMedia->canBePlayed()) {
			redisplayContent();
		}
	}
}

void OverlayWidget::showInFolder() {
	if (!_document) return;

	auto filepath = _document->filepath(true);
	if (!filepath.isEmpty()) {
		File::ShowInFolder(filepath);
		close();
	}
}

void OverlayWidget::forwardMedia() {
	if (!_session) {
		return;
	}
	const auto &active = _session->windows();
	if (active.empty()) {
		return;
	}
	const auto item = _session->data().message(_msgid);
	if (!item || !IsServerMsgId(item->id) || item->serviceMsg()) {
		return;
	}

	close();
	Window::ShowForwardMessagesBox(
		active.front(),
		{ 1, item->fullId() });
}

void OverlayWidget::deleteMedia() {
	if (!_session) {
		return;
	}

	const auto session = _session;
	const auto photo = _photo;
	const auto msgid = _msgid;
	const auto deletingPeerPhoto = [&] {
		if (!_msgid) {
			return true;
		} else if (_photo && _history) {
			if (_history->peer->userpicPhotoId() == _photo->id) {
				return _firstOpenedPeerPhoto;
			}
		}
		return false;
	}();
	close();

	Core::App().domain().activate(&session->account());
	const auto &active = session->windows();
	if (active.empty()) {
		return;
	}
	if (deletingPeerPhoto) {
		active.front()->content()->deletePhotoLayer(photo);
	} else if (const auto item = session->data().message(msgid)) {
		const auto suggestModerateActions = true;
		Ui::show(Box<DeleteMessagesBox>(item, suggestModerateActions));
	}
}

void OverlayWidget::showMediaOverview() {
	if (_menu) {
		_menu->hideMenu(true);
	}
	update();
	if (const auto overviewType = computeOverviewType()) {
		close();
		SharedMediaShowOverview(*overviewType, _history);
	}
}

void OverlayWidget::copyMedia() {
	_dropdown->hideAnimated(Ui::DropdownMenu::HideOption::IgnoreShow);
	if (_document) {
		QGuiApplication::clipboard()->setImage(transformedShownContent());
	} else if (_photo && _photoMedia->loaded()) {
		const auto image = _photoMedia->image(
			Data::PhotoSize::Large)->original();
		QGuiApplication::clipboard()->setImage(image);
	}
}

void OverlayWidget::showAttachedStickers() {
	if (!_session) {
		return;
	}
	const auto &active = _session->windows();
	if (active.empty()) {
		return;
	}
	const auto window = active.front();
	auto &attachedStickers = _session->api().attachedStickers();
	if (_photo) {
		attachedStickers.requestAttachedStickerSets(window, _photo);
	} else if (_document) {
		attachedStickers.requestAttachedStickerSets(window, _document);
	} else {
		return;
	}
	close();
}

auto OverlayWidget::sharedMediaType() const
-> std::optional<SharedMediaType> {
	using Type = SharedMediaType;
	if (!_session) {
		return std::nullopt;
	} else if (const auto item = _session->data().message(_msgid)) {
		if (const auto media = item->media()) {
			if (media->webpage()) {
				return std::nullopt;
			}
		}
		if (_photo) {
			if (item->toHistoryMessage()) {
				return Type::PhotoVideo;
			}
			return Type::ChatPhoto;
		} else if (_document) {
			if (_document->isGifv()) {
				return Type::GIF;
			} else if (_document->isVideoFile()) {
				return Type::PhotoVideo;
			}
			return Type::File;
		}
	}
	return std::nullopt;
}

auto OverlayWidget::sharedMediaKey() const -> std::optional<SharedMediaKey> {
	if (!_msgid
		&& _peer
		&& !_user
		&& _photo
		&& _peer->userpicPhotoId() == _photo->id) {
		return SharedMediaKey {
			_history->peer->id,
			_migrated ? _migrated->peer->id : 0,
			SharedMediaType::ChatPhoto,
			_photo
		};
	}
	if (!IsServerMsgId(_msgid.msg)) {
		return std::nullopt;
	}
	auto keyForType = [this](SharedMediaType type) -> SharedMediaKey {
		return {
			_history->peer->id,
			_migrated ? _migrated->peer->id : 0,
			type,
			(_msgid.channel == _history->channelId()) ? _msgid.msg : (_msgid.msg - ServerMaxMsgId) };
	};
	return
		sharedMediaType()
		| keyForType;
}

Data::FileOrigin OverlayWidget::fileOrigin() const {
	if (_msgid) {
		return _msgid;
	} else if (_photo && _user) {
		return Data::FileOriginUserPhoto(peerToUser(_user->id), _photo->id);
	} else if (_photo && _peer && _peer->userpicPhotoId() == _photo->id) {
		return Data::FileOriginPeerPhoto(_peer->id);
	}
	return Data::FileOrigin();
}

Data::FileOrigin OverlayWidget::fileOrigin(const Entity &entity) const {
	if (const auto item = entity.item) {
		return item->fullId();
	} else if (!v::is<not_null<PhotoData*>>(entity.data)) {
		return Data::FileOrigin();
	}
	const auto photo = v::get<not_null<PhotoData*>>(entity.data);
	if (_user) {
		return Data::FileOriginUserPhoto(peerToUser(_user->id), photo->id);
	} else if (_peer && _peer->userpicPhotoId() == photo->id) {
		return Data::FileOriginPeerPhoto(_peer->id);
	}
	return Data::FileOrigin();
}

bool OverlayWidget::validSharedMedia() const {
	if (auto key = sharedMediaKey()) {
		if (!_sharedMedia) {
			return false;
		}
		using Key = SharedMediaWithLastSlice::Key;
		auto inSameDomain = [](const Key &a, const Key &b) {
			return (a.type == b.type)
				&& (a.peerId == b.peerId)
				&& (a.migratedPeerId == b.migratedPeerId);
		};
		auto countDistanceInData = [&](const Key &a, const Key &b) {
			return [&](const SharedMediaWithLastSlice &data) {
				return inSameDomain(a, b)
					? data.distance(a, b)
					: std::optional<int>();
			};
		};

		if (key == _sharedMedia->key) {
			return true;
		} else if (!_sharedMediaDataKey
			|| _sharedMedia->key != *_sharedMediaDataKey) {
			return false;
		}
		auto distance = _sharedMediaData
			| countDistanceInData(*key, _sharedMedia->key)
			| func::abs;
		if (distance) {
			return (*distance < kIdsPreloadAfter);
		}
	}
	return (_sharedMedia == nullptr);
}

void OverlayWidget::validateSharedMedia() {
	if (const auto key = sharedMediaKey()) {
		Assert(_history != nullptr);

		_sharedMedia = std::make_unique<SharedMedia>(*key);
		auto viewer = (key->type == SharedMediaType::ChatPhoto)
			? SharedMediaWithLastReversedViewer
			: SharedMediaWithLastViewer;
		viewer(
			&_history->session(),
			*key,
			kIdsLimit,
			kIdsLimit
		) | rpl::start_with_next([this](
				SharedMediaWithLastSlice &&update) {
			handleSharedMediaUpdate(std::move(update));
		}, _sharedMedia->lifetime);
	} else {
		_sharedMedia = nullptr;
		_sharedMediaData = std::nullopt;
		_sharedMediaDataKey = std::nullopt;
	}
}

void OverlayWidget::handleSharedMediaUpdate(SharedMediaWithLastSlice &&update) {
	if ((!_photo && !_document) || !_sharedMedia) {
		_sharedMediaData = std::nullopt;
		_sharedMediaDataKey = std::nullopt;
	} else {
		_sharedMediaData = std::move(update);
		_sharedMediaDataKey = _sharedMedia->key;
	}
	findCurrent();
	updateControls();
	preloadData(0);
}

std::optional<OverlayWidget::UserPhotosKey> OverlayWidget::userPhotosKey() const {
	if (!_msgid && _user && _photo) {
		return UserPhotosKey{ peerToUser(_user->id), _photo->id };
	}
	return std::nullopt;
}

bool OverlayWidget::validUserPhotos() const {
	if (const auto key = userPhotosKey()) {
		if (!_userPhotos) {
			return false;
		}
		const auto countDistanceInData = [](const auto &a, const auto &b) {
			return [&](const UserPhotosSlice &data) {
				return data.distance(a, b);
			};
		};

		const auto distance = (key == _userPhotos->key) ? 0 :
			_userPhotosData
			| countDistanceInData(*key, _userPhotos->key)
			| func::abs;
		if (distance) {
			return (*distance < kIdsPreloadAfter);
		}
	}
	return (_userPhotos == nullptr);
}

void OverlayWidget::validateUserPhotos() {
	if (const auto key = userPhotosKey()) {
		Assert(_user != nullptr);

		_userPhotos = std::make_unique<UserPhotos>(*key);
		UserPhotosReversedViewer(
			&_user->session(),
			*key,
			kIdsLimit,
			kIdsLimit
		) | rpl::start_with_next([this](
				UserPhotosSlice &&update) {
			handleUserPhotosUpdate(std::move(update));
		}, _userPhotos->lifetime);
	} else {
		_userPhotos = nullptr;
		_userPhotosData = std::nullopt;
	}
}

void OverlayWidget::handleUserPhotosUpdate(UserPhotosSlice &&update) {
	if (!_photo || !_userPhotos) {
		_userPhotosData = std::nullopt;
	} else {
		_userPhotosData = std::move(update);
	}
	findCurrent();
	updateControls();
	preloadData(0);
}

std::optional<OverlayWidget::CollageKey> OverlayWidget::collageKey() const {
	if (!_session) {
		return std::nullopt;
	} else if (const auto item = _session->data().message(_msgid)) {
		if (const auto media = item->media()) {
			if (const auto page = media->webpage()) {
				for (const auto &item : page->collage.items) {
					if (item == _photo || item == _document) {
						return item;
					}
				}
			}
		}
	}
	return std::nullopt;
}

bool OverlayWidget::validCollage() const {
	if (const auto key = collageKey()) {
		if (!_collage) {
			return false;
		}
		const auto countDistanceInData = [](const auto &a, const auto &b) {
			return [&](const WebPageCollage &data) {
				const auto i = ranges::find(data.items, a);
				const auto j = ranges::find(data.items, b);
				return (i != end(data.items) && j != end(data.items))
					? std::make_optional(i - j)
					: std::nullopt;
			};
		};

		if (key == _collage->key) {
			return true;
		} else if (_collageData) {
			const auto &items = _collageData->items;
			if (ranges::find(items, *key) != end(items)
				&& ranges::find(items, _collage->key) != end(items)) {
				return true;
			}
		}
	}
	return (_collage == nullptr);
}

void OverlayWidget::validateCollage() {
	if (const auto key = collageKey()) {
		_collage = std::make_unique<Collage>(*key);
		_collageData = WebPageCollage();
		if (const auto item = _session->data().message(_msgid)) {
			if (const auto media = item->media()) {
				if (const auto page = media->webpage()) {
					_collageData = page->collage;
				}
			}
		}
	} else {
		_collage = nullptr;
		_collageData = std::nullopt;
	}
}

void OverlayWidget::refreshMediaViewer() {
	if (!validSharedMedia()) {
		validateSharedMedia();
	}
	if (!validUserPhotos()) {
		validateUserPhotos();
	}
	if (!validCollage()) {
		validateCollage();
	}
	findCurrent();
	updateControls();
}

void OverlayWidget::refreshFromLabel(HistoryItem *item) {
	if (_msgid && item) {
		_from = item->senderOriginal();
		if (const auto info = item->hiddenForwardedInfo()) {
			_fromName = info->name;
		} else {
			Assert(_from != nullptr);
			const auto from = _from->migrateTo() ? _from->migrateTo() : _from;
			_fromName = from->name;
		}
	} else {
		_from = _user;
		_fromName = _user ? _user->name : QString();
	}
}

void OverlayWidget::refreshCaption(HistoryItem *item) {
	_caption = Ui::Text::String();
	if (!item) {
		return;
	} else if (const auto media = item->media()) {
		if (media->webpage()) {
			return;
		}
	}
	const auto caption = item->originalText();
	if (caption.text.isEmpty()) {
		return;
	}
	const auto asBot = [&] {
		if (const auto author = item->author()->asUser()) {
			return author->isBot();
		}
		return false;
	}();

	using namespace HistoryView;
	_caption = Ui::Text::String(st::msgMinWidth);
	const auto duration = (_streamed && _document/* && !videoIsGifOrUserpic()*/)
		? _document->getDuration()
		: 0;
	const auto base = duration
		? DocumentTimestampLinkBase(_document, item->fullId())
		: QString();
	const auto context = Core::MarkedTextContext{
		.session = &item->history()->session()
	};
	_caption.setMarkedText(
		st::mediaviewCaptionStyle,
		AddTimestampLinks(caption, duration, base),
		Ui::ItemTextOptions(item),
		context);
}

void OverlayWidget::refreshGroupThumbs() {
	const auto existed = (_groupThumbs != nullptr);
	if (_index && _sharedMediaData) {
		View::GroupThumbs::Refresh(
			_session,
			_groupThumbs,
			*_sharedMediaData,
			*_index,
			_groupThumbsAvailableWidth);
	} else if (_index && _userPhotosData) {
		View::GroupThumbs::Refresh(
			_session,
			_groupThumbs,
			*_userPhotosData,
			*_index,
			_groupThumbsAvailableWidth);
	} else if (_index && _collageData) {
		View::GroupThumbs::Refresh(
			_session,
			_groupThumbs,
			{ _msgid, &*_collageData },
			*_index,
			_groupThumbsAvailableWidth);
	} else if (_groupThumbs) {
		_groupThumbs->clear();
		_groupThumbs->resizeToWidth(_groupThumbsAvailableWidth);
	}
	if (_groupThumbs && !existed) {
		initGroupThumbs();
	}
}

void OverlayWidget::initGroupThumbs() {
	Expects(_groupThumbs != nullptr);

	_groupThumbs->updateRequests(
	) | rpl::start_with_next([this](QRect rect) {
		const auto shift = (width() / 2);
		_groupThumbsRect = QRect(
			shift + rect.x(),
			_groupThumbsTop,
			rect.width(),
			_groupThumbs->height());
		update(_groupThumbsRect);
	}, _groupThumbs->lifetime());

	_groupThumbs->activateRequests(
	) | rpl::start_with_next([this](View::GroupThumbs::Key key) {
		using CollageKey = View::GroupThumbs::CollageKey;
		if (const auto photoId = std::get_if<PhotoId>(&key)) {
			const auto photo = _session->data().photo(*photoId);
			moveToEntity({ photo, nullptr });
		} else if (const auto itemId = std::get_if<FullMsgId>(&key)) {
			moveToEntity(entityForItemId(*itemId));
		} else if (const auto collageKey = std::get_if<CollageKey>(&key)) {
			if (_collageData) {
				moveToEntity(entityForCollage(collageKey->index));
			}
		}
	}, _groupThumbs->lifetime());

	_groupThumbsRect = QRect(
		_groupThumbsLeft,
		_groupThumbsTop,
		width() - 2 * _groupThumbsLeft,
		height() - _groupThumbsTop);
}

void OverlayWidget::clearControlsState() {
	_saveMsgStarted = 0;
	_loadRequest = 0;
	_over = _down = OverNone;
	_pressed = false;
	_dragging = 0;
	setCursor(style::cur_default);
	if (!_animations.empty()) {
		_animations.clear();
		_stateAnimation.stop();
	}
	if (!_animationOpacities.empty()) {
		_animationOpacities.clear();
	}
}

not_null<QWindow*> OverlayWidget::window() const {
	return _widget->windowHandle();
}

int OverlayWidget::width() const {
	return _widget->width();
}

int OverlayWidget::height() const {
	return _widget->height();
}

void OverlayWidget::update() {
	_widget->update();
}

void OverlayWidget::update(const QRegion &region) {
	_widget->update(region);
}

bool OverlayWidget::isHidden() const {
	return _widget->isHidden();
}

not_null<QWidget*> OverlayWidget::widget() const {
	return _widget;
}

void OverlayWidget::hide() {
	clearBeforeHide();
	applyHideWindowWorkaround();
	_widget->hide();
}

void OverlayWidget::setCursor(style::cursor cursor) {
	_widget->setCursor(cursor);
}

void OverlayWidget::setFocus() {
	_widget->setFocus();
}

void OverlayWidget::activate() {
	_widget->raise();
	_widget->activateWindow();
	QApplication::setActiveWindow(_widget);
	setFocus();
}

void OverlayWidget::show(OpenRequest request) {
	const auto document = request.document();
	const auto photo = request.photo();
	const auto contextItem = request.item();
	const auto contextPeer = request.peer();
	if (photo) {
		if (contextItem && contextPeer) {
			return;
		}
		setSession(&photo->session());

		if (contextPeer) {
			setContext(contextPeer);
		} else if (contextItem) {
			setContext(contextItem);
		} else {
			setContext(v::null);
		}

		clearControlsState();
		_firstOpenedPeerPhoto = (contextPeer != nullptr);
		assignMediaPointer(photo);

		displayPhoto(photo, contextPeer ? nullptr : contextItem);
		preloadData(0);
		activateControls();
	} else if (document) {
		setSession(&document->session());

		if (contextItem) {
			setContext(contextItem);
		} else {
			setContext(v::null);
		}

		clearControlsState();

		_streamingStartPaused = false;
		displayDocument(
			document,
			contextItem,
			request.cloudTheme()
				? *request.cloudTheme()
				: Data::CloudTheme(),
			request.continueStreaming());
		if (!isHidden()) {
			preloadData(0);
			activateControls();
		}
	}
	if (const auto controller = request.controller()) {
		_window = base::make_weak(&controller->window());
	}
}

void OverlayWidget::displayPhoto(not_null<PhotoData*> photo, HistoryItem *item) {
	if (photo->isNull()) {
		displayDocument(nullptr, item);
		return;
	}
	_touchbarDisplay.fire(TouchBarItemType::Photo);

	clearStreaming();
	destroyThemePreview();

	_fullScreenVideo = false;
	assignMediaPointer(photo);
	_rotation = _photo->owner().mediaRotation().get(_photo);
	_radial.stop();

	refreshMediaViewer();

	_staticContent = QImage();
	if (_photo->videoCanBePlayed()) {
		initStreaming();
	}

	refreshCaption(item);

	_blurred = true;
	_down = OverNone;
	if (!_staticContent.isNull()) {
		// Video thumbnail.
		const auto size = style::ConvertScale(
			flipSizeByRotation(_staticContent.size()));
		_w = size.width();
		_h = size.height();
	} else {
		const auto size = style::ConvertScale(flipSizeByRotation(QSize(
			photo->width(),
			photo->height())));
		_w = size.width();
		_h = size.height();
	}
	contentSizeChanged();
	refreshFromLabel(item);
	displayFinished();
}

void OverlayWidget::destroyThemePreview() {
	_themePreviewId = 0;
	_themePreviewShown = false;
	_themePreview.reset();
	_themeApply.destroy();
	_themeCancel.destroy();
	_themeShare.destroy();
}

void OverlayWidget::redisplayContent() {
	if (isHidden() || !_session) {
		return;
	}
	const auto item = _session->data().message(_msgid);
	if (_photo) {
		displayPhoto(_photo, item);
	} else {
		displayDocument(_document, item);
	}
}

// Empty messages shown as docs: doc can be nullptr.
void OverlayWidget::displayDocument(
		DocumentData *doc,
		HistoryItem *item,
		const Data::CloudTheme &cloud,
		bool continueStreaming) {
	_fullScreenVideo = false;
	_staticContent = QImage();
	clearStreaming(_document != doc);
	destroyThemePreview();
	assignMediaPointer(doc);

	_rotation = _document ? _document->owner().mediaRotation().get(_document) : 0;
	_themeCloudData = cloud;
	_radial.stop();

	_touchbarDisplay.fire(TouchBarItemType::None);

	refreshMediaViewer();
	if (_document) {
		if (_document->sticker()) {
			if (const auto image = _documentMedia->getStickerLarge()) {
				setStaticContent(image->original());
			} else if (const auto thumbnail = _documentMedia->thumbnail()) {
				setStaticContent(thumbnail->pixBlurred(
					_document->dimensions.width(),
					_document->dimensions.height()
				).toImage());
			}
		} else {
			if (_documentMedia->canBePlayed()
				&& initStreaming(continueStreaming)) {
			} else if (_document->isVideoFile()) {
				_documentMedia->automaticLoad(fileOrigin(), item);
				initStreamingThumbnail();
			} else if (_document->isTheme()) {
				_documentMedia->automaticLoad(fileOrigin(), item);
				initThemePreview();
			} else {
				_documentMedia->automaticLoad(fileOrigin(), item);
				_document->saveFromDataSilent();
				auto &location = _document->location(true);
				if (location.accessEnable()) {
					const auto &path = location.name();
					if (QImageReader(path).canRead()) {
						setStaticContent(PrepareStaticImage(path));
						_touchbarDisplay.fire(TouchBarItemType::Photo);
					}
				} else if (!_documentMedia->bytes().isEmpty()) {
					setStaticContent(
						PrepareStaticImage(_documentMedia->bytes()));
					if (!_staticContent.isNull()) {
						_touchbarDisplay.fire(TouchBarItemType::Photo);
					}
				}
				location.accessDisable();
			}
		}
	}
	refreshCaption(item);

	_docIconRect = QRect((width() - st::mediaviewFileIconSize) / 2, (height() - st::mediaviewFileIconSize) / 2, st::mediaviewFileIconSize, st::mediaviewFileIconSize);
	int32 colorIndex = documentColorIndex(_document, _docExt);
	_docIconColor = documentColor(colorIndex);
	const style::icon *(thumbs[]) = { &st::mediaviewFileBlue, &st::mediaviewFileGreen, &st::mediaviewFileRed, &st::mediaviewFileYellow };
	_docIcon = thumbs[colorIndex];

	int32 extmaxw = (st::mediaviewFileIconSize - st::mediaviewFileExtPadding * 2);
	_docExtWidth = st::mediaviewFileExtFont->width(_docExt);
	if (_docExtWidth > extmaxw) {
		_docExt = st::mediaviewFileExtFont->elided(_docExt, extmaxw, Qt::ElideMiddle);
		_docExtWidth = st::mediaviewFileExtFont->width(_docExt);
	}
	if (documentBubbleShown()) {
		if (_document && _document->hasThumbnail()) {
			_document->loadThumbnail(fileOrigin());
			const auto tw = _documentMedia->thumbnailSize().width();
			const auto th = _documentMedia->thumbnailSize().height();
			if (!tw || !th) {
				_docThumbx = _docThumby = _docThumbw = 0;
			} else if (tw > th) {
				_docThumbw = (tw * st::mediaviewFileIconSize) / th;
				_docThumbx = (_docThumbw - st::mediaviewFileIconSize) / 2;
				_docThumby = 0;
			} else {
				_docThumbw = st::mediaviewFileIconSize;
				_docThumbx = 0;
				_docThumby = ((th * _docThumbw) / tw - st::mediaviewFileIconSize) / 2;
			}
		}

		int32 maxw = st::mediaviewFileSize.width() - st::mediaviewFileIconSize - st::mediaviewFilePadding * 3;

		if (_document) {
			_docName = (_document->type == StickerDocument)
				? tr::lng_in_dlg_sticker(tr::now)
				: (_document->type == AnimatedDocument
					? qsl("GIF")
					: (_document->filename().isEmpty()
						? tr::lng_mediaview_doc_image(tr::now)
						: _document->filename()));
		} else {
			_docName = tr::lng_message_empty(tr::now);
		}
		_docNameWidth = st::mediaviewFileNameFont->width(_docName);
		if (_docNameWidth > maxw) {
			_docName = st::mediaviewFileNameFont->elided(_docName, maxw, Qt::ElideMiddle);
			_docNameWidth = st::mediaviewFileNameFont->width(_docName);
		}

		// _docSize is updated in updateControls()

		_docRect = QRect((width() - st::mediaviewFileSize.width()) / 2, (height() - st::mediaviewFileSize.height()) / 2, st::mediaviewFileSize.width(), st::mediaviewFileSize.height());
		_docIconRect = QRect(_docRect.x() + st::mediaviewFilePadding, _docRect.y() + st::mediaviewFilePadding, st::mediaviewFileIconSize, st::mediaviewFileIconSize);
	} else if (_themePreviewShown) {
		updateThemePreviewGeometry();
	} else if (!_staticContent.isNull()) {
		const auto size = style::ConvertScale(
			flipSizeByRotation(_staticContent.size()));
		_w = size.width();
		_h = size.height();
	} else if (videoShown()) {
		const auto contentSize = style::ConvertScale(videoSize());
		_w = contentSize.width();
		_h = contentSize.height();
	}
	contentSizeChanged();
	if (videoShown()) {
		applyVideoSize();
	}
	refreshFromLabel(item);
	_blurred = false;
	if (_showAsPip && _streamed && !videoIsGifOrUserpic()) {
		switchToPip();
	} else {
		displayFinished();
	}
}

void OverlayWidget::updateThemePreviewGeometry() {
	if (_themePreviewShown) {
		auto previewRect = QRect((width() - st::themePreviewSize.width()) / 2, (height() - st::themePreviewSize.height()) / 2, st::themePreviewSize.width(), st::themePreviewSize.height());
		_themePreviewRect = previewRect.marginsAdded(st::themePreviewMargin);
		if (_themeApply) {
			auto right = qMax(width() - _themePreviewRect.x() - _themePreviewRect.width(), 0) + st::themePreviewMargin.right();
			auto bottom = qMin(height(), _themePreviewRect.y() + _themePreviewRect.height());
			_themeApply->moveToRight(right, bottom - st::themePreviewMargin.bottom() + (st::themePreviewMargin.bottom() - _themeApply->height()) / 2);
			right += _themeApply->width() + st::themePreviewButtonsSkip;
			_themeCancel->moveToRight(right, _themeApply->y());
			if (_themeShare) {
				_themeShare->moveToLeft(previewRect.x(), _themeApply->y());
			}
		}

		// For context menu event.
		_x = _themePreviewRect.x();
		_y = _themePreviewRect.y();
		_w = _themePreviewRect.width();
		_h = _themePreviewRect.height();
	}
}

void OverlayWidget::displayFinished() {
	updateControls();
	if (isHidden()) {
		moveToScreen();
		//setAttribute(Qt::WA_DontShowOnScreen);
		//OverlayParent::setVisibleHook(true);
		//OverlayParent::setVisibleHook(false);
		//setAttribute(Qt::WA_DontShowOnScreen, false);
		Ui::Platform::UpdateOverlayed(_widget);
		if (Platform::IsLinux()) {
			_widget->showFullScreen();
		} else {
			_widget->show();
		}
		Ui::Platform::ShowOverAll(_widget);
		activate();
	}
}

bool OverlayWidget::canInitStreaming() const {
	return (_document && _documentMedia->canBePlayed())
		|| (_photo && _photo->videoCanBePlayed());
}

bool OverlayWidget::initStreaming(bool continueStreaming) {
	Expects(canInitStreaming());

	if (_streamed) {
		return true;
	}
	initStreamingThumbnail();
	if (!createStreamingObjects()) {
		if (_document) {
			_document->setInappPlaybackFailed();
		} else {
			_photo->setVideoPlaybackFailed();
		}
		return false;
	}

	Core::App().updateNonIdle();

	_streamed->instance.player().updates(
	) | rpl::start_with_next_error([=](Streaming::Update &&update) {
		handleStreamingUpdate(std::move(update));
	}, [=](Streaming::Error &&error) {
		handleStreamingError(std::move(error));
	}, _streamed->instance.lifetime());

	if (continueStreaming) {
		_pip = nullptr;
	}
	if (!continueStreaming
		|| (!_streamed->instance.player().active()
			&& !_streamed->instance.player().finished())) {
		startStreamingPlayer();
	} else {
		updatePlaybackState();
	}
	return true;
}

void OverlayWidget::startStreamingPlayer() {
	Expects(_streamed != nullptr);

	const auto &player = _streamed->instance.player();
	if (player.playing()) {
		if (!_streamed->withSound) {
			return;
		}
		_pip = nullptr;
	} else if (!player.paused() && !player.finished() && !player.failed()) {
		_pip = nullptr;
	} else if (_pip && _streamed->withSound) {
		return;
	}

	const auto position = _document
		? _document->session().settings().mediaLastPlaybackPosition(
			_document->id)
		: _photo
		? _photo->videoStartPosition()
		: 0;
	restartAtSeekPosition(position);
}

void OverlayWidget::initStreamingThumbnail() {
	Expects(_photo || _document);

	_touchbarDisplay.fire(TouchBarItemType::Video);

	const auto computePhotoThumbnail = [&] {
		const auto thumbnail = _photoMedia->image(Data::PhotoSize::Thumbnail);
		if (thumbnail) {
			return thumbnail;
		} else if (_peer && _peer->userpicPhotoId() == _photo->id) {
			if (const auto view = _peer->activeUserpicView()) {
				if (const auto image = view->image()) {
					return image;
				}
			}
		}
		return thumbnail;
	};
	const auto good = _document
		? _documentMedia->goodThumbnail()
		: _photoMedia->image(Data::PhotoSize::Large);
	const auto thumbnail = _document
		? _documentMedia->thumbnail()
		: computePhotoThumbnail();
	const auto blurred = _document
		? _documentMedia->thumbnailInline()
		: _photoMedia->thumbnailInline();
	const auto size = _photo
		? QSize(
			_photo->videoLocation().width(),
			_photo->videoLocation().height())
		: good
		? good->size()
		: _document->dimensions;
	if (!good && !thumbnail && !blurred) {
		return;
	} else if (size.isEmpty()) {
		return;
	}
	const auto w = size.width();
	const auto h = size.height();
	const auto options = VideoThumbOptions(_document);
	const auto goodOptions = (options & ~Images::Option::Blurred);
	setStaticContent((good
		? good
		: thumbnail
		? thumbnail
		: blurred
		? blurred
		: Image::BlankMedia().get())->pixNoCache(
			w,
			h,
			good ? goodOptions : options,
			w / cIntRetinaFactor(),
			h / cIntRetinaFactor()
		).toImage());
}

void OverlayWidget::streamingReady(Streaming::Information &&info) {
	if (videoShown()) {
		applyVideoSize();
	} else {
		updateContentRect();
	}
}

void OverlayWidget::applyVideoSize() {
	const auto contentSize = style::ConvertScale(videoSize());
	if (contentSize != QSize(_width, _height)) {
		updateContentRect();
		_w = contentSize.width();
		_h = contentSize.height();
		contentSizeChanged();
	}
	updateContentRect();
}

bool OverlayWidget::createStreamingObjects() {
	Expects(_photo || _document);

	if (_document) {
		_streamed = std::make_unique<Streamed>(
			_document,
			fileOrigin(),
			_widget,
			static_cast<PlaybackControls::Delegate*>(this),
			[=] { waitingAnimationCallback(); });
	} else {
		_streamed = std::make_unique<Streamed>(
			_photo,
			fileOrigin(),
			_widget,
			static_cast<PlaybackControls::Delegate*>(this),
			[=] { waitingAnimationCallback(); });
	}
	if (!_streamed->instance.valid()) {
		_streamed = nullptr;
		return false;
	}
	++_streamedCreated;
	_streamed->instance.setPriority(kOverlayLoaderPriority);
	_streamed->instance.lockPlayer();
	_streamed->withSound = _document
		&& (_document->isAudioFile()
			|| _document->isVideoFile()
			|| _document->isVoiceMessage()
			|| _document->isVideoMessage());

	// if (videoIsGifOrUserpic()) {
	// 	_streamed->controls.hide();
	// } else {
		refreshClipControllerGeometry();
		_streamed->controls.show();
	// }
	return true;
}

QImage OverlayWidget::transformedShownContent() const {
	return transformShownContent(
		videoShown() ? currentVideoFrameImage() : _staticContent,
		finalContentRotation());
}

QImage OverlayWidget::transformShownContent(
		QImage content,
		int rotation) const {
	if (rotation) {
		content = RotateFrameImage(std::move(content), rotation);
	}
	if (videoShown()) {
		const auto requiredSize = videoSize();
		if (content.size() != requiredSize) {
			content = content.scaled(
				requiredSize,
				Qt::IgnoreAspectRatio,
				Qt::SmoothTransformation);
		}
	}
	return content;
}

void OverlayWidget::handleStreamingUpdate(Streaming::Update &&update) {
	using namespace Streaming;

	v::match(update.data, [&](Information &update) {
		streamingReady(std::move(update));
	}, [&](const PreloadedVideo &update) {
		updatePlaybackState();
	}, [&](const UpdateVideo &update) {
		updateContentRect();
		Core::App().updateNonIdle();
		updatePlaybackState();
	}, [&](const PreloadedAudio &update) {
		updatePlaybackState();
	}, [&](const UpdateAudio &update) {
		updatePlaybackState();
	}, [&](WaitingForData) {
	}, [&](MutedByOther) {
	}, [&](Finished) {
		updatePlaybackState();
	});
}

void OverlayWidget::handleStreamingError(Streaming::Error &&error) {
	Expects(_document || _photo);

	if (error == Streaming::Error::NotStreamable) {
		if (_document) {
			_document->setNotSupportsStreaming();
		} else {
			_photo->setVideoPlaybackFailed();
		}
	} else if (error == Streaming::Error::OpenFailed) {
		if (_document) {
			_document->setInappPlaybackFailed();
		} else {
			_photo->setVideoPlaybackFailed();
		}
	}
	if (canInitStreaming()) {
		updatePlaybackState();
	} else {
		redisplayContent();
	}
}

void OverlayWidget::initThemePreview() {
	using namespace Window::Theme;

	Assert(_document && _document->isTheme());

	const auto bytes = _documentMedia->bytes();
	auto &location = _document->location();
	if (bytes.isEmpty()
		&& (location.isEmpty() || !location.accessEnable())) {
		return;
	}
	_themePreviewShown = true;

	auto current = CurrentData();
	current.backgroundId = Background()->id();
	current.backgroundImage = Background()->createCurrentImage();
	current.backgroundTiled = Background()->tile();

	const auto &cloudList = _document->session().data().cloudThemes().list();
	const auto i = ranges::find(
		cloudList,
		_document->id,
		&Data::CloudTheme::documentId);
	const auto cloud = (i != end(cloudList)) ? *i : Data::CloudTheme();
	const auto isTrusted = (cloud.documentId != 0);
	const auto fields = [&] {
		auto result = _themeCloudData.id ? _themeCloudData : cloud;
		if (!result.documentId) {
			result.documentId = _document->id;
		}
		return result;
	}();

	const auto weakSession = base::make_weak(&_document->session());
	const auto path = _document->location().name();
	const auto id = _themePreviewId = openssl::RandomValue<uint64>();
<<<<<<< HEAD
	const auto weak = Ui::MakeWeak(this);
	auto langStrings = CollectStrings();
=======
	const auto weak = Ui::MakeWeak(_widget);
>>>>>>> 5519bb35
	crl::async([=, data = std::move(current)]() mutable {
		auto preview = GeneratePreview(
			bytes,
			path,
			fields,
			std::move(data),
			Window::Theme::PreviewType::Extended,
			langStrings);
		crl::on_main(weak, [=, result = std::move(preview)]() mutable {
			const auto session = weakSession.get();
			if (id != _themePreviewId || !session) {
				return;
			}
			_themePreviewId = 0;
			_themePreview = std::move(result);
			if (_themePreview) {
				_themeApply.create(
					_widget,
					tr::lng_theme_preview_apply(),
					st::themePreviewApplyButton);
				_themeApply->show();
				_themeApply->setClickedCallback([=] {
					const auto &object = Background()->themeObject();
					const auto currentlyIsCustom = !object.cloud.id
						&& !IsEmbeddedTheme(object.pathAbsolute);
					auto preview = std::move(_themePreview);
					close();
					Apply(std::move(preview));
					if (isTrusted && !currentlyIsCustom) {
						KeepApplied();
					}
				});
				_themeCancel.create(
					_widget,
					tr::lng_cancel(),
					st::themePreviewCancelButton);
				_themeCancel->show();
				_themeCancel->setClickedCallback([this] { close(); });
				if (const auto slug = _themeCloudData.slug; !slug.isEmpty()) {
					_themeShare.create(
						_widget,
						tr::lng_theme_share(),
						st::themePreviewCancelButton);
					_themeShare->show();
					_themeShare->setClickedCallback([=] {
						QGuiApplication::clipboard()->setText(
							session->createInternalLinkFull("addtheme/" + slug));
						Ui::Toast::Show(
							_widget,
							tr::lng_background_link_copied(tr::now));
					});
				} else {
					_themeShare.destroy();
				}
				updateControls();
			}
			update();
		});
	});
	location.accessDisable();
}

void OverlayWidget::refreshClipControllerGeometry() {
	if (!_streamed/* || videoIsGifOrUserpic()*/) {
		return;
	}

	if (_groupThumbs && _groupThumbs->hiding()) {
		_groupThumbs = nullptr;
		_groupThumbsRect = QRect();
	}
	const auto controllerBottom = _groupThumbs
		? _groupThumbsTop
		: height();
	_streamed->controls.resize(st::mediaviewControllerSize);
	_streamed->controls.move(
		(width() - _streamed->controls.width()) / 2,
		controllerBottom - _streamed->controls.height() - st::mediaviewCaptionPadding.bottom() - st::mediaviewCaptionMargin.height());
	Ui::SendPendingMoveResizeEvents(&_streamed->controls);
}

void OverlayWidget::playbackControlsPlay() {
	playbackPauseResume();
}

void OverlayWidget::playbackControlsPause() {
	playbackPauseResume();
}

void OverlayWidget::playbackControlsToFullScreen() {
	playbackToggleFullScreen();
}

void OverlayWidget::playbackControlsFromFullScreen() {
	playbackToggleFullScreen();
}

void OverlayWidget::playbackControlsToPictureInPicture() {
	//if (!videoIsGifOrUserpic()) {
		switchToPip();
	//}
}

void OverlayWidget::playbackControlsRotate() {
	_oldGeometry = contentGeometry();
	_geometryAnimation.stop();
	if (_photo) {
		auto &storage = _photo->owner().mediaRotation();
		storage.set(_photo, storage.get(_photo) - 90);
		_rotation = storage.get(_photo);
		redisplayContent();
	} else if (_document) {
		auto &storage = _document->owner().mediaRotation();
		storage.set(_document, storage.get(_document) - 90);
		_rotation = storage.get(_document);
		if (videoShown()) {
			applyVideoSize();
		} else {
			redisplayContent();
		}
	}
	if (_opengl) {
		_geometryAnimation.start(
			[=] { update(); },
			0.,
			1.,
			st::widgetFadeDuration/*,
			st::easeOutCirc*/);
	}
}

void OverlayWidget::playbackPauseResume() {
	Expects(_streamed != nullptr);

	_streamed->resumeOnCallEnd = false;
	if (_streamed->instance.player().failed()) {
		clearStreaming();
		if (!canInitStreaming() || !initStreaming()) {
			redisplayContent();
		}
	} else if (_streamed->instance.player().finished()
		|| !_streamed->instance.player().active()) {
		_streamingStartPaused = false;
		restartAtSeekPosition(0);
	} else if (_streamed->instance.player().paused()) {
		_streamed->instance.resume();
		updatePlaybackState();
		playbackPauseMusic();
	} else {
		_streamed->instance.pause();
		updatePlaybackState();
	}
}

void OverlayWidget::restartAtSeekPosition(crl::time position) {
	Expects(_streamed != nullptr);

	if (videoShown()) {
		_streamed->instance.saveFrameToCover();
		const auto saved = base::take(_rotation);
		setStaticContent(transformedShownContent());
		_rotation = saved;
		updateContentRect();
	}
	auto options = Streaming::PlaybackOptions();
	options.position = position;
	if (!_streamed->withSound) {
		options.mode = Streaming::Mode::Video;
		options.loop = true;
	} else {
		Assert(_document != nullptr);
		options.audioId = AudioMsgId(_document, _msgid);
		options.speed = Core::App().settings().videoPlaybackSpeed();
		if (_pip) {
			_pip = nullptr;
		}
	}
	_streamed->instance.play(options);
	if (_streamingStartPaused) {
		_streamed->instance.pause();
	} else {
		playbackPauseMusic();
	}
	_streamed->pausedBySeek = false;

	updatePlaybackState();
}

void OverlayWidget::playbackControlsSeekProgress(crl::time position) {
	Expects(_streamed != nullptr);

	if (!_streamed->instance.player().paused()
		&& !_streamed->instance.player().finished()) {
		_streamed->pausedBySeek = true;
		playbackControlsPause();
	}
}

void OverlayWidget::playbackControlsSeekFinished(crl::time position) {
	Expects(_streamed != nullptr);

	_streamingStartPaused = !_streamed->pausedBySeek
		&& !_streamed->instance.player().finished();
	restartAtSeekPosition(position);
}

void OverlayWidget::playbackControlsVolumeChanged(float64 volume) {
	if (_streamed) {
		Player::mixer()->setVideoVolume(volume);
	}
	Core::App().settings().setVideoVolume(volume);
	Core::App().saveSettingsDelayed();
}

float64 OverlayWidget::playbackControlsCurrentVolume() {
	return Core::App().settings().videoVolume();
}

void OverlayWidget::playbackControlsVolumeToggled() {
	const auto volume = Core::App().settings().videoVolume();
	playbackControlsVolumeChanged(volume ? 0. : _lastPositiveVolume);
}

void OverlayWidget::playbackControlsVolumeChangeFinished() {
	const auto volume = Core::App().settings().videoVolume();
	if (volume > 0.) {
		_lastPositiveVolume = volume;
	}
}

void OverlayWidget::playbackControlsSpeedChanged(float64 speed) {
	DEBUG_LOG(("Media playback speed: change to %1.").arg(speed));
	if (_document) {
		DEBUG_LOG(("Media playback speed: %1 to settings.").arg(speed));
		Core::App().settings().setVideoPlaybackSpeed(speed);
		Core::App().saveSettingsDelayed();
	}
	if (_streamed/* && !videoIsGifOrUserpic()*/) {
		DEBUG_LOG(("Media playback speed: %1 to _streamed.").arg(speed));
		_streamed->instance.setSpeed(speed);
	}
}

float64 OverlayWidget::playbackControlsCurrentSpeed() {
	const auto result = Core::App().settings().videoPlaybackSpeed();
	DEBUG_LOG(("Media playback speed: now %1.").arg(result));
	return result;
}

void OverlayWidget::switchToPip() {
	Expects(_streamed != nullptr);
	Expects(_document != nullptr);

	const auto document = _document;
	const auto msgId = _msgid;
	const auto closeAndContinue = [=] {
		_showAsPip = false;
		show(OpenRequest(
			findWindow(),
			document,
			document->owner().message(msgId),
			true));
	};
	_showAsPip = true;
	_pip = std::make_unique<PipWrap>(
		_widget,
		document,
		msgId,
		_streamed->instance.shared(),
		closeAndContinue,
		[=] { _pip = nullptr; });
	if (isHidden()) {
		clearBeforeHide();
		clearAfterHide();
	} else {
		close();
		if (const auto window = Core::App().activeWindow()) {
			window->activate();
		}
	}
}

void OverlayWidget::playbackToggleFullScreen() {
	Expects(_streamed != nullptr);

	if (!videoShown()/* || (videoIsGifOrUserpic() && !_fullScreenVideo)*/) {
		return;
	}
	_fullScreenVideo = !_fullScreenVideo;
	if (_fullScreenVideo) {
		_fullScreenZoomCache = _zoom;
		setZoomLevel(kZoomToScreenLevel, true);
	} else {
		setZoomLevel(_fullScreenZoomCache, true);
		_streamed->controls.showAnimated();
	}

	_streamed->controls.setInFullScreen(_fullScreenVideo);
	_touchbarFullscreenToggled.fire_copy(_fullScreenVideo);
	updateControls();
	update();
}

void OverlayWidget::playbackPauseOnCall() {
	Expects(_streamed != nullptr);

	if (_streamed->instance.player().finished()
		|| _streamed->instance.player().paused()) {
		return;
	}
	_streamed->resumeOnCallEnd = true;
	_streamed->instance.pause();
	updatePlaybackState();
}

void OverlayWidget::playbackResumeOnCall() {
	Expects(_streamed != nullptr);

	if (_streamed->resumeOnCallEnd) {
		_streamed->resumeOnCallEnd = false;
		_streamed->instance.resume();
		updatePlaybackState();
		playbackPauseMusic();
	}
}

void OverlayWidget::playbackPauseMusic() {
	Expects(_streamed != nullptr);

	if (!_streamed->withSound) {
		return;
	}
	Player::instance()->pause(AudioMsgId::Type::Voice);
	Player::instance()->pause(AudioMsgId::Type::Song);
}

void OverlayWidget::updatePlaybackState() {
	Expects(_streamed != nullptr);

	/*
	if (videoIsGifOrUserpic()) {
		return;
	}
	*/
	const auto state = _streamed->instance.player().prepareLegacyState();
	if (state.position != kTimeUnknown && state.length != kTimeUnknown) {
		_streamed->controls.updatePlayback(state);
		_touchbarTrackState.fire_copy(state);
	}
}

void OverlayWidget::validatePhotoImage(Image *image, bool blurred) {
	if (!image) {
		return;
	} else if (!_staticContent.isNull() && (blurred || !_blurred)) {
		return;
	}
	const auto use = flipSizeByRotation({ _width, _height })
		* cIntRetinaFactor();
	setStaticContent(image->pixNoCache(
		use.width(),
		use.height(),
		Images::Option::Smooth
		| (blurred ? Images::Option::Blurred : Images::Option(0))
	).toImage());
	_blurred = blurred;
}

void OverlayWidget::validatePhotoCurrentImage() {
	if (!_photo) {
		return;
	}
	validatePhotoImage(_photoMedia->image(Data::PhotoSize::Large), false);
	validatePhotoImage(_photoMedia->image(Data::PhotoSize::Thumbnail), true);
	validatePhotoImage(_photoMedia->image(Data::PhotoSize::Small), true);
	validatePhotoImage(_photoMedia->thumbnailInline(), true);
	if (_staticContent.isNull()
		&& !_msgid
		&& _peer
		&& _peer->hasUserpic()) {
		if (const auto view = _peer->activeUserpicView()) {
			validatePhotoImage(view->image(), true);
		}
	}
	if (_staticContent.isNull()) {
		_photoMedia->wanted(Data::PhotoSize::Small, fileOrigin());
	}
}

Ui::GL::ChosenRenderer OverlayWidget::chooseRenderer(
		Ui::GL::Capabilities capabilities) {
	const auto use = Platform::IsMac()
		? true
		: capabilities.transparency;
	LOG(("OpenGL: %1 (OverlayWidget)").arg(Logs::b(use)));
	if (use) {
		_opengl = true;
		return {
			.renderer = std::make_unique<RendererGL>(this),
			.backend = Ui::GL::Backend::OpenGL,
		};
	}
	return {
		.renderer = std::make_unique<RendererSW>(this),
		.backend = Ui::GL::Backend::Raster,
	};
}

void OverlayWidget::paint(not_null<Renderer*> renderer) {
	renderer->paintBackground();
	if (contentShown()) {
		if (videoShown()) {
			renderer->paintTransformedVideoFrame(contentGeometry());
			if (_streamed->instance.player().ready()) {
				_streamed->instance.markFrameShown();
			}
		} else {
			validatePhotoCurrentImage();
			const auto fillTransparentBackground = (!_document
				|| (!_document->sticker() && !_document->isVideoMessage()))
				&& _staticContentTransparent;
			renderer->paintTransformedStaticContent(
				_staticContent,
				contentGeometry(),
				_staticContentTransparent,
				fillTransparentBackground);
		}
		paintRadialLoading(renderer);
	} else {
		if (_themePreviewShown) {
			renderer->paintThemePreview(_themePreviewRect);
		} else if (documentBubbleShown() && !_docRect.isEmpty()) {
			renderer->paintDocumentBubble(_docRect, _docIconRect);
		}
	}
	updateSaveMsgState();
	if (_saveMsgStarted && _saveMsgOpacity.current() > 0.) {
		renderer->paintSaveMsg(_saveMsg);
	}

	const auto opacity = _fullScreenVideo ? 0. : _controlsOpacity.current();
	if (opacity > 0) {
		paintControls(renderer, opacity);
		renderer->paintFooter(footerGeometry(), opacity);
		if (!_caption.isEmpty()) {
			renderer->paintCaption(captionGeometry(), opacity);
		}
		if (_groupThumbs) {
			renderer->paintGroupThumbs(
				QRect(
					_groupThumbsLeft,
					_groupThumbsTop,
					width() - 2 * _groupThumbsLeft,
					_groupThumbs->height()),
				opacity);
		}
	}
	checkGroupThumbsAnimation();
}

void OverlayWidget::checkGroupThumbsAnimation() {
	if (_groupThumbs
		&& (!_streamed || _streamed->instance.player().ready())) {
		_groupThumbs->checkForAnimationStart();
	}
}

void OverlayWidget::paintRadialLoading(not_null<Renderer*> renderer) {
	const auto radial = _radial.animating();
	if (_streamed) {
		if (!_streamed->instance.waitingShown()) {
			return;
		}
	} else if (!radial && (!_document || _documentMedia->loaded())) {
		return;
	}

	const auto radialOpacity = radial ? _radial.opacity() : 0.;
	const auto inner = radialRect();
	Assert(!inner.isEmpty());

	renderer->paintRadialLoading(inner, radial, radialOpacity);
}

void OverlayWidget::paintRadialLoadingContent(
		Painter &p,
		QRect inner,
		bool radial,
		float64 radialOpacity) const {
	const auto arc = inner.marginsRemoved(QMargins(
		st::radialLine,
		st::radialLine,
		st::radialLine,
		st::radialLine));
	const auto paintBg = [&](float64 opacity, QBrush brush) {
		p.setOpacity(opacity);
		p.setPen(Qt::NoPen);
		p.setBrush(brush);
		{
			PainterHighQualityEnabler hq(p);
			p.drawEllipse(inner);
		}
		p.setOpacity(1.);
	};

	if (_streamed) {
		paintBg(
			_streamed->instance.waitingOpacity(),
			st::radialBg);
		Ui::InfiniteRadialAnimation::Draw(
			p,
			_streamed->instance.waitingState(),
			arc.topLeft(),
			arc.size(),
			width(),
			st::radialFg,
			st::radialLine);
		return;
	}
	if (_photo) {
		paintBg(radialOpacity, st::radialBg);
	} else {
		const auto o = overLevel(OverIcon);
		paintBg(
			_documentMedia->loaded() ? radialOpacity : 1.,
			anim::brush(st::msgDateImgBg, st::msgDateImgBgOver, o));

		const auto icon = [&]() -> const style::icon * {
			if (radial || _document->loading()) {
				return &st::historyFileThumbCancel;
			}
			return &st::historyFileThumbDownload;
		}();
		if (icon) {
			icon->paintInCenter(p, inner);
		}
	}
	if (radial) {
		p.setOpacity(1);
		_radial.draw(p, arc, st::radialLine, st::radialFg);
	}
}

void OverlayWidget::paintThemePreviewContent(
		Painter &p,
		QRect outer,
		QRect clip) {
	const auto fill = outer.intersected(clip);
	if (!fill.isEmpty()) {
		if (_themePreview) {
			p.drawImage(
				outer.topLeft(),
				_themePreview->preview);
		} else {
			p.fillRect(fill, st::themePreviewBg);
			p.setFont(st::themePreviewLoadingFont);
			p.setPen(st::themePreviewLoadingFg);
			p.drawText(
				outer,
				(_themePreviewId
					? tr::lng_theme_preview_generating(tr::now)
					: tr::lng_theme_preview_invalid(tr::now)),
				QTextOption(style::al_center));
		}
	}

	const auto fillOverlay = [&](QRect fill) {
		const auto clipped = fill.intersected(clip);
		if (!clipped.isEmpty()) {
			p.setOpacity(st::themePreviewOverlayOpacity);
			p.fillRect(clipped, st::themePreviewBg);
			p.setOpacity(1.);
		}
	};
	auto titleRect = QRect(
		outer.x(),
		outer.y(),
		outer.width(),
		st::themePreviewMargin.top());
	if (titleRect.x() < 0) {
		titleRect = QRect(
			0,
			outer.y(),
			width(),
			st::themePreviewMargin.top());
	}
	if (const auto fillTitleRect = (titleRect.y() < 0)) {
		titleRect.moveTop(0);
		fillOverlay(titleRect);
	}
	titleRect = titleRect.marginsRemoved(QMargins(
		st::themePreviewMargin.left(),
		st::themePreviewTitleTop,
		st::themePreviewMargin.right(),
		(titleRect.height()
			- st::themePreviewTitleTop
			- st::themePreviewTitleFont->height)));
	if (titleRect.intersects(clip)) {
		p.setFont(st::themePreviewTitleFont);
		p.setPen(st::themePreviewTitleFg);
		const auto title = _themeCloudData.title.isEmpty()
			? tr::lng_theme_preview_title(tr::now)
			: _themeCloudData.title;
		const auto elided = st::themePreviewTitleFont->elided(
			title,
			titleRect.width());
		p.drawTextLeft(titleRect.x(), titleRect.y(), width(), elided);
	}

	auto buttonsRect = QRect(
		outer.x(),
		outer.y() + outer.height() - st::themePreviewMargin.bottom(),
		outer.width(),
		st::themePreviewMargin.bottom());
	if (const auto fillButtonsRect
		= (buttonsRect.y() + buttonsRect.height() > height())) {
		buttonsRect.moveTop(height() - buttonsRect.height());
		fillOverlay(buttonsRect);
	}
	if (_themeShare && _themeCloudData.usersCount > 0) {
		p.setFont(st::boxTextFont);
		p.setPen(st::windowSubTextFg);
		const auto left = outer.x()
			+ (_themeShare->x() - _themePreviewRect.x())
			+ _themeShare->width()
			- (st::themePreviewCancelButton.width / 2);
		const auto baseline = outer.y()
			+ (_themeShare->y() - _themePreviewRect.y())
			+ st::themePreviewCancelButton.padding.top()
			+ st::themePreviewCancelButton.textTop
			+ st::themePreviewCancelButton.font->ascent;
		p.drawText(
			left,
			baseline,
			tr::lng_theme_preview_users(
				tr::now,
				lt_count,
				_themeCloudData.usersCount));
	}
}

void OverlayWidget::paintDocumentBubbleContent(
		Painter &p,
		QRect outer,
		QRect icon,
		QRect clip) const {
	p.fillRect(outer, st::mediaviewFileBg);
	if (icon.intersects(clip)) {
		if (!_document || !_document->hasThumbnail()) {
			p.fillRect(icon, _docIconColor);
			const auto radial = _radial.animating();
			const auto radialOpacity = radial ? _radial.opacity() : 0.;
			if ((!_document || _documentMedia->loaded()) && (!radial || radialOpacity < 1) && _docIcon) {
				_docIcon->paint(p, icon.x() + (icon.width() - _docIcon->width()), icon.y(), width());
				p.setPen(st::mediaviewFileExtFg);
				p.setFont(st::mediaviewFileExtFont);
				if (!_docExt.isEmpty()) {
					p.drawText(icon.x() + (icon.width() - _docExtWidth) / 2, icon.y() + st::mediaviewFileExtTop + st::mediaviewFileExtFont->ascent, _docExt);
				}
			}
		} else if (const auto thumbnail = _documentMedia->thumbnail()) {
			int32 rf(cIntRetinaFactor());
			p.drawPixmap(icon.topLeft(), thumbnail->pix(_docThumbw), QRect(_docThumbx * rf, _docThumby * rf, st::mediaviewFileIconSize * rf, st::mediaviewFileIconSize * rf));
		}
	}
	if (!icon.contains(clip)) {
		p.setPen(st::mediaviewFileNameFg);
		p.setFont(st::mediaviewFileNameFont);
		p.drawTextLeft(outer.x() + 2 * st::mediaviewFilePadding + st::mediaviewFileIconSize, outer.y() + st::mediaviewFilePadding + st::mediaviewFileNameTop, width(), _docName, _docNameWidth);

		p.setPen(st::mediaviewFileSizeFg);
		p.setFont(st::mediaviewFont);
		p.drawTextLeft(outer.x() + 2 * st::mediaviewFilePadding + st::mediaviewFileIconSize, outer.y() + st::mediaviewFilePadding + st::mediaviewFileSizeTop, width(), _docSize, _docSizeWidth);
	}
}

void OverlayWidget::paintSaveMsgContent(
		Painter &p,
		QRect outer,
		QRect clip) {
	p.setOpacity(_saveMsgOpacity.current());
	Ui::FillRoundRect(p, outer, st::mediaviewSaveMsgBg, Ui::MediaviewSaveCorners);
	st::mediaviewSaveMsgCheck.paint(p, outer.topLeft() + st::mediaviewSaveMsgCheckPos, width());

	p.setPen(st::mediaviewSaveMsgFg);
	p.setTextPalette(st::mediaviewTextPalette);
	_saveMsgText.draw(p, outer.x() + st::mediaviewSaveMsgPadding.left(), outer.y() + st::mediaviewSaveMsgPadding.top(), outer.width() - st::mediaviewSaveMsgPadding.left() - st::mediaviewSaveMsgPadding.right());
	p.restoreTextPalette();
	p.setOpacity(1);
}

void OverlayWidget::paintControls(
		not_null<Renderer*> renderer,
		float64 opacity) {
	struct Control {
		OverState state = OverNone;
		bool visible = false;
		const QRect &outer;
		const QRect &inner;
		const style::icon &icon;
	};
	const QRect kEmpty;
	// When adding / removing controls please update RendererGL.
	const Control controls[] = {
		{
			OverLeftNav,
			_leftNavVisible,
			_leftNav,
			_leftNavIcon,
			st::mediaviewLeft },
		{
			OverRightNav,
			_rightNavVisible,
			_rightNav,
			_rightNavIcon,
			st::mediaviewRight },
		{
			OverClose,
			true,
			_closeNav,
			_closeNavIcon,
			st::mediaviewClose },
		{
			OverSave,
			_saveVisible,
			kEmpty,
			_saveNavIcon,
			st::mediaviewSave },
		{
			OverRotate,
			_rotateVisible,
			kEmpty,
			_rotateNavIcon,
			st::mediaviewRotate },
		{
			OverMore,
			true,
			kEmpty,
			_moreNavIcon,
			st::mediaviewMore },
	};

	renderer->paintControlsStart();
	for (const auto &control : controls) {
		if (!control.visible) {
			continue;
		}
		const auto bg = overLevel(control.state);
		const auto icon = bg * st::mediaviewIconOverOpacity
			+ (1 - bg) * st::mediaviewIconOpacity;
		renderer->paintControl(
			control.state,
			control.outer,
			bg * opacity,
			control.inner,
			icon * opacity,
			control.icon);
	}
}

void OverlayWidget::paintFooterContent(
		Painter &p,
		QRect outer,
		QRect clip,
		float64 opacity) {
	p.setPen(st::mediaviewControlFg);
	p.setFont(st::mediaviewThickFont);

	// header
	const auto shift = outer.topLeft() - _headerNav.topLeft();
	const auto header = _headerNav.translated(shift);
	const auto name = _nameNav.translated(shift);
	const auto date = _dateNav.translated(shift);
	if (header.intersects(clip)) {
		auto o = _headerHasLink ? overLevel(OverHeader) : 0;
		p.setOpacity((o * st::mediaviewIconOverOpacity + (1 - o) * st::mediaviewIconOpacity) * opacity);
		p.drawText(header.left(), header.top() + st::mediaviewThickFont->ascent, _headerText);

		if (o > 0) {
			p.setOpacity(o * opacity);
			p.drawLine(header.left(), header.top() + st::mediaviewThickFont->ascent + 1, header.right(), header.top() + st::mediaviewThickFont->ascent + 1);
		}
	}

	p.setFont(st::mediaviewFont);

	// name
	if (_nameNav.isValid() && name.intersects(clip)) {
		float64 o = _from ? overLevel(OverName) : 0.;
		p.setOpacity((o * st::mediaviewIconOverOpacity + (1 - o) * st::mediaviewIconOpacity) * opacity);
		_fromNameLabel.drawElided(p, name.left(), name.top(), name.width());

		if (o > 0) {
			p.setOpacity(o * opacity);
			p.drawLine(name.left(), name.top() + st::mediaviewFont->ascent + 1, name.right(), name.top() + st::mediaviewFont->ascent + 1);
		}
	}

	// date
	if (date.intersects(clip)) {
		float64 o = overLevel(OverDate);
		p.setOpacity((o * st::mediaviewIconOverOpacity + (1 - o) * st::mediaviewIconOpacity) * opacity);
		p.drawText(date.left(), date.top() + st::mediaviewFont->ascent, _dateText);

		if (o > 0) {
			p.setOpacity(o * opacity);
			p.drawLine(date.left(), date.top() + st::mediaviewFont->ascent + 1, date.right(), date.top() + st::mediaviewFont->ascent + 1);
		}
	}
}

QRect OverlayWidget::footerGeometry() const {
	return _headerNav.united(_nameNav).united(_dateNav);
}

void OverlayWidget::paintCaptionContent(
		Painter &p,
		QRect outer,
		QRect clip,
		float64 opacity) {
	const auto inner = outer.marginsRemoved(st::mediaviewCaptionPadding);
	p.setOpacity(opacity);
	p.setBrush(st::mediaviewCaptionBg);
	p.setPen(Qt::NoPen);
	p.drawRoundedRect(outer, st::mediaviewCaptionRadius, st::mediaviewCaptionRadius);
	if (inner.intersects(clip)) {
		p.setTextPalette(st::mediaviewTextPalette);
		p.setPen(st::mediaviewCaptionFg);
		_caption.drawElided(p, inner.x(), inner.y(), inner.width(), inner.height() / st::mediaviewCaptionStyle.font->height);
		p.restoreTextPalette();
	}
}

QRect OverlayWidget::captionGeometry() const {
	return _captionRect.marginsAdded(st::mediaviewCaptionPadding);
}

void OverlayWidget::paintGroupThumbsContent(
		Painter &p,
		QRect outer,
		QRect clip,
		float64 opacity) {
	p.setOpacity(opacity);
	_groupThumbs->paint(p, outer.x(), outer.y(), width());
	if (_groupThumbs->hidden()) {
		_groupThumbs = nullptr;
		_groupThumbsRect = QRect();
	}
}

void OverlayWidget::updateSaveMsgState() {
	if (!_saveMsgStarted) {
		return;
	}
	float64 dt = float64(crl::now()) - _saveMsgStarted;
	float64 hidingDt = dt - st::mediaviewSaveMsgShowing - st::mediaviewSaveMsgShown;
	if (dt >= st::mediaviewSaveMsgShowing
		+ st::mediaviewSaveMsgShown
		+ st::mediaviewSaveMsgHiding) {
		_saveMsgStarted = 0;
		return;
	}
	if (hidingDt >= 0 && _saveMsgOpacity.to() > 0.5) {
		_saveMsgOpacity.start(0);
	}
	float64 progress = (hidingDt >= 0) ? (hidingDt / st::mediaviewSaveMsgHiding) : (dt / st::mediaviewSaveMsgShowing);
	_saveMsgOpacity.update(qMin(progress, 1.), anim::linear);
	if (!_blurred) {
		const auto nextFrame = (dt < st::mediaviewSaveMsgShowing || hidingDt >= 0)
			? int(AnimationTimerDelta)
			: (st::mediaviewSaveMsgShowing + st::mediaviewSaveMsgShown + 1 - dt);
		_saveMsgUpdater.callOnce(nextFrame);
	}
}

void OverlayWidget::handleKeyPress(not_null<QKeyEvent*> e) {
	const auto key = e->key();
	const auto modifiers = e->modifiers();
	const auto ctrl = modifiers.testFlag(Qt::ControlModifier);
	if (_streamed) {
		// Ctrl + F for full screen toggle is in eventFilter().
		const auto toggleFull = (modifiers.testFlag(Qt::AltModifier) || ctrl)
			&& (key == Qt::Key_Enter || key == Qt::Key_Return);
		if (toggleFull) {
			playbackToggleFullScreen();
			return;
		} else if (key == Qt::Key_Space) {
			playbackPauseResume();
			return;
		} else if (_fullScreenVideo) {
			if (key == Qt::Key_Escape) {
				playbackToggleFullScreen();
			}
			return;
		}
	}
	if (!_menu && key == Qt::Key_Escape) {
		if (_document && _document->loading() && !_streamed) {
			handleDocumentClick();
		} else {
			close();
		}
	} else if (e == QKeySequence::Save || e == QKeySequence::SaveAs) {
		saveAs();
	} else if (key == Qt::Key_Copy || (key == Qt::Key_C && ctrl)) {
		copyMedia();
	} else if (key == Qt::Key_Enter
		|| key == Qt::Key_Return
		|| key == Qt::Key_Space) {
		if (_streamed) {
			playbackPauseResume();
		} else if (_document
			&& !_document->loading()
			&& (documentBubbleShown() || !_documentMedia->loaded())) {
			handleDocumentClick();
		}
	} else if (key == Qt::Key_Left) {
		if (_controlsHideTimer.isActive()) {
			activateControls();
		}
		moveToNext(-1);
	} else if (key == Qt::Key_Right) {
		if (_controlsHideTimer.isActive()) {
			activateControls();
		}
		moveToNext(1);
	} else if (ctrl) {
		if (key == Qt::Key_Plus
			|| key == Qt::Key_Equal
			|| key == Qt::Key_Asterisk
			|| key == ']') {
			zoomIn();
		} else if (key == Qt::Key_Minus || key == Qt::Key_Underscore) {
			zoomOut();
		} else if (key == Qt::Key_0) {
			zoomReset();
		} else if (key == Qt::Key_I) {
			update();
		}
	}
}

void OverlayWidget::handleWheelEvent(not_null<QWheelEvent*> e) {
	constexpr auto step = int(QWheelEvent::DefaultDeltasPerStep);

	_verticalWheelDelta += e->angleDelta().y();
	while (qAbs(_verticalWheelDelta) >= step) {
		if (_verticalWheelDelta < 0) {
			_verticalWheelDelta += step;
			if (e->modifiers().testFlag(Qt::ControlModifier)) {
				zoomOut();
			} else if (e->source() == Qt::MouseEventNotSynthesized) {
				moveToNext(1);
			}
		} else {
			_verticalWheelDelta -= step;
			if (e->modifiers().testFlag(Qt::ControlModifier)) {
				zoomIn();
			} else if (e->source() == Qt::MouseEventNotSynthesized) {
				moveToNext(-1);
			}
		}
	}
}

void OverlayWidget::setZoomLevel(int newZoom, bool force) {
	if (!force && _zoom == newZoom) {
		return;
	}

	const auto full = _fullScreenVideo ? _zoomToScreen : _zoomToDefault;
	float64 nx, ny, z = (_zoom == kZoomToScreenLevel) ? full : _zoom;
	const auto contentSize = videoShown()
		? style::ConvertScale(videoSize())
		: QSize(_width, _height);
	_oldGeometry = contentGeometry();
	_geometryAnimation.stop();

	_w = contentSize.width();
	_h = contentSize.height();
	if (z >= 0) {
		nx = (_x - width() / 2.) / (z + 1);
		ny = (_y - height() / 2.) / (z + 1);
	} else {
		nx = (_x - width() / 2.) * (-z + 1);
		ny = (_y - height() / 2.) * (-z + 1);
	}
	_zoom = newZoom;
	z = (_zoom == kZoomToScreenLevel) ? full : _zoom;
	if (z > 0) {
		_w = qRound(_w * (z + 1));
		_h = qRound(_h * (z + 1));
		_x = qRound(nx * (z + 1) + width() / 2.);
		_y = qRound(ny * (z + 1) + height() / 2.);
	} else {
		_w = qRound(_w / (-z + 1));
		_h = qRound(_h / (-z + 1));
		_x = qRound(nx / (-z + 1) + width() / 2.);
		_y = qRound(ny / (-z + 1) + height() / 2.);
	}
	snapXY();
	if (_opengl) {
		_geometryAnimation.start(
			[=] { update(); },
			0.,
			1.,
			st::widgetFadeDuration/*,
			anim::easeOutCirc*/);
	}
	update();
}

OverlayWidget::Entity OverlayWidget::entityForUserPhotos(int index) const {
	Expects(_userPhotosData.has_value());
	Expects(_session != nullptr);

	if (index < 0 || index >= _userPhotosData->size()) {
		return { v::null, nullptr };
	}
	const auto id = (*_userPhotosData)[index];
	if (const auto photo = _session->data().photo(id)) {
		return { photo, nullptr };
	}
	return { v::null, nullptr };
}

OverlayWidget::Entity OverlayWidget::entityForSharedMedia(int index) const {
	Expects(_sharedMediaData.has_value());

	if (index < 0 || index >= _sharedMediaData->size()) {
		return { v::null, nullptr };
	}
	auto value = (*_sharedMediaData)[index];
	if (const auto photo = std::get_if<not_null<PhotoData*>>(&value)) {
		// Last peer photo.
		return { *photo, nullptr };
	} else if (const auto itemId = std::get_if<FullMsgId>(&value)) {
		return entityForItemId(*itemId);
	}
	return { v::null, nullptr };
}

OverlayWidget::Entity OverlayWidget::entityForCollage(int index) const {
	Expects(_collageData.has_value());
	Expects(_session != nullptr);

	const auto item = _session->data().message(_msgid);
	const auto &items = _collageData->items;
	if (!item || index < 0 || index >= items.size()) {
		return { v::null, nullptr };
	}
	if (const auto document = std::get_if<DocumentData*>(&items[index])) {
		return { *document, item };
	} else if (const auto photo = std::get_if<PhotoData*>(&items[index])) {
		return { *photo, item };
	}
	return { v::null, nullptr };
}

OverlayWidget::Entity OverlayWidget::entityForItemId(const FullMsgId &itemId) const {
	Expects(_session != nullptr);

	if (const auto item = _session->data().message(itemId)) {
		if (const auto media = item->media()) {
			if (const auto photo = media->photo()) {
				return { photo, item };
			} else if (const auto document = media->document()) {
				return { document, item };
			}
		}
		return { v::null, item };
	}
	return { v::null, nullptr };
}

OverlayWidget::Entity OverlayWidget::entityByIndex(int index) const {
	if (_sharedMediaData) {
		return entityForSharedMedia(index);
	} else if (_userPhotosData) {
		return entityForUserPhotos(index);
	} else if (_collageData) {
		return entityForCollage(index);
	}
	return { v::null, nullptr };
}

void OverlayWidget::setContext(
	std::variant<
		v::null_t,
		not_null<HistoryItem*>,
		not_null<PeerData*>> context) {
	if (const auto item = std::get_if<not_null<HistoryItem*>>(&context)) {
		_msgid = (*item)->fullId();
		_canForwardItem = (*item)->allowsForward();
		_canDeleteItem = (*item)->canDelete();
		_history = (*item)->history();
		_peer = _history->peer;
	} else if (const auto peer = std::get_if<not_null<PeerData*>>(&context)) {
		_msgid = FullMsgId();
		_canForwardItem = _canDeleteItem = false;
		_history = (*peer)->owner().history(*peer);
		_peer = *peer;
	} else {
		_msgid = FullMsgId();
		_canForwardItem = _canDeleteItem = false;
		_history = nullptr;
		_peer = nullptr;
	}
	_migrated = nullptr;
	if (_history) {
		if (_history->peer->migrateFrom()) {
			_migrated = _history->owner().history(_history->peer->migrateFrom());
		} else if (_history->peer->migrateTo()) {
			_migrated = _history;
			_history = _history->owner().history(_history->peer->migrateTo());
		}
	}
	_user = _peer ? _peer->asUser() : nullptr;
}

void OverlayWidget::setSession(not_null<Main::Session*> session) {
	if (_session == session) {
		return;
	}

	clearSession();
	_session = session;
	_widget->setWindowIcon(Window::CreateIcon(session));

	session->downloaderTaskFinished(
	) | rpl::start_with_next([=] {
		if (!isHidden()) {
			updateControls();
			checkForSaveLoaded();
		}
	}, _sessionLifetime);

	base::ObservableViewer(
		session->documentUpdated
	) | rpl::start_with_next([=](DocumentData *document) {
		if (!isHidden()) {
			documentUpdated(document);
		}
	}, _sessionLifetime);

	session->data().itemIdChanged(
	) | rpl::start_with_next([=](const Data::Session::IdChange &change) {
		changingMsgId(change.item, change.oldId);
	}, _sessionLifetime);

	session->data().itemRemoved(
	) | rpl::filter([=](not_null<const HistoryItem*> item) {
		return (_document != nullptr || _photo != nullptr)
			&& (item->fullId() == _msgid);
	}) | rpl::start_with_next([=] {
		close();
	}, _sessionLifetime);

	session->account().sessionChanges(
	) | rpl::start_with_next([=] {
		clearSession();
	}, _sessionLifetime);
}

bool OverlayWidget::moveToNext(int delta) {
	if (!_index) {
		return false;
	}
	auto newIndex = *_index + delta;
	return moveToEntity(entityByIndex(newIndex), delta);
}

bool OverlayWidget::moveToEntity(const Entity &entity, int preloadDelta) {
	if (v::is_null(entity.data) && !entity.item) {
		return false;
	}
	if (const auto item = entity.item) {
		setContext(item);
	} else if (_peer) {
		setContext(_peer);
	} else {
		setContext(v::null);
	}
	clearStreaming();
	_streamingStartPaused = false;
	if (auto photo = std::get_if<not_null<PhotoData*>>(&entity.data)) {
		displayPhoto(*photo, entity.item);
	} else if (auto document = std::get_if<not_null<DocumentData*>>(&entity.data)) {
		displayDocument(*document, entity.item);
	} else {
		displayDocument(nullptr, entity.item);
	}
	preloadData(preloadDelta);
	return true;
}

void OverlayWidget::preloadData(int delta) {
	if (!_index) {
		return;
	}
	auto from = *_index + (delta ? -delta : -1);
	auto till = *_index + (delta ? delta * kPreloadCount : 1);
	if (from > till) std::swap(from, till);

	auto photos = base::flat_set<std::shared_ptr<Data::PhotoMedia>>();
	auto documents = base::flat_set<std::shared_ptr<Data::DocumentMedia>>();
	for (auto index = from; index != till + 1; ++index) {
		auto entity = entityByIndex(index);
		if (auto photo = std::get_if<not_null<PhotoData*>>(&entity.data)) {
			const auto [i, ok] = photos.emplace((*photo)->createMediaView());
			(*i)->wanted(Data::PhotoSize::Small, fileOrigin(entity));
			(*photo)->load(fileOrigin(entity), LoadFromCloudOrLocal, true);
		} else if (auto document = std::get_if<not_null<DocumentData*>>(
				&entity.data)) {
			const auto [i, ok] = documents.emplace(
				(*document)->createMediaView());
			(*i)->thumbnailWanted(fileOrigin(entity));
			if (!(*i)->canBePlayed()) {
				(*i)->automaticLoad(fileOrigin(entity), entity.item);
			}
		}
	}
	_preloadPhotos = std::move(photos);
	_preloadDocuments = std::move(documents);
}

void OverlayWidget::handleMousePress(
		QPoint position,
		Qt::MouseButton button) {
	updateOver(position);
	if (_menu || !_receiveMouse) {
		return;
	}

	ClickHandler::pressed();

	if (button == Qt::LeftButton) {
		_down = OverNone;
		if (!ClickHandler::getPressed()) {
			if (_over == OverLeftNav && moveToNext(-1)) {
				_lastAction = position;
			} else if (_over == OverRightNav && moveToNext(1)) {
				_lastAction = position;
			} else if (_over == OverName
				|| _over == OverDate
				|| _over == OverHeader
				|| _over == OverSave
				|| _over == OverRotate
				|| _over == OverIcon
				|| _over == OverMore
				|| _over == OverClose
				|| _over == OverVideo) {
				_down = _over;
			} else if (!_saveMsg.contains(position) || !_saveMsgStarted) {
				_pressed = true;
				_dragging = 0;
				updateCursor();
				_mStart = position;
				_xStart = _x;
				_yStart = _y;
			}
		}
	} else if (button == Qt::MiddleButton) {
		zoomReset();
	}
	activateControls();
}

bool OverlayWidget::handleDoubleClick(
		QPoint position,
		Qt::MouseButton button) {
	updateOver(position);

	if (_over != OverVideo || !_streamed || button != Qt::LeftButton) {
		return false;
	}
	playbackToggleFullScreen();
	playbackPauseResume();
	return true;
}

void OverlayWidget::snapXY() {
	int32 xmin = width() - _w, xmax = 0;
	int32 ymin = height() - _h, ymax = 0;
	if (xmin > (width() - _w) / 2) xmin = (width() - _w) / 2;
	if (xmax < (width() - _w) / 2) xmax = (width() - _w) / 2;
	if (ymin > (height() - _h) / 2) ymin = (height() - _h) / 2;
	if (ymax < (height() - _h) / 2) ymax = (height() - _h) / 2;
	if (_x < xmin) _x = xmin;
	if (_x > xmax) _x = xmax;
	if (_y < ymin) _y = ymin;
	if (_y > ymax) _y = ymax;
}

void OverlayWidget::handleMouseMove(QPoint position) {
	updateOver(position);
	if (_lastAction.x() >= 0
		&& ((position - _lastAction).manhattanLength()
			>= st::mediaviewDeltaFromLastAction)) {
		_lastAction = QPoint(-st::mediaviewDeltaFromLastAction, -st::mediaviewDeltaFromLastAction);
	}
	if (_pressed) {
		if (!_dragging
			&& ((position - _mStart).manhattanLength()
				>= QApplication::startDragDistance())) {
			_dragging = QRect(_x, _y, _w, _h).contains(_mStart) ? 1 : -1;
			if (_dragging > 0) {
				if (_w > width() || _h > height()) {
					setCursor(style::cur_sizeall);
				} else {
					setCursor(style::cur_default);
				}
			}
		}
		if (_dragging > 0) {
			_x = _xStart + (position - _mStart).x();
			_y = _yStart + (position - _mStart).y();
			snapXY();
			update();
		}
	}
}

void OverlayWidget::updateOverRect(OverState state) {
	switch (state) {
	case OverLeftNav: update(_leftNav); break;
	case OverRightNav: update(_rightNav); break;
	case OverName: update(_nameNav); break;
	case OverDate: update(_dateNav); break;
	case OverSave: update(_saveNavIcon); break;
	case OverRotate: update(_rotateNavIcon); break;
	case OverIcon: update(_docIconRect); break;
	case OverHeader: update(_headerNav); break;
	case OverClose: update(_closeNav); break;
	case OverMore: update(_moreNavIcon); break;
	}
}

bool OverlayWidget::updateOverState(OverState newState) {
	bool result = true;
	if (_over != newState) {
		if (newState == OverMore && !_ignoringDropdown) {
			_dropdownShowTimer.callOnce(0);
		} else {
			_dropdownShowTimer.cancel();
		}
		updateOverRect(_over);
		updateOverRect(newState);
		if (_over != OverNone) {
			_animations[_over] = crl::now();
			const auto i = _animationOpacities.find(_over);
			if (i != end(_animationOpacities)) {
				i->second.start(0);
			} else {
				_animationOpacities.emplace(_over, anim::value(1, 0));
			}
			if (!_stateAnimation.animating()) {
				_stateAnimation.start();
			}
		} else {
			result = false;
		}
		_over = newState;
		if (newState != OverNone) {
			_animations[_over] = crl::now();
			const auto i = _animationOpacities.find(_over);
			if (i != end(_animationOpacities)) {
				i->second.start(1);
			} else {
				_animationOpacities.emplace(_over, anim::value(0, 1));
			}
			if (!_stateAnimation.animating()) {
				_stateAnimation.start();
			}
		}
		updateCursor();
	}
	return result;
}

void OverlayWidget::updateOver(QPoint pos) {
	ClickHandlerPtr lnk;
	ClickHandlerHost *lnkhost = nullptr;
	if (_saveMsgStarted && _saveMsg.contains(pos)) {
		auto textState = _saveMsgText.getState(pos - _saveMsg.topLeft() - QPoint(st::mediaviewSaveMsgPadding.left(), st::mediaviewSaveMsgPadding.top()), _saveMsg.width() - st::mediaviewSaveMsgPadding.left() - st::mediaviewSaveMsgPadding.right());
		lnk = textState.link;
		lnkhost = this;
	} else if (_captionRect.contains(pos)) {
		auto textState = _caption.getState(pos - _captionRect.topLeft(), _captionRect.width());
		lnk = textState.link;
		lnkhost = this;
	} else if (_groupThumbs && _groupThumbsRect.contains(pos)) {
		const auto point = pos - QPoint(_groupThumbsLeft, _groupThumbsTop);
		lnk = _groupThumbs->getState(point);
		lnkhost = this;
	}


	// retina
	if (pos.x() == width()) {
		pos.setX(pos.x() - 1);
	}
	if (pos.y() == height()) {
		pos.setY(pos.y() - 1);
	}

	ClickHandler::setActive(lnk, lnkhost);

	if (_pressed || _dragging) return;

	if (_fullScreenVideo) {
		updateOverState(OverVideo);
	} else if (_leftNavVisible && _leftNav.contains(pos)) {
		updateOverState(OverLeftNav);
	} else if (_rightNavVisible && _rightNav.contains(pos)) {
		updateOverState(OverRightNav);
	} else if (_from && _nameNav.contains(pos)) {
		updateOverState(OverName);
	} else if (IsServerMsgId(_msgid.msg) && _dateNav.contains(pos)) {
		updateOverState(OverDate);
	} else if (_headerHasLink && _headerNav.contains(pos)) {
		updateOverState(OverHeader);
	} else if (_saveVisible && _saveNav.contains(pos)) {
		updateOverState(OverSave);
	} else if (_rotateVisible && _rotateNav.contains(pos)) {
		updateOverState(OverRotate);
	} else if (_document && documentBubbleShown() && _docIconRect.contains(pos)) {
		updateOverState(OverIcon);
	} else if (_moreNav.contains(pos)) {
		updateOverState(OverMore);
	} else if (_closeNav.contains(pos)) {
		updateOverState(OverClose);
	} else if (documentContentShown() && finalContentRect().contains(pos)) {
		if ((_document->isVideoFile() || _document->isVideoMessage()) && _streamed) {
			updateOverState(OverVideo);
		} else if (!_streamed && !_documentMedia->loaded()) {
			updateOverState(OverIcon);
		} else if (_over != OverNone) {
			updateOverState(OverNone);
		}
	} else if (_over != OverNone) {
		updateOverState(OverNone);
	}
}

void OverlayWidget::handleMouseRelease(
		QPoint position,
		Qt::MouseButton button) {
	updateOver(position);

	if (const auto activated = ClickHandler::unpressed()) {
		if (activated->dragText() == qstr("internal:show_saved_message")) {
			showSaveMsgFile();
			return;
		}
		// There may be a mention / hashtag / bot command link.
		// For now activate account for all activated links.
		if (_session) {
			Core::App().domain().activate(&_session->account());
		}
		ActivateClickHandler(_widget, activated, button);
		return;
	}

	if (_over == OverName && _down == OverName) {
		if (_from) {
			close();
			Ui::showPeerProfile(_from);
		}
	} else if (_over == OverDate && _down == OverDate) {
		toMessage();
	} else if (_over == OverHeader && _down == OverHeader) {
		showMediaOverview();
	} else if (_over == OverSave && _down == OverSave) {
		downloadMedia();
	} else if (_over == OverRotate && _down == OverRotate) {
		playbackControlsRotate();
	} else if (_over == OverIcon && _down == OverIcon) {
		handleDocumentClick();
	} else if (_over == OverMore && _down == OverMore) {
		InvokeQueued(_widget, [=] { showDropdown(); });
	} else if (_over == OverClose && _down == OverClose) {
		close();
	} else if (_over == OverVideo && _down == OverVideo) {
		if (_streamed) {
			playbackPauseResume();
		}
	} else if (_pressed) {
		if (_dragging) {
			if (_dragging > 0) {
				_x = _xStart + (position - _mStart).x();
				_y = _yStart + (position - _mStart).y();
				snapXY();
				update();
			}
			_dragging = 0;
			setCursor(style::cur_default);
		} else if ((position - _lastAction).manhattanLength()
			>= st::mediaviewDeltaFromLastAction) {
			if (_themePreviewShown) {
				if (!_themePreviewRect.contains(position)) {
					close();
				}
			} else if (!_document
				|| documentContentShown()
				|| !documentBubbleShown()
				|| !_docRect.contains(position)) {
				close();
			}
		}
		_pressed = false;
	}
	_down = OverNone;
	if (!isHidden()) {
		activateControls();
	}
}

bool OverlayWidget::handleContextMenu(std::optional<QPoint> position) {
	if (position && !QRect(_x, _y, _w, _h).contains(*position)) {
		return false;
	}
	_menu = base::make_unique_q<Ui::PopupMenu>(
		_widget,
		st::mediaviewPopupMenu);
	fillContextMenuActions([&] (const QString &text, Fn<void()> handler) {
		_menu->addAction(text, std::move(handler));
	});
	_menu->setDestroyedCallback(crl::guard(_widget, [=] {
		activateControls();
		_receiveMouse = false;
		InvokeQueued(_widget, [=] { receiveMouse(); });
	}));
	_menu->popup(QCursor::pos());
	activateControls();
	return true;
}

bool OverlayWidget::handleTouchEvent(not_null<QTouchEvent*> e) {
	if (e->device()->type() != QTouchDevice::TouchScreen) {
		return false;
	} else if (e->type() == QEvent::TouchBegin
		&& !e->touchPoints().isEmpty()
		&& _widget->childAt(
			_widget->mapFromGlobal(
				e->touchPoints().cbegin()->screenPos().toPoint()))) {
		return false;
	}
	switch (e->type()) {
	case QEvent::TouchBegin: {
		if (_touchPress || e->touchPoints().isEmpty()) {
			break;
		}
		_touchTimer.callOnce(QApplication::startDragTime());
		_touchPress = true;
		_touchMove = _touchRightButton = false;
		_touchStart = e->touchPoints().cbegin()->screenPos().toPoint();
	} break;

	case QEvent::TouchUpdate: {
		if (!_touchPress || e->touchPoints().isEmpty()) {
			break;
		}
		if (!_touchMove && (e->touchPoints().cbegin()->screenPos().toPoint() - _touchStart).manhattanLength() >= QApplication::startDragDistance()) {
			_touchMove = true;
		}
	} break;

	case QEvent::TouchEnd: {
		if (!_touchPress) {
			break;
		}
		auto weak = Ui::MakeWeak(_widget);
		if (!_touchMove) {
			const auto button = _touchRightButton
				? Qt::RightButton
				: Qt::LeftButton;
			const auto position = _widget->mapFromGlobal(_touchStart);

			if (weak) handleMousePress(position, button);
			if (weak) handleMouseRelease(position, button);
			if (weak && _touchRightButton) {
				handleContextMenu(position);
			}
		} else if (_touchMove) {
			if ((!_leftNavVisible || !_leftNav.contains(_widget->mapFromGlobal(_touchStart))) && (!_rightNavVisible || !_rightNav.contains(_widget->mapFromGlobal(_touchStart)))) {
				QPoint d = (e->touchPoints().cbegin()->screenPos().toPoint() - _touchStart);
				if (d.x() * d.x() > d.y() * d.y() && (d.x() > st::mediaviewSwipeDistance || d.x() < -st::mediaviewSwipeDistance)) {
					moveToNext(d.x() > 0 ? -1 : 1);
				}
			}
		}
		if (weak) {
			_touchTimer.cancel();
			_touchPress = _touchMove = _touchRightButton = false;
		}
	} break;

	case QEvent::TouchCancel: {
		_touchPress = false;
		_touchTimer.cancel();
	} break;
	}
	return true;
}

void OverlayWidget::toggleApplicationEventFilter(bool install) {
	if (!install) {
		_applicationEventFilter = nullptr;
		return;
	} else if (_applicationEventFilter) {
		return;
	}
	class Filter final : public QObject {
	public:
		explicit Filter(not_null<OverlayWidget*> owner) : _owner(owner) {
		}

	private:
		bool eventFilter(QObject *obj, QEvent *e) override {
			return obj && e && _owner->filterApplicationEvent(obj, e);
		}

		const not_null<OverlayWidget*> _owner;

	};

	_applicationEventFilter = std::make_unique<Filter>(this);
	qApp->installEventFilter(_applicationEventFilter.get());
}

bool OverlayWidget::filterApplicationEvent(
		not_null<QObject*> object,
		not_null<QEvent*> e) {
	const auto type = e->type();
	if (type == QEvent::ShortcutOverride) {
		const auto keyEvent = static_cast<QKeyEvent*>(e.get());
		const auto ctrl = keyEvent->modifiers().testFlag(Qt::ControlModifier);
		if (keyEvent->key() == Qt::Key_F && ctrl && _streamed) {
			playbackToggleFullScreen();
		}
		return true;
	} else if (type == QEvent::MouseMove
		|| type == QEvent::MouseButtonPress
		|| type == QEvent::MouseButtonRelease) {
		if (object->isWidgetType()
			&& _widget->isAncestorOf(static_cast<QWidget*>(object.get()))) {
			const auto mouseEvent = static_cast<QMouseEvent*>(e.get());
			const auto mousePosition = _widget->mapFromGlobal(
				mouseEvent->globalPos());
			const auto delta = (mousePosition - _lastMouseMovePos);
			auto activate = delta.manhattanLength()
				>= st::mediaviewDeltaFromLastAction;
			if (activate) {
				_lastMouseMovePos = mousePosition;
			}
			if (type == QEvent::MouseButtonPress) {
				_mousePressed = true;
				activate = true;
			} else if (type == QEvent::MouseButtonRelease) {
				_mousePressed = false;
				activate = true;
			}
			if (activate) {
				activateControls();
			}
		}
	}
	return false;
}

void OverlayWidget::applyHideWindowWorkaround() {
	// QOpenGLWidget can't properly destroy a child widget if it is hidden
	// exactly after that, the child is cached in the backing store.
	// So on next paint we force full backing store repaint.
	if (_opengl && !isHidden() && !_hideWorkaround) {
		_hideWorkaround = std::make_unique<Ui::RpWidget>(_widget);
		_hideWorkaround->setGeometry(_widget->rect());
		_hideWorkaround->show();
		_hideWorkaround->paintRequest(
		) | rpl::start_with_next([=] {
			QPainter(_hideWorkaround.get()).fillRect(_hideWorkaround->rect(), QColor(0, 1, 0, 1));
			crl::on_main(_hideWorkaround.get(), [=] {
				_hideWorkaround.reset();
			});
		}, _hideWorkaround->lifetime());
		_hideWorkaround->update();

		if (Platform::IsWindows()) {
			Ui::Platform::UpdateOverlayed(_widget);
		}
	}
}

Window::SessionController *OverlayWidget::findWindow() const {
	if (!_session) {
		return nullptr;
	}

	const auto window = _window.get();
	if (window) {
		if (const auto controller = window->sessionController()) {
			if (&controller->session() == _session) {
				return controller;
			}
		}
	}

	const auto &active = _session->windows();
	if (!active.empty()) {
		return active.front();
	} else if (window) {
		Window::SessionController *controllerPtr = nullptr;
		window->invokeForSessionController(
			&_session->account(),
			[&](not_null<Window::SessionController*> newController) {
				controllerPtr = newController;
			});
		return controllerPtr;
	}

	return nullptr;
}

// #TODO unite and check
void OverlayWidget::clearBeforeHide() {
	_sharedMedia = nullptr;
	_sharedMediaData = std::nullopt;
	_sharedMediaDataKey = std::nullopt;
	_userPhotos = nullptr;
	_userPhotosData = std::nullopt;
	_collage = nullptr;
	_collageData = std::nullopt;
	assignMediaPointer(nullptr);
	_preloadPhotos.clear();
	_preloadDocuments.clear();
	if (_menu) {
		_menu->hideMenu(true);
	}
	_controlsHideTimer.cancel();
	_controlsState = ControlsShown;
	_controlsOpacity = anim::value(1, 1);
	_groupThumbs = nullptr;
	_groupThumbsRect = QRect();
	for (const auto child : _widget->children()) {
		if (child->isWidgetType()) {
			static_cast<QWidget*>(child)->hide();
		}
	}
}

void OverlayWidget::clearAfterHide() {
	clearStreaming();
	destroyThemePreview();
	_radial.stop();
	_staticContent = QImage();
	_themePreview = nullptr;
	_themeApply.destroyDelayed();
	_themeCancel.destroyDelayed();
	_themeShare.destroyDelayed();
}

void OverlayWidget::receiveMouse() {
	_receiveMouse = true;
}

void OverlayWidget::showDropdown() {
	_dropdown->clearActions();
	fillContextMenuActions([&] (const QString &text, Fn<void()> handler) {
		_dropdown->addAction(text, std::move(handler));
	});
	_dropdown->moveToRight(0, height() - _dropdown->height());
	_dropdown->showAnimated(Ui::PanelAnimation::Origin::BottomRight);
	_dropdown->setFocus();
}

void OverlayWidget::handleTouchTimer() {
	_touchRightButton = true;
}

void OverlayWidget::updateImage() {
	update(_saveMsg);
}

void OverlayWidget::findCurrent() {
	using namespace rpl::mappers;
	if (_sharedMediaData) {
		_index = _msgid
			? _sharedMediaData->indexOf(_msgid)
			: _photo ? _sharedMediaData->indexOf(_photo) : std::nullopt;
		_fullIndex = _sharedMediaData->skippedBefore()
			? (_index | func::add(*_sharedMediaData->skippedBefore()))
			: std::nullopt;
		_fullCount = _sharedMediaData->fullCount();
	} else if (_userPhotosData) {
		_index = _photo ? _userPhotosData->indexOf(_photo->id) : std::nullopt;
		_fullIndex = _userPhotosData->skippedBefore()
			? (_index | func::add(*_userPhotosData->skippedBefore()))
			: std::nullopt;
		_fullCount = _userPhotosData->fullCount();
	} else if (_collageData) {
		const auto item = _photo ? WebPageCollage::Item(_photo) : _document;
		const auto &items = _collageData->items;
		const auto i = ranges::find(items, item);
		_index = (i != end(items))
			? std::make_optional(int(i - begin(items)))
			: std::nullopt;
		_fullIndex = _index;
		_fullCount = items.size();
	} else {
		_index = _fullIndex = _fullCount = std::nullopt;
	}
}

void OverlayWidget::updateHeader() {
	auto index = _fullIndex ? *_fullIndex : -1;
	auto count = _fullCount ? *_fullCount : -1;
	if (index >= 0 && index < count && count > 1) {
		if (_document) {
			_headerText = tr::lng_mediaview_file_n_of_amount(
				tr::now,
				lt_file,
				(_document->filename().isEmpty()
					? tr::lng_mediaview_doc_image(tr::now)
					: _document->filename()),
				lt_n,
				QString::number(index + 1),
				lt_amount,
				QString::number(count));
		} else {
			_headerText = tr::lng_mediaview_n_of_amount(
				tr::now,
				lt_n,
				QString::number(index + 1),
				lt_amount,
				QString::number(count));
		}
	} else {
		if (_document) {
			_headerText = _document->filename().isEmpty() ? tr::lng_mediaview_doc_image(tr::now) : _document->filename();
		} else if (_msgid) {
			_headerText = tr::lng_mediaview_single_photo(tr::now);
		} else if (_user) {
			_headerText = tr::lng_mediaview_profile_photo(tr::now);
		} else if ((_history && _history->channelId() && !_history->isMegagroup())
			|| (_peer && _peer->isChannel() && !_peer->isMegagroup())) {
			_headerText = tr::lng_mediaview_channel_photo(tr::now);
		} else if (_peer) {
			_headerText = tr::lng_mediaview_group_photo(tr::now);
		} else {
			_headerText = tr::lng_mediaview_single_photo(tr::now);
		}
	}
	_headerHasLink = computeOverviewType() != std::nullopt;
	auto hwidth = st::mediaviewThickFont->width(_headerText);
	if (hwidth > width() / 3) {
		hwidth = width() / 3;
		_headerText = st::mediaviewThickFont->elided(_headerText, hwidth, Qt::ElideMiddle);
	}
	_headerNav = QRect(st::mediaviewTextLeft, height() - st::mediaviewHeaderTop, hwidth, st::mediaviewThickFont->height);
}

float64 OverlayWidget::overLevel(OverState control) const {
	auto i = _animationOpacities.find(control);
	return (i == end(_animationOpacities))
		? (_over == control ? 1. : 0.)
		: i->second.current();
}

} // namespace View
} // namespace Media<|MERGE_RESOLUTION|>--- conflicted
+++ resolved
@@ -2840,12 +2840,8 @@
 	const auto weakSession = base::make_weak(&_document->session());
 	const auto path = _document->location().name();
 	const auto id = _themePreviewId = openssl::RandomValue<uint64>();
-<<<<<<< HEAD
-	const auto weak = Ui::MakeWeak(this);
+	const auto weak = Ui::MakeWeak(_widget);
 	auto langStrings = CollectStrings();
-=======
-	const auto weak = Ui::MakeWeak(_widget);
->>>>>>> 5519bb35
 	crl::async([=, data = std::move(current)]() mutable {
 		auto preview = GeneratePreview(
 			bytes,
