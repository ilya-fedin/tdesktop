/*
This file is part of Telegram Desktop,
the official desktop application for the Telegram messaging service.

For license and copyright information please follow this link:
https://github.com/telegramdesktop/tdesktop/blob/master/LEGAL
*/
#include "media/view/media_view_overlay_widget.h"

#include "apiwrap.h"
#include "api/api_attached_stickers.h"
#include "api/api_peer_photo.h"
#include "lang/lang_keys.h"
#include "mainwindow.h"
#include "core/application.h"
#include "core/click_handler_types.h"
#include "core/file_utilities.h"
#include "core/mime_type.h"
#include "core/ui_integration.h"
#include "core/crash_reports.h"
#include "ui/widgets/popup_menu.h"
#include "ui/widgets/buttons.h"
#include "ui/image/image.h"
#include "ui/text/text_utilities.h"
#include "ui/platform/ui_platform_utility.h"
#include "ui/toast/toast.h"
#include "ui/toasts/common_toasts.h"
#include "ui/text/format_values.h"
#include "ui/item_text_options.h"
#include "ui/ui_utility.h"
#include "ui/cached_round_corners.h"
#include "ui/gl/gl_surface.h"
#include "ui/boxes/confirm_box.h"
#include "boxes/delete_messages_box.h"
#include "media/audio/media_audio.h"
#include "media/view/media_view_playback_controls.h"
#include "media/view/media_view_group_thumbs.h"
#include "media/view/media_view_pip.h"
#include "media/view/media_view_overlay_raster.h"
#include "media/view/media_view_overlay_opengl.h"
#include "media/streaming/media_streaming_instance.h"
#include "media/streaming/media_streaming_player.h"
#include "media/player/media_player_instance.h"
#include "history/history.h"
#include "history/history_message.h"
#include "history/view/media/history_view_media.h"
#include "data/data_media_types.h"
#include "data/data_session.h"
#include "data/data_channel.h"
#include "data/data_chat.h"
#include "data/data_user.h"
#include "data/data_file_origin.h"
#include "data/data_media_rotation.h"
#include "data/data_photo_media.h"
#include "data/data_document_media.h"
#include "data/data_document_resolver.h"
#include "data/data_file_click_handler.h"
#include "window/themes/window_theme_preview.h"
#include "window/window_peer_menu.h"
#include "window/window_session_controller.h"
#include "window/window_controller.h"
#include "base/platform/base_platform_info.h"
#include "base/random.h"
#include "base/unixtime.h"
#include "base/qt_signal_producer.h"
#include "base/event_filter.h"
#include "main/main_account.h"
#include "main/main_domain.h" // Domain::activeSessionValue.
#include "main/main_session.h"
#include "main/main_session_settings.h"
#include "layout/layout_document_generic_preview.h"
#include "storage/file_download.h"
#include "storage/storage_account.h"
#include "calls/calls_instance.h"
#include "facades.h"
#include "styles/style_media_view.h"
#include "styles/style_chat.h"
#include "base/qt_adapters.h"

#ifdef Q_OS_MAC
#include "platform/mac/touchbar/mac_touchbar_media_view.h"
#endif // Q_OS_MAC

#include <QtWidgets/QApplication>
#include <QtCore/QBuffer>
#include <QtGui/QGuiApplication>
#include <QtGui/QClipboard>
#include <QtGui/QWindow>
#include <QtGui/QScreen>

namespace Media {
namespace View {
namespace {

constexpr auto kPreloadCount = 3;
constexpr auto kMaxZoomLevel = 7; // x8
constexpr auto kZoomToScreenLevel = 1024;
constexpr auto kOverlayLoaderPriority = 2;
constexpr auto kSeekTimeMs = 5 * crl::time(1000);

// macOS OpenGL renderer fails to render larger texture
// even though it reports that max texture size is 16384.
constexpr auto kMaxDisplayImageSize = 4096;

// Preload X message ids before and after current.
constexpr auto kIdsLimit = 48;

// Preload next messages if we went further from current than that.
constexpr auto kIdsPreloadAfter = 28;

class PipDelegate final : public Pip::Delegate {
public:
	PipDelegate(QWidget *parent, not_null<Main::Session*> session);

	void pipSaveGeometry(QByteArray geometry) override;
	QByteArray pipLoadGeometry() override;
	float64 pipPlaybackSpeed() override;
	QWidget *pipParentWidget() override;

private:
	QWidget *_parent = nullptr;
	not_null<Main::Session*> _session;

};

PipDelegate::PipDelegate(QWidget *parent, not_null<Main::Session*> session)
: _parent(parent)
, _session(session) {
}

void PipDelegate::pipSaveGeometry(QByteArray geometry) {
	Core::App().settings().setVideoPipGeometry(geometry);
	Core::App().saveSettingsDelayed();
}

QByteArray PipDelegate::pipLoadGeometry() {
	return Core::App().settings().videoPipGeometry();
}

float64 PipDelegate::pipPlaybackSpeed() {
	return Core::App().settings().videoPlaybackSpeed();
}

QWidget *PipDelegate::pipParentWidget() {
	return _parent;
}

[[nodiscard]] Images::Options VideoThumbOptions(DocumentData *document) {
	const auto result = Images::Option::Smooth | Images::Option::Blurred;
	return (document && document->isVideoMessage())
		? (result | Images::Option::Circled)
		: result;
}

[[nodiscard]] QImage PrepareStaticImage(Images::ReadArgs &&args) {
	auto read = Images::Read(std::move(args));
	return (read.image.width() > kMaxDisplayImageSize
		|| read.image.height() > kMaxDisplayImageSize)
		? read.image.scaled(
			kMaxDisplayImageSize,
			kMaxDisplayImageSize,
			Qt::KeepAspectRatio,
			Qt::SmoothTransformation)
		: read.image;
}

[[nodiscard]] bool IsSemitransparent(const QImage &image) {
	if (image.isNull()) {
		return true;
	} else if (!image.hasAlphaChannel()) {
		return false;
	}
	Assert(image.format() == QImage::Format_ARGB32_Premultiplied);
	constexpr auto kAlphaMask = 0xFF000000;
	auto ints = reinterpret_cast<const uint32*>(image.bits());
	const auto add = (image.bytesPerLine() / 4) - image.width();
	for (auto y = 0; y != image.height(); ++y) {
		for (auto till = ints + image.width(); ints != till; ++ints) {
			if ((*ints & kAlphaMask) != kAlphaMask) {
				return true;
			}
		}
		ints += add;
	}
	return false;
}

} // namespace

struct OverlayWidget::SharedMedia {
	SharedMedia(SharedMediaKey key) : key(key) {
	}

	SharedMediaKey key;
	rpl::lifetime lifetime;
};

struct OverlayWidget::UserPhotos {
	UserPhotos(UserPhotosKey key) : key(key) {
	}

	UserPhotosKey key;
	rpl::lifetime lifetime;
};

struct OverlayWidget::Collage {
	Collage(CollageKey key) : key(key) {
	}

	CollageKey key;
};

struct OverlayWidget::Streamed {
	Streamed(
		not_null<DocumentData*> document,
		Data::FileOrigin origin,
		not_null<QWidget*> controlsParent,
		not_null<PlaybackControls::Delegate*> controlsDelegate,
		Fn<void()> waitingCallback);
	Streamed(
		not_null<PhotoData*> photo,
		Data::FileOrigin origin,
		not_null<QWidget*> controlsParent,
		not_null<PlaybackControls::Delegate*> controlsDelegate,
		Fn<void()> waitingCallback);

	Streaming::Instance instance;
	PlaybackControls controls;

	bool withSound = false;
	bool pausedBySeek = false;
	bool resumeOnCallEnd = false;
};

struct OverlayWidget::PipWrap {
	PipWrap(
		QWidget *parent,
		not_null<DocumentData*> document,
		FullMsgId contextId,
		std::shared_ptr<Streaming::Document> shared,
		FnMut<void()> closeAndContinue,
		FnMut<void()> destroy);

	PipWrap(const PipWrap &other) = delete;
	PipWrap &operator=(const PipWrap &other) = delete;

	PipDelegate delegate;
	Pip wrapped;
};

OverlayWidget::Streamed::Streamed(
	not_null<DocumentData*> document,
	Data::FileOrigin origin,
	not_null<QWidget*> controlsParent,
	not_null<PlaybackControls::Delegate*> controlsDelegate,
	Fn<void()> waitingCallback)
: instance(document, origin, std::move(waitingCallback))
, controls(controlsParent, controlsDelegate) {
}

OverlayWidget::Streamed::Streamed(
	not_null<PhotoData*> photo,
	Data::FileOrigin origin,
	not_null<QWidget*> controlsParent,
	not_null<PlaybackControls::Delegate*> controlsDelegate,
	Fn<void()> waitingCallback)
: instance(photo, origin, std::move(waitingCallback))
, controls(controlsParent, controlsDelegate) {
}

OverlayWidget::PipWrap::PipWrap(
	QWidget *parent,
	not_null<DocumentData*> document,
	FullMsgId contextId,
	std::shared_ptr<Streaming::Document> shared,
	FnMut<void()> closeAndContinue,
	FnMut<void()> destroy)
: delegate(parent, &document->session())
, wrapped(
	&delegate,
	document,
	contextId,
	std::move(shared),
	std::move(closeAndContinue),
	std::move(destroy)) {
}

OverlayWidget::OverlayWidget()
: _surface(Ui::GL::CreateSurface(
	[=](Ui::GL::Capabilities capabilities) {
		return chooseRenderer(capabilities);
	}))
, _widget(_surface->rpWidget())
, _docDownload(_widget, tr::lng_media_download(tr::now), st::mediaviewFileLink)
, _docSaveAs(_widget, tr::lng_mediaview_save_as(tr::now), st::mediaviewFileLink)
, _docCancel(_widget, tr::lng_cancel(tr::now), st::mediaviewFileLink)
, _radial([=](crl::time now) { return radialAnimationCallback(now); })
, _lastAction(-st::mediaviewDeltaFromLastAction, -st::mediaviewDeltaFromLastAction)
, _stateAnimation([=](crl::time now) { return stateAnimationCallback(now); })
, _dropdown(_widget, st::mediaviewDropdownMenu) {
	CrashReports::SetAnnotation("OpenGL Renderer", "[not-initialized]");

	Lang::Updated(
	) | rpl::start_with_next([=] {
		refreshLang();
	}, lifetime());

	_lastPositiveVolume = (Core::App().settings().videoVolume() > 0.)
		? Core::App().settings().videoVolume()
		: Core::Settings::kDefaultVolume;

	_widget->setWindowTitle(qsl("Media viewer"));

	const auto text = tr::lng_mediaview_saved_to(
		tr::now,
		lt_downloads,
		Ui::Text::Link(
			tr::lng_mediaview_downloads(tr::now),
			"internal:show_saved_message"),
		Ui::Text::WithEntities);
	_saveMsgText.setMarkedText(st::mediaviewSaveMsgStyle, text, Ui::DialogTextOptions());
	_saveMsg = QRect(0, 0, _saveMsgText.maxWidth() + st::mediaviewSaveMsgPadding.left() + st::mediaviewSaveMsgPadding.right(), st::mediaviewSaveMsgStyle.font->height + st::mediaviewSaveMsgPadding.top() + st::mediaviewSaveMsgPadding.bottom());
	_saveMsgImage = QImage(
		_saveMsg.size() * cIntRetinaFactor(),
		QImage::Format_ARGB32_Premultiplied);

	_docRectImage = QImage(
		st::mediaviewFileSize * cIntRetinaFactor(),
		QImage::Format_ARGB32_Premultiplied);
	_docRectImage.setDevicePixelRatio(cIntRetinaFactor());

	_surface->shownValue(
	) | rpl::start_with_next([=](bool shown) {
		toggleApplicationEventFilter(shown);
		if (shown) {
			const auto screenList = QGuiApplication::screens();
			DEBUG_LOG(("Viewer Pos: Shown, screen number: %1")
				.arg(screenList.indexOf(window()->screen())));
			moveToScreen();
		} else {
			clearAfterHide();
		}
	}, lifetime());

	const auto mousePosition = [](not_null<QEvent*> e) {
		return static_cast<QMouseEvent*>(e.get())->pos();
	};
	const auto mouseButton = [](not_null<QEvent*> e) {
		return static_cast<QMouseEvent*>(e.get())->button();
	};
	base::install_event_filter(_widget, [=](not_null<QEvent*> e) {
		const auto type = e->type();
		if (type == QEvent::Move) {
			const auto position = static_cast<QMoveEvent*>(e.get())->pos();
			DEBUG_LOG(("Viewer Pos: Moved to %1, %2")
				.arg(position.x())
				.arg(position.y()));
		} else if (type == QEvent::Resize) {
			const auto size = static_cast<QResizeEvent*>(e.get())->size();
			DEBUG_LOG(("Viewer Pos: Resized to %1, %2")
				.arg(size.width())
				.arg(size.height()));
			updateControlsGeometry();
		} else if (type == QEvent::MouseButtonPress) {
			handleMousePress(mousePosition(e), mouseButton(e));
		} else if (type == QEvent::MouseButtonRelease) {
			handleMouseRelease(mousePosition(e), mouseButton(e));
		} else if (type == QEvent::MouseMove) {
			handleMouseMove(mousePosition(e));
		} else if (type == QEvent::KeyPress) {
			handleKeyPress(static_cast<QKeyEvent*>(e.get()));
		} else if (type == QEvent::ContextMenu) {
			const auto event = static_cast<QContextMenuEvent*>(e.get());
			const auto mouse = (event->reason() == QContextMenuEvent::Mouse);
			const auto position = mouse
				? std::make_optional(event->pos())
				: std::nullopt;
			if (handleContextMenu(position)) {
				return base::EventFilterResult::Cancel;
			}
		} else if (type == QEvent::MouseButtonDblClick) {
			if (handleDoubleClick(mousePosition(e), mouseButton(e))) {
				return base::EventFilterResult::Cancel;
			} else {
				handleMousePress(mousePosition(e), mouseButton(e));
			}
		} else if (type == QEvent::TouchBegin
			|| type == QEvent::TouchUpdate
			|| type == QEvent::TouchEnd
			|| type == QEvent::TouchCancel) {
			if (handleTouchEvent(static_cast<QTouchEvent*>(e.get()))) {
				return base::EventFilterResult::Cancel;;
			}
		} else if (type == QEvent::Wheel) {
			handleWheelEvent(static_cast<QWheelEvent*>(e.get()));
		}
		return base::EventFilterResult::Continue;
	});

	if (Platform::IsLinux()) {
		_widget->setWindowFlags(Qt::FramelessWindowHint
			| Qt::MaximizeUsingFullscreenGeometryHint);
	} else if (Platform::IsMac()) {
		// Without Qt::Tool starting with Qt 5.15.1 this widget
		// when being opened from a fullscreen main window was
		// opening not as overlay over the main window, but as
		// a separate fullscreen window with a separate space.
		_widget->setWindowFlags(Qt::FramelessWindowHint | Qt::Tool);
	} else {
		_widget->setWindowFlags(Qt::FramelessWindowHint);
	}
	_widget->setAttribute(Qt::WA_NoSystemBackground, true);
	_widget->setAttribute(Qt::WA_TranslucentBackground, true);
	_widget->setMouseTracking(true);

	hide();
	_widget->createWinId();
	if (Platform::IsLinux()) {
		window()->setTransientParent(App::wnd()->windowHandle());
		_widget->setWindowModality(Qt::WindowModal);
	}
	if (!Platform::IsMac()) {
		_widget->setWindowState(Qt::WindowFullScreen);
	}

	QObject::connect(
		window(),
		&QWindow::screenChanged,
		[=](QScreen *screen) { handleScreenChanged(screen); });
	subscribeToScreenGeometry();
	updateGeometry();
	updateControlsGeometry();

#ifdef Q_OS_MAC
	TouchBar::SetupMediaViewTouchBar(
		_widget->winId(),
		static_cast<PlaybackControls::Delegate*>(this),
		_touchbarTrackState.events(),
		_touchbarDisplay.events(),
		_touchbarFullscreenToggled.events());
#endif // Q_OS_MAC

	using namespace rpl::mappers;
	rpl::combine(
		Core::App().calls().currentCallValue(),
		Core::App().calls().currentGroupCallValue(),
		_1 || _2
	) | rpl::start_with_next([=](bool call) {
		if (!_streamed || videoIsGifOrUserpic()) {
			return;
		} else if (call) {
			playbackPauseOnCall();
		} else {
			playbackResumeOnCall();
		}
	}, lifetime());

	_saveMsgUpdater.setCallback([=] { updateImage(); });

	_widget->setAttribute(Qt::WA_AcceptTouchEvents);
	_touchTimer.setCallback([=] { handleTouchTimer(); });

	_controlsHideTimer.setCallback([=] { hideControls(); });

	_docDownload->addClickHandler([=] { downloadMedia(); });
	_docSaveAs->addClickHandler([=] { saveAs(); });
	_docCancel->addClickHandler([=] { saveCancel(); });

	_dropdown->setHiddenCallback([this] { dropdownHidden(); });
	_dropdownShowTimer.setCallback([=] { showDropdown(); });
}

void OverlayWidget::refreshLang() {
	InvokeQueued(_widget, [=] { updateThemePreviewGeometry(); });
}

void OverlayWidget::moveToScreen() {
	const auto widgetScreen = [&](auto &&widget) -> QScreen* {
		if (auto handle = widget ? widget->windowHandle() : nullptr) {
			return handle->screen();
		}
		return nullptr;
	};
	const auto applicationWindow = Core::App().activeWindow()
		? Core::App().activeWindow()->widget().get()
		: nullptr;
	const auto activeWindowScreen = widgetScreen(applicationWindow);
	const auto myScreen = widgetScreen(_widget);
	if (activeWindowScreen && myScreen != activeWindowScreen) {
		const auto screenList = QGuiApplication::screens();
		DEBUG_LOG(("Viewer Pos: Currently on screen %1, moving to screen %2")
			.arg(screenList.indexOf(myScreen))
			.arg(screenList.indexOf(activeWindowScreen)));
		window()->setScreen(activeWindowScreen);
		DEBUG_LOG(("Viewer Pos: New actual screen: %1")
			.arg(screenList.indexOf(window()->screen())));
	}
	updateGeometry();
}

void OverlayWidget::updateGeometry() {
	if (Platform::IsWayland()) {
		return;
	}
	const auto screen = window()->screen()
		? window()->screen()
		: QApplication::primaryScreen();
	const auto available = screen->geometry();
	const auto openglWidget = _opengl
		? static_cast<QOpenGLWidget*>(_widget.get())
		: nullptr;
	const auto useSizeHack = Platform::IsWindows()
		&& openglWidget
		&& (openglWidget->format().renderableType()
			!= QSurfaceFormat::OpenGLES);
	const auto use = useSizeHack
		? available.marginsAdded({ 0, 0, 0, 1 })
		: available;
	const auto mask = useSizeHack
		? QRegion(QRect(QPoint(), available.size()))
		: QRegion();
	if ((_widget->geometry() == use)
		&& (!useSizeHack || window()->mask() == mask)) {
		return;
	}
	DEBUG_LOG(("Viewer Pos: Setting %1, %2, %3, %4")
		.arg(use.x())
		.arg(use.y())
		.arg(use.width())
		.arg(use.height()));
	_widget->setGeometry(use);
	if (useSizeHack) {
		window()->setMask(mask);
	}
}

void OverlayWidget::updateControlsGeometry() {
	auto navSkip = 2 * st::mediaviewControlMargin + st::mediaviewControlSize;
	_closeNav = QRect(width() - st::mediaviewControlMargin - st::mediaviewControlSize, st::mediaviewControlMargin, st::mediaviewControlSize, st::mediaviewControlSize);
	_closeNavIcon = style::centerrect(_closeNav, st::mediaviewClose);
	_leftNav = QRect(st::mediaviewControlMargin, navSkip, st::mediaviewControlSize, height() - 2 * navSkip);
	_leftNavIcon = style::centerrect(_leftNav, st::mediaviewLeft);
	_rightNav = QRect(width() - st::mediaviewControlMargin - st::mediaviewControlSize, navSkip, st::mediaviewControlSize, height() - 2 * navSkip);
	_rightNavIcon = style::centerrect(_rightNav, st::mediaviewRight);

	_saveMsg.moveTo((width() - _saveMsg.width()) / 2, (height() - _saveMsg.height()) / 2);
	_photoRadialRect = QRect(QPoint((width() - st::radialSize.width()) / 2, (height() - st::radialSize.height()) / 2), st::radialSize);

	updateControls();
	resizeContentByScreenSize();
	update();
}

QSize OverlayWidget::flipSizeByRotation(QSize size) const {
	return FlipSizeByRotation(size, _rotation);
}

bool OverlayWidget::hasCopyRestriction() const {
	return (_history && !_history->peer->allowsForwarding())
		|| (_message && _message->forbidsForward());
}

bool OverlayWidget::showCopyRestriction() {
	if (!hasCopyRestriction()) {
		return false;
	}
	Ui::ShowMultilineToast({
		.parentOverride = _widget,
		.text = { _history->peer->isBroadcast()
			? tr::lng_error_nocopy_channel(tr::now)
			: tr::lng_error_nocopy_group(tr::now) },
	});
	return true;
}

bool OverlayWidget::videoShown() const {
	return _streamed && !_streamed->instance.info().video.cover.isNull();
}

QSize OverlayWidget::videoSize() const {
	Expects(videoShown());

	return flipSizeByRotation(_streamed->instance.info().video.size);
}

bool OverlayWidget::videoIsGifOrUserpic() const {
	return _streamed
		&& (!_document
			|| (_document->isAnimation() && !_document->isVideoMessage()));
}

QImage OverlayWidget::videoFrame() const {
	Expects(videoShown());

	auto request = Streaming::FrameRequest();
	//request.radius = (_document && _document->isVideoMessage())
	//	? ImageRoundRadius::Ellipse
	//	: ImageRoundRadius::None;
	return _streamed->instance.player().ready()
		? _streamed->instance.frame(request)
		: _streamed->instance.info().video.cover;
}

Streaming::FrameWithInfo OverlayWidget::videoFrameWithInfo() const {
	Expects(videoShown());

	return _streamed->instance.player().ready()
		? _streamed->instance.frameWithInfo()
		: Streaming::FrameWithInfo{
			.original = _streamed->instance.info().video.cover,
			.format = Streaming::FrameFormat::ARGB32,
			.index = -2,
		};
}

QImage OverlayWidget::currentVideoFrameImage() const {
	return _streamed->instance.player().ready()
		? _streamed->instance.player().currentFrameImage()
		: _streamed->instance.info().video.cover;
}

int OverlayWidget::streamedIndex() const {
	return _streamedCreated;
}

bool OverlayWidget::documentContentShown() const {
	return _document && (!_staticContent.isNull() || videoShown());
}

bool OverlayWidget::documentBubbleShown() const {
	return (!_photo && !_document)
		|| (_document
			&& !_themePreviewShown
			&& !_streamed
			&& _staticContent.isNull());
}

void OverlayWidget::setStaticContent(QImage image) {
	constexpr auto kGood = QImage::Format_ARGB32_Premultiplied;
	if (!image.isNull()
		&& image.format() != kGood
		&& image.format() != QImage::Format_RGB32) {
		image = std::move(image).convertToFormat(kGood);
	}
	image.setDevicePixelRatio(cRetinaFactor());
	_staticContent = std::move(image);
	_staticContentTransparent = IsSemitransparent(_staticContent);
}

bool OverlayWidget::contentShown() const {
	return _photo || documentContentShown();
}

bool OverlayWidget::opaqueContentShown() const {
	return contentShown()
		&& (!_staticContentTransparent
			|| !_document
			|| (!_document->isVideoMessage() && !_document->sticker()));
}

void OverlayWidget::clearStreaming(bool savePosition) {
	if (_streamed && _document && savePosition) {
		Media::Player::SaveLastPlaybackPosition(
			_document,
			_streamed->instance.player().prepareLegacyState());
	}
	_fullScreenVideo = false;
	_streamed = nullptr;
}

void OverlayWidget::documentUpdated(DocumentData *doc) {
	if (_document && _document == doc) {
		if (documentBubbleShown()) {
			if ((_document->loading() && _docCancel->isHidden()) || (!_document->loading() && !_docCancel->isHidden())) {
				updateControls();
			} else if (_document->loading()) {
				updateDocSize();
				_widget->update(_docRect);
			}
		} else if (_streamed) {
			const auto ready = _documentMedia->loaded()
				? _document->size
				: _document->loading()
				? std::clamp(_document->loadOffset(), 0, _document->size)
				: 0;
			_streamed->controls.setLoadingProgress(ready, _document->size);
		}
	}
}

void OverlayWidget::changingMsgId(not_null<HistoryItem*> row, MsgId oldId) {
	if (row == _message) {
		refreshMediaViewer();
	}
}

void OverlayWidget::updateDocSize() {
	if (!_document || !documentBubbleShown()) {
		return;
	}

	const auto size = _document->size;
	_docSize = _document->loading()
		? Ui::FormatProgressText(_document->loadOffset(), size)
		: Ui::FormatSizeText(size);
	_docSizeWidth = st::mediaviewFont->width(_docSize);
	int32 maxw = st::mediaviewFileSize.width() - st::mediaviewFileIconSize - st::mediaviewFilePadding * 3;
	if (_docSizeWidth > maxw) {
		_docSize = st::mediaviewFont->elided(_docSize, maxw);
		_docSizeWidth = st::mediaviewFont->width(_docSize);
	}
}

void OverlayWidget::refreshNavVisibility() {
	if (_sharedMediaData) {
		_leftNavVisible = _index && (*_index > 0);
		_rightNavVisible = _index && (*_index + 1 < _sharedMediaData->size());
	} else if (_userPhotosData) {
		_leftNavVisible = _index && (*_index > 0);
		_rightNavVisible = _index && (*_index + 1 < _userPhotosData->size());
	} else if (_collageData) {
		_leftNavVisible = _index && (*_index > 0);
		_rightNavVisible = _index && (*_index + 1 < _collageData->items.size());
	} else {
		_leftNavVisible = false;
		_rightNavVisible = false;
	}
}

bool OverlayWidget::contentCanBeSaved() const {
	if (hasCopyRestriction()) {
		return false;
	} else if (_photo) {
		return _photo->hasVideo() || _photoMedia->loaded();
	} else if (_document) {
		return _document->filepath(true).isEmpty() && !_document->loading();
	} else {
		return false;
	}
}

void OverlayWidget::checkForSaveLoaded() {
	if (_savePhotoVideoWhenLoaded == SavePhotoVideo::None) {
		return;
	} else if (!_photo
		|| !_photo->hasVideo()
		|| _photoMedia->videoContent().isEmpty()) {
		return;
	} else if (_savePhotoVideoWhenLoaded == SavePhotoVideo::QuickSave) {
		_savePhotoVideoWhenLoaded = SavePhotoVideo::None;
		downloadMedia();
	} else if (_savePhotoVideoWhenLoaded == SavePhotoVideo::SaveAs) {
		_savePhotoVideoWhenLoaded = SavePhotoVideo::None;
		saveAs();
	} else {
		Unexpected("SavePhotoVideo in OverlayWidget::checkForSaveLoaded.");
	}
}

void OverlayWidget::updateControls() {
	if (_document && documentBubbleShown()) {
		_docRect = QRect(
			(width() - st::mediaviewFileSize.width()) / 2,
			(height() - st::mediaviewFileSize.height()) / 2,
			st::mediaviewFileSize.width(),
			st::mediaviewFileSize.height());
		_docIconRect = QRect(
			_docRect.x() + st::mediaviewFilePadding,
			_docRect.y() + st::mediaviewFilePadding,
			st::mediaviewFileIconSize,
			st::mediaviewFileIconSize);
		if (_document->loading()) {
			_docDownload->hide();
			_docSaveAs->hide();
			_docCancel->moveToLeft(_docRect.x() + 2 * st::mediaviewFilePadding + st::mediaviewFileIconSize, _docRect.y() + st::mediaviewFilePadding + st::mediaviewFileLinksTop);
			_docCancel->show();
		} else {
			if (_documentMedia->loaded(true)) {
				_docDownload->hide();
				_docSaveAs->moveToLeft(_docRect.x() + 2 * st::mediaviewFilePadding + st::mediaviewFileIconSize, _docRect.y() + st::mediaviewFilePadding + st::mediaviewFileLinksTop);
				_docSaveAs->show();
				_docCancel->hide();
			} else {
				_docDownload->moveToLeft(_docRect.x() + 2 * st::mediaviewFilePadding + st::mediaviewFileIconSize, _docRect.y() + st::mediaviewFilePadding + st::mediaviewFileLinksTop);
				_docDownload->show();
				_docSaveAs->moveToLeft(_docRect.x() + 2.5 * st::mediaviewFilePadding + st::mediaviewFileIconSize + _docDownload->width(), _docRect.y() + st::mediaviewFilePadding + st::mediaviewFileLinksTop);
				_docSaveAs->show();
				_docCancel->hide();
			}
		}
		updateDocSize();
	} else {
		_docIconRect = QRect(
			(width() - st::mediaviewFileIconSize) / 2,
			(height() - st::mediaviewFileIconSize) / 2,
			st::mediaviewFileIconSize,
			st::mediaviewFileIconSize);
		_docDownload->hide();
		_docSaveAs->hide();
		_docCancel->hide();
	}
	radialStart();

	updateThemePreviewGeometry();

	_saveVisible = contentCanBeSaved();
	_rotateVisible = !_themePreviewShown;
	const auto navRect = [&](int i) {
		return QRect(width() - st::mediaviewIconSize.width() * i,
			height() - st::mediaviewIconSize.height(),
			st::mediaviewIconSize.width(),
			st::mediaviewIconSize.height());
	};
	_saveNav = navRect(_rotateVisible ? 3 : 2);
	_saveNavIcon = style::centerrect(_saveNav, st::mediaviewSave);
	_rotateNav = navRect(2);
	_rotateNavIcon = style::centerrect(_rotateNav, st::mediaviewRotate);
	_moreNav = navRect(1);
	_moreNavIcon = style::centerrect(_moreNav, st::mediaviewMore);

	const auto dNow = QDateTime::currentDateTime();
	const auto d = [&] {
		if (_message) {
			return ItemDateTime(_message);
		} else if (_photo) {
			return base::unixtime::parse(_photo->date);
		} else if (_document) {
			return base::unixtime::parse(_document->date);
		}
		return dNow;
	}();
	_dateText = Ui::FormatDateTime(d, cDateFormat(), cTimeFormat());
	if (!_fromName.isEmpty()) {
		_fromNameLabel.setText(st::mediaviewTextStyle, _fromName, Ui::NameTextOptions());
		_nameNav = QRect(st::mediaviewTextLeft, height() - st::mediaviewTextTop, qMin(_fromNameLabel.maxWidth(), width() / 3), st::mediaviewFont->height);
		_dateNav = QRect(st::mediaviewTextLeft + _nameNav.width() + st::mediaviewTextSkip, height() - st::mediaviewTextTop, st::mediaviewFont->width(_dateText), st::mediaviewFont->height);
	} else {
		_nameNav = QRect();
		_dateNav = QRect(st::mediaviewTextLeft, height() - st::mediaviewTextTop, st::mediaviewFont->width(_dateText), st::mediaviewFont->height);
	}
	updateHeader();
	refreshNavVisibility();
	resizeCenteredControls();

	updateOver(_widget->mapFromGlobal(QCursor::pos()));
	update();
}

void OverlayWidget::resizeCenteredControls() {
	const auto bottomSkip = std::max(
		_dateNav.left() + _dateNav.width(),
		_headerNav.left() + _headerNav.width())
		+ st::mediaviewCaptionMargin.width();
	_groupThumbsAvailableWidth = std::max(
		width() - 2 * bottomSkip,
		st::msgMinWidth
		+ st::mediaviewCaptionPadding.left()
		+ st::mediaviewCaptionPadding.right());
	_groupThumbsLeft = (width() - _groupThumbsAvailableWidth) / 2;
	refreshGroupThumbs();
	_groupThumbsTop = _groupThumbs ? (height() - _groupThumbs->height()) : 0;

	refreshClipControllerGeometry();
	refreshCaptionGeometry();
}

void OverlayWidget::refreshCaptionGeometry() {
	if (_caption.isEmpty()) {
		_captionRect = QRect();
		return;
	}

	if (_groupThumbs && _groupThumbs->hiding()) {
		_groupThumbs = nullptr;
		_groupThumbsRect = QRect();
	}
	const auto captionBottom = (_streamed/* && !videoIsGifOrUserpic()*/)
		? (_streamed->controls.y() - st::mediaviewCaptionMargin.height())
		: _groupThumbs
		? _groupThumbsTop
		: height() - st::mediaviewCaptionMargin.height();
	const auto captionWidth = std::min(
		_groupThumbsAvailableWidth
		- st::mediaviewCaptionPadding.left()
		- st::mediaviewCaptionPadding.right(),
		_caption.maxWidth());
	const auto captionHeight = std::min(
		_caption.countHeight(captionWidth),
		height() / 4
		- st::mediaviewCaptionPadding.top()
		- st::mediaviewCaptionPadding.bottom()
		- 2 * st::mediaviewCaptionMargin.height());
	_captionRect = QRect(
		(width() - captionWidth) / 2,
		captionBottom
		- captionHeight
		- st::mediaviewCaptionPadding.bottom(),
		captionWidth,
		captionHeight);
}

void OverlayWidget::fillContextMenuActions(const MenuCallback &addAction) {
	if (_document && _document->loading()) {
		addAction(tr::lng_cancel(tr::now), [=] { saveCancel(); });
	}
	if (_message && _message->isRegular()) {
		addAction(tr::lng_context_to_msg(tr::now), [=] { toMessage(); });
	}
	if (_document && !_document->filepath(true).isEmpty()) {
		const auto text =  Platform::IsMac()
			? tr::lng_context_show_in_finder(tr::now)
			: tr::lng_context_show_in_folder(tr::now);
		addAction(text, [=] { showInFolder(); });
	}
	if (!hasCopyRestriction()) {
		if ((_document && documentContentShown()) || (_photo && _photoMedia->loaded())) {
			addAction(tr::lng_mediaview_copy(tr::now), [=] { copyMedia(); });
		}
	}
	if ((_photo && _photo->hasAttachedStickers())
		|| (_document && _document->hasAttachedStickers())) {
		addAction(
			tr::lng_context_attached_stickers(tr::now),
			[=] { showAttachedStickers(); });
	}
	if (_message && _message->allowsForward()) {
		addAction(tr::lng_mediaview_forward(tr::now), [=] { forwardMedia(); });
	}
	const auto canDelete = [&] {
		if (_message && _message->canDelete()) {
			return true;
		} else if (!_message
			&& _photo
			&& _user
			&& _user == _user->session().user()) {
			return _userPhotosData && _fullIndex && _fullCount;
		} else if (_photo && _photo->peer && _photo->peer->userpicPhotoId() == _photo->id) {
			if (auto chat = _photo->peer->asChat()) {
				return chat->canEditInformation();
			} else if (auto channel = _photo->peer->asChannel()) {
				return channel->canEditInformation();
			}
		}
		return false;
	}();
	if (canDelete) {
		addAction(tr::lng_mediaview_delete(tr::now), [=] { deleteMedia(); });
	}
	if (!hasCopyRestriction()) {
		addAction(tr::lng_mediaview_save_as(tr::now), [=] { saveAs(); });
	}

	if (const auto overviewType = computeOverviewType()) {
		const auto text = _document
			? tr::lng_mediaview_files_all(tr::now)
			: tr::lng_mediaview_photos_all(tr::now);
		addAction(text, [=] { showMediaOverview(); });
	}
}

auto OverlayWidget::computeOverviewType() const
-> std::optional<SharedMediaType> {
	if (const auto mediaType = sharedMediaType()) {
		if (const auto overviewType = SharedMediaOverviewType(*mediaType)) {
			return overviewType;
		} else if (mediaType == SharedMediaType::PhotoVideo) {
			if (_photo) {
				return SharedMediaOverviewType(SharedMediaType::Photo);
			} else if (_document) {
				return SharedMediaOverviewType(SharedMediaType::Video);
			}
		}
	}
	return std::nullopt;
}

bool OverlayWidget::stateAnimationCallback(crl::time now) {
	if (anim::Disabled()) {
		now += st::mediaviewShowDuration + st::mediaviewHideDuration;
	}
	for (auto i = begin(_animations); i != end(_animations);) {
		const auto [state, started] = *i;
		updateOverRect(state);
		const auto dt = float64(now - started) / st::mediaviewFadeDuration;
		if (dt >= 1) {
			_animationOpacities.erase(state);
			i = _animations.erase(i);
		} else {
			_animationOpacities[state].update(dt, anim::linear);
			++i;
		}
	}
	return !_animations.empty() || updateControlsAnimation(now);
}

bool OverlayWidget::updateControlsAnimation(crl::time now) {
	if (_controlsState != ControlsShowing
		&& _controlsState != ControlsHiding) {
		return false;
	}
	const auto duration = (_controlsState == ControlsShowing)
		? st::mediaviewShowDuration
		: st::mediaviewHideDuration;
	const auto dt = float64(now - _controlsAnimStarted)
		/ duration;
	if (dt >= 1) {
		_controlsOpacity.finish();
		_controlsState = (_controlsState == ControlsShowing)
			? ControlsShown
			: ControlsHidden;
		updateCursor();
	} else {
		_controlsOpacity.update(dt, anim::linear);
	}
	const auto toUpdate = QRegion()
		+ (_over == OverLeftNav ? _leftNav : _leftNavIcon)
		+ (_over == OverRightNav ? _rightNav : _rightNavIcon)
		+ (_over == OverClose ? _closeNav : _closeNavIcon)
		+ _saveNavIcon
		+ _rotateNavIcon
		+ _moreNavIcon
		+ _headerNav
		+ _nameNav
		+ _dateNav
		+ _captionRect.marginsAdded(st::mediaviewCaptionPadding)
		+ _groupThumbsRect;
	update(toUpdate);
	return (dt < 1);
}

void OverlayWidget::waitingAnimationCallback() {
	if (!anim::Disabled()) {
		update(radialRect());
	}
}

void OverlayWidget::updateCursor() {
	setCursor(_controlsState == ControlsHidden
		? Qt::BlankCursor
		: (_over == OverNone ? style::cur_default : style::cur_pointer));
}

int OverlayWidget::finalContentRotation() const {
	return _streamed
		? ((_rotation + (_streamed
			? _streamed->instance.info().video.rotation
			: 0)) % 360)
		: _rotation;
}

QRect OverlayWidget::finalContentRect() const {
	return { _x, _y, _w, _h };
}

OverlayWidget::ContentGeometry OverlayWidget::contentGeometry() const {
	const auto toRotation = qreal(finalContentRotation());
	const auto toRectRotated = QRectF(finalContentRect());
	const auto toRectCenter = toRectRotated.center();
	const auto toRect = ((int(toRotation) % 180) == 90)
		? QRectF(
			toRectCenter.x() - toRectRotated.height() / 2.,
			toRectCenter.y() - toRectRotated.width() / 2.,
			toRectRotated.height(),
			toRectRotated.width())
		: toRectRotated;
	if (!_geometryAnimation.animating()) {
		return { toRect, toRotation };
	}
	const auto fromRect = _oldGeometry.rect;
	const auto fromRotation = _oldGeometry.rotation;
	const auto progress = _geometryAnimation.value(1.);
	const auto rotationDelta = (toRotation - fromRotation);
	const auto useRotationDelta = (rotationDelta > 180.)
		? (rotationDelta - 360.)
		: (rotationDelta <= -180.)
		? (rotationDelta + 360.)
		: rotationDelta;
	const auto rotation = fromRotation + useRotationDelta * progress;
	const auto useRotation = (rotation > 360.)
		? (rotation - 360.)
		: (rotation < 0.)
		? (rotation + 360.)
		: rotation;
	const auto useRect = QRectF(
		fromRect.x() + (toRect.x() - fromRect.x()) * progress,
		fromRect.y() + (toRect.y() - fromRect.y()) * progress,
		fromRect.width() + (toRect.width() - fromRect.width()) * progress,
		fromRect.height() + (toRect.height() - fromRect.height()) * progress
	);
	return { useRect, useRotation };
}

void OverlayWidget::updateContentRect() {
	if (_opengl) {
		update();
	} else {
		update(finalContentRect());
	}
}

void OverlayWidget::contentSizeChanged() {
	_width = _w;
	_height = _h;
	resizeContentByScreenSize();
}

void OverlayWidget::resizeContentByScreenSize() {
	const auto bottom = (!_streamed/* || videoIsGifOrUserpic()*/)
		? height()
		: (_streamed->controls.y()
			- st::mediaviewCaptionPadding.bottom()
			- st::mediaviewCaptionMargin.height());
	const auto skipHeight = (height() - bottom);
	const auto availableWidth = width();
	const auto availableHeight = height() - 2 * skipHeight;
	const auto countZoomFor = [&](int outerw, int outerh) {
		auto result = float64(outerw) / _width;
		if (_height * result > outerh) {
			result = float64(outerh) / _height;
		}
		if (result >= 1.) {
			result -= 1.;
		} else {
			result = 1. - (1. / result);
		}
		return result;
	};
	if (_width > 0 && _height > 0) {
		_zoomToDefault = countZoomFor(availableWidth, availableHeight);
		_zoomToScreen = countZoomFor(width(), height());
	} else {
		_zoomToDefault = _zoomToScreen = 0;
	}
	const auto usew = _fullScreenVideo ? width() : availableWidth;
	const auto useh = _fullScreenVideo ? height() : availableHeight;
	if ((_width > usew) || (_height > useh) || _fullScreenVideo) {
		const auto use = _fullScreenVideo ? _zoomToScreen : _zoomToDefault;
		_zoom = kZoomToScreenLevel;
		if (use >= 0) {
			_w = qRound(_width * (use + 1));
			_h = qRound(_height * (use + 1));
		} else {
			_w = qRound(_width / (-use + 1));
			_h = qRound(_height / (-use + 1));
		}
	} else {
		_zoom = 0;
		_w = _width;
		_h = _height;
	}
	_x = (width() - _w) / 2;
	_y = (height() - _h) / 2;
	_geometryAnimation.stop();
}

float64 OverlayWidget::radialProgress() const {
	if (_document) {
		return _documentMedia->progress();
	} else if (_photo) {
		return _photoMedia->progress();
	}
	return 1.;
}

bool OverlayWidget::radialLoading() const {
	if (_streamed) {
		return false;
	} else if (_document) {
		return _document->loading();
	} else if (_photo) {
		return _photo->displayLoading();
	}
	return false;
}

QRect OverlayWidget::radialRect() const {
	if (_photo) {
		return _photoRadialRect;
	} else if (_document) {
		return QRect(
			QPoint(
				_docIconRect.x() + ((_docIconRect.width() - st::radialSize.width()) / 2),
				_docIconRect.y() + ((_docIconRect.height() - st::radialSize.height()) / 2)),
			st::radialSize);
	}
	return QRect();
}

void OverlayWidget::radialStart() {
	if (radialLoading() && !_radial.animating()) {
		_radial.start(radialProgress());
		if (auto shift = radialTimeShift()) {
			_radial.update(radialProgress(), !radialLoading(), crl::now() + shift);
		}
	}
}

crl::time OverlayWidget::radialTimeShift() const {
	return _photo ? st::radialDuration : 0;
}

bool OverlayWidget::radialAnimationCallback(crl::time now) {
	if ((!_document && !_photo) || _streamed) {
		return false;
	}
	const auto wasAnimating = _radial.animating();
	const auto updated = _radial.update(
		radialProgress(),
		!radialLoading(),
		now + radialTimeShift());
	if ((wasAnimating || _radial.animating())
		&& (!anim::Disabled() || updated)) {
		update(radialRect());
	}
	const auto ready = _document && _documentMedia->loaded();
	const auto streamVideo = ready && _documentMedia->canBePlayed(_message);
	const auto tryOpenImage = ready
		&& (_document->size < Images::kReadBytesLimit);
	if (ready && ((tryOpenImage && !_radial.animating()) || streamVideo)) {
		_streamingStartPaused = false;
		if (streamVideo) {
			redisplayContent();
		} else {
			auto &location = _document->location(true);
			if (location.accessEnable()) {
				if (_document->isTheme()
					|| QImageReader(location.name()).canRead()) {
					redisplayContent();
				}
				location.accessDisable();
			}
		}
	}
	return true;
}

void OverlayWidget::zoomIn() {
	auto newZoom = _zoom;
	const auto full = _fullScreenVideo ? _zoomToScreen : _zoomToDefault;
	if (newZoom == kZoomToScreenLevel) {
		if (qCeil(full) <= kMaxZoomLevel) {
			newZoom = qCeil(full);
		}
	} else {
		if (newZoom < full && (newZoom + 1 > full || (full > kMaxZoomLevel && newZoom == kMaxZoomLevel))) {
			newZoom = kZoomToScreenLevel;
		} else if (newZoom < kMaxZoomLevel) {
			++newZoom;
		}
	}
	zoomUpdate(newZoom);
}

void OverlayWidget::zoomOut() {
	auto newZoom = _zoom;
	const auto full = _fullScreenVideo ? _zoomToScreen : _zoomToDefault;
	if (newZoom == kZoomToScreenLevel) {
		if (qFloor(full) >= -kMaxZoomLevel) {
			newZoom = qFloor(full);
		}
	} else {
		if (newZoom > full && (newZoom - 1 < full || (full < -kMaxZoomLevel && newZoom == -kMaxZoomLevel))) {
			newZoom = kZoomToScreenLevel;
		} else if (newZoom > -kMaxZoomLevel) {
			--newZoom;
		}
	}
	zoomUpdate(newZoom);
}

void OverlayWidget::zoomReset() {
	auto newZoom = _zoom;
	const auto full = _fullScreenVideo ? _zoomToScreen : _zoomToDefault;
	if (_zoom == 0) {
		if (qFloor(full) == qCeil(full) && qRound(full) >= -kMaxZoomLevel && qRound(full) <= kMaxZoomLevel) {
			newZoom = qRound(full);
		} else {
			newZoom = kZoomToScreenLevel;
		}
	} else {
		newZoom = 0;
	}
	_x = -_width / 2;
	_y = -_height / 2;
	float64 z = (_zoom == kZoomToScreenLevel) ? full : _zoom;
	if (z >= 0) {
		_x = qRound(_x * (z + 1));
		_y = qRound(_y * (z + 1));
	} else {
		_x = qRound(_x / (-z + 1));
		_y = qRound(_y / (-z + 1));
	}
	_x += width() / 2;
	_y += height() / 2;
	update();
	zoomUpdate(newZoom);
}

void OverlayWidget::zoomUpdate(int32 &newZoom) {
	if (newZoom != kZoomToScreenLevel) {
		while ((newZoom < 0 && (-newZoom + 1) > _w) || (-newZoom + 1) > _h) {
			++newZoom;
		}
	}
	setZoomLevel(newZoom);
}

void OverlayWidget::clearSession() {
	if (!isHidden()) {
		hide();
	}
	_sessionLifetime.destroy();
	if (!_animations.empty()) {
		_animations.clear();
		_stateAnimation.stop();
	}
	if (!_animationOpacities.empty()) {
		_animationOpacities.clear();
	}
	clearStreaming();
	setContext(v::null);
	_from = nullptr;
	_fromName = QString();
	assignMediaPointer(nullptr);
	_fullScreenVideo = false;
	_caption.clear();
	_sharedMedia = nullptr;
	_userPhotos = nullptr;
	_collage = nullptr;
	_session = nullptr;
}

OverlayWidget::~OverlayWidget() {
	clearSession();
}

void OverlayWidget::assignMediaPointer(DocumentData *document) {
	_savePhotoVideoWhenLoaded = SavePhotoVideo::None;
	_photo = nullptr;
	_photoMedia = nullptr;
	if (_document != document) {
		if ((_document = document)) {
			_documentMedia = _document->createMediaView();
			_documentMedia->goodThumbnailWanted();
			_documentMedia->thumbnailWanted(fileOrigin());
		} else {
			_documentMedia = nullptr;
		}
	}
}

void OverlayWidget::assignMediaPointer(not_null<PhotoData*> photo) {
	_savePhotoVideoWhenLoaded = SavePhotoVideo::None;
	_document = nullptr;
	_documentMedia = nullptr;
	if (_photo != photo) {
		_photo = photo;
		_photoMedia = _photo->createMediaView();
		_photoMedia->wanted(Data::PhotoSize::Small, fileOrigin());
		if (!_photo->hasVideo() || _photo->videoPlaybackFailed()) {
			_photo->load(fileOrigin(), LoadFromCloudOrLocal, true);
		}
	}
}

void OverlayWidget::clickHandlerActiveChanged(const ClickHandlerPtr &p, bool active) {
	setCursor((active || ClickHandler::getPressed()) ? style::cur_pointer : style::cur_default);
	update(QRegion(_saveMsg) + _captionRect);
}

void OverlayWidget::clickHandlerPressedChanged(const ClickHandlerPtr &p, bool pressed) {
	setCursor((pressed || ClickHandler::getActive()) ? style::cur_pointer : style::cur_default);
	update(QRegion(_saveMsg) + _captionRect);
}

rpl::lifetime &OverlayWidget::lifetime() {
	return _surface->lifetime();
}

void OverlayWidget::showSaveMsgFile() {
	File::ShowInFolder(_saveMsgFilename);
}

void OverlayWidget::close() {
	Core::App().hideMediaView();
}

void OverlayWidget::activateControls() {
	if (!_menu && !_mousePressed) {
		_controlsHideTimer.callOnce(st::mediaviewWaitHide);
	}
	if (_fullScreenVideo) {
		if (_streamed) {
			_streamed->controls.showAnimated();
		}
	}
	if (_controlsState == ControlsHiding || _controlsState == ControlsHidden) {
		_controlsState = ControlsShowing;
		_controlsAnimStarted = crl::now();
		_controlsOpacity.start(1);
		if (!_stateAnimation.animating()) {
			_stateAnimation.start();
		}
	}
}

void OverlayWidget::hideControls(bool force) {
	if (!force) {
		if (!_dropdown->isHidden()
			|| (_streamed && _streamed->controls.hasMenu())
			|| _menu
			|| _mousePressed
			|| (_fullScreenVideo
				/*&& !videoIsGifOrUserpic()*/
				&& _streamed->controls.geometry().contains(_lastMouseMovePos))) {
			return;
		}
	}
	if (_fullScreenVideo) {
		_streamed->controls.hideAnimated();
	}
	if (_controlsState == ControlsHiding || _controlsState == ControlsHidden) return;

	_lastMouseMovePos = _widget->mapFromGlobal(QCursor::pos());
	_controlsState = ControlsHiding;
	_controlsAnimStarted = crl::now();
	_controlsOpacity.start(0);
	if (!_stateAnimation.animating()) {
		_stateAnimation.start();
	}
}

void OverlayWidget::dropdownHidden() {
	setFocus();
	_ignoringDropdown = true;
	_lastMouseMovePos = _widget->mapFromGlobal(QCursor::pos());
	updateOver(_lastMouseMovePos);
	_ignoringDropdown = false;
	if (!_controlsHideTimer.isActive()) {
		hideControls(true);
	}
}

void OverlayWidget::handleScreenChanged(QScreen *screen) {
	subscribeToScreenGeometry();
	if (isHidden()) {
		return;
	}

	const auto screenList = QGuiApplication::screens();
	DEBUG_LOG(("Viewer Pos: Screen changed to: %1")
		.arg(screenList.indexOf(screen)));

	moveToScreen();
}

void OverlayWidget::subscribeToScreenGeometry() {
	_screenGeometryLifetime.destroy();
	const auto screen = window()->screen();
	if (!screen) {
		return;
	}
	base::qt_signal_producer(
		screen,
		&QScreen::geometryChanged
	) | rpl::start_with_next([=] {
		updateGeometry();
	}, _screenGeometryLifetime);
}

void OverlayWidget::toMessage() {
	if (const auto item = _message) {
		close();
		if (const auto window = findWindow()) {
			window->showPeerHistoryAtItem(item);
		}
	}
}

void OverlayWidget::notifyFileDialogShown(bool shown) {
	if (shown && isHidden()) {
		return;
	}
	if (shown) {
		Ui::Platform::BringToBack(_widget);
	} else {
		Ui::Platform::ShowOverAll(_widget);
	}
}

void OverlayWidget::saveAs() {
	QString file;
	if (_document) {
		const auto &location = _document->location(true);
		const auto bytes = _documentMedia->bytes();
		if (!bytes.isEmpty() || location.accessEnable()) {
			QFileInfo alreadyInfo(location.name());
			QDir alreadyDir(alreadyInfo.dir());
			QString name = alreadyInfo.fileName(), filter;
			const auto mimeType = Core::MimeTypeForName(_document->mimeString());
			QStringList p = mimeType.globPatterns();
			QString pattern = p.isEmpty() ? QString() : p.front();
			if (name.isEmpty()) {
				name = pattern.isEmpty() ? qsl(".unknown") : pattern.replace('*', QString());
			}

			if (pattern.isEmpty()) {
				filter = QString();
			} else {
				filter = mimeType.filterString() + qsl(";;") + FileDialog::AllFilesFilter();
			}

			file = FileNameForSave(
				_session,
				tr::lng_save_file(tr::now),
				filter,
				qsl("doc"),
				name,
				true,
				alreadyDir);
			if (!file.isEmpty() && file != location.name()) {
				if (bytes.isEmpty()) {
					QFile(file).remove();
					QFile(location.name()).copy(file);
				} else {
					QFile f(file);
					f.open(QIODevice::WriteOnly);
					f.write(bytes);
				}
			}

			if (bytes.isEmpty()) {
				location.accessDisable();
			}
		} else {
			DocumentSaveClickHandler::Save(
				fileOrigin(),
				_document,
				DocumentSaveClickHandler::Mode::ToNewFile);
			updateControls();
			updateOver(_lastMouseMovePos);
		}
	} else if (_photo && _photo->hasVideo()) {
		if (const auto bytes = _photoMedia->videoContent(); !bytes.isEmpty()) {
			const auto photo = _photo;
			auto filter = qsl("Video Files (*.mp4);;") + FileDialog::AllFilesFilter();
			FileDialog::GetWritePath(
				_widget.get(),
				tr::lng_save_video(tr::now),
				filter,
				filedialogDefaultName(
					qsl("photo"),
					qsl(".mp4"),
					QString(),
					false,
					_photo->date),
				crl::guard(_widget, [=](const QString &result) {
					QFile f(result);
					if (!result.isEmpty()
						&& _photo == photo
						&& f.open(QIODevice::WriteOnly)) {
						f.write(bytes);
					}
				}));
		} else {
			_photo->loadVideo(fileOrigin());
			_savePhotoVideoWhenLoaded = SavePhotoVideo::SaveAs;
		}
	} else {
		if (!_photo || !_photoMedia->loaded()) {
			return;
		}

		const auto image = _photoMedia->image(Data::PhotoSize::Large)->original();
		const auto photo = _photo;
		auto filter = qsl("JPEG Image (*.jpg);;") + FileDialog::AllFilesFilter();
		FileDialog::GetWritePath(
			_widget.get(),
			tr::lng_save_photo(tr::now),
			filter,
			filedialogDefaultName(
				qsl("photo"),
				qsl(".jpg"),
				QString(),
				false,
				_photo->date),
			crl::guard(_widget, [=](const QString &result) {
				if (!result.isEmpty() && _photo == photo) {
					image.save(result, "JPG");
				}
			}));
	}
	activate();
}

void OverlayWidget::handleDocumentClick() {
	if (_document->loading()) {
		saveCancel();
	} else {
		Data::ResolveDocument(findWindow(), _document, _message);
		if (_document->loading() && !_radial.animating()) {
			_radial.start(_documentMedia->progress());
		}
	}
}

void OverlayWidget::downloadMedia() {
	if (!_photo && !_document) {
		return;
	}
	if (Core::App().settings().askDownloadPath()) {
		return saveAs();
	}

	QString path;
	const auto session = _photo ? &_photo->session() : &_document->session();
	if (Core::App().settings().downloadPath().isEmpty()) {
		path = File::DefaultDownloadPath(session);
	} else if (Core::App().settings().downloadPath() == qsl("tmp")) {
		path = session->local().tempDirectory();
	} else {
		path = Core::App().settings().downloadPath();
	}
	QString toName;
	if (_document) {
		const auto &location = _document->location(true);
		if (location.accessEnable()) {
			if (!QDir().exists(path)) QDir().mkpath(path);
			toName = filedialogNextFilename(
				_document->filename(),
				location.name(),
				path);
			if (!toName.isEmpty() && toName != location.name()) {
				QFile(toName).remove();
				if (!QFile(location.name()).copy(toName)) {
					toName = QString();
				}
			}
			location.accessDisable();
		} else {
			if (_document->filepath(true).isEmpty()
				&& !_document->loading()) {
				DocumentSaveClickHandler::Save(
					fileOrigin(),
					_document,
					DocumentSaveClickHandler::Mode::ToFile);
				updateControls();
			} else {
				_saveVisible = contentCanBeSaved();
				update(_saveNav);
			}
			updateOver(_lastMouseMovePos);
		}
	} else if (_photo && _photo->hasVideo()) {
		if (const auto bytes = _photoMedia->videoContent(); !bytes.isEmpty()) {
			if (!QDir().exists(path)) {
				QDir().mkpath(path);
			}
			toName = filedialogDefaultName(qsl("photo"), qsl(".mp4"), path);
			QFile f(toName);
			if (!f.open(QIODevice::WriteOnly)
				|| f.write(bytes) != bytes.size()) {
				toName = QString();
			}
		} else {
			_photo->loadVideo(fileOrigin());
			_savePhotoVideoWhenLoaded = SavePhotoVideo::QuickSave;
		}
	} else {
		if (!_photo || !_photoMedia->loaded()) {
			_saveVisible = contentCanBeSaved();
			update(_saveNav);
		} else {
			const auto image = _photoMedia->image(
				Data::PhotoSize::Large)->original();

			if (!QDir().exists(path)) {
				QDir().mkpath(path);
			}
			toName = filedialogDefaultName(qsl("photo"), qsl(".jpg"), path);
			if (!image.save(toName, "JPG")) {
				toName = QString();
			}
		}
	}
	if (!toName.isEmpty()) {
		_saveMsgFilename = toName;
		_saveMsgStarted = crl::now();
		_saveMsgOpacity.start(1);
		updateImage();
	}
}

void OverlayWidget::saveCancel() {
	if (_document && _document->loading()) {
		_document->cancel();
		if (_documentMedia->canBePlayed(_message)) {
			redisplayContent();
		}
	}
}

void OverlayWidget::showInFolder() {
	if (!_document) return;

	auto filepath = _document->filepath(true);
	if (!filepath.isEmpty()) {
		File::ShowInFolder(filepath);
		close();
	}
}

void OverlayWidget::forwardMedia() {
	if (!_session) {
		return;
	}
	const auto &active = _session->windows();
	if (active.empty()) {
		return;
	}
	const auto id = (_message && _message->allowsForward())
		? _message->fullId()
		: FullMsgId();
	if (id) {
		close();
		Window::ShowForwardMessagesBox(active.front(), { 1, id });
	}
}

void OverlayWidget::deleteMedia() {
	if (!_session) {
		return;
	}

	const auto session = _session;
	const auto photo = _photo;
	const auto message = _message;
	const auto deletingPeerPhoto = [&] {
		if (!_message) {
			return true;
		} else if (_photo && _history) {
			if (_history->peer->userpicPhotoId() == _photo->id) {
				return _firstOpenedPeerPhoto;
			}
		}
		return false;
	}();
	close();

	if (const auto window = findWindow()) {
		if (deletingPeerPhoto) {
			if (photo) {
				window->show(
					Box<Ui::ConfirmBox>(
						tr::lng_delete_photo_sure(tr::now),
						tr::lng_box_delete(tr::now),
						crl::guard(_widget, [=] {
							session->api().peerPhoto().clear(photo);
							Ui::hideLayer();
						})),
					Ui::LayerOption::CloseOther);
			}
		} else if (message) {
			const auto suggestModerateActions = true;
			window->show(
				Box<DeleteMessagesBox>(message, suggestModerateActions),
				Ui::LayerOption::CloseOther);
		}
	}
}

void OverlayWidget::showMediaOverview() {
	if (_menu) {
		_menu->hideMenu(true);
	}
	update();
	if (const auto overviewType = computeOverviewType()) {
		close();
		SharedMediaShowOverview(*overviewType, _history);
	}
}

void OverlayWidget::copyMedia() {
	if (showCopyRestriction()) {
		return;
	}
	_dropdown->hideAnimated(Ui::DropdownMenu::HideOption::IgnoreShow);
	if (_document) {
		QGuiApplication::clipboard()->setImage(transformedShownContent());
	} else if (_photo && _photoMedia->loaded()) {
		const auto image = _photoMedia->image(
			Data::PhotoSize::Large)->original();
		QGuiApplication::clipboard()->setImage(image);
	}
}

void OverlayWidget::showAttachedStickers() {
	if (!_session) {
		return;
	}
	const auto &active = _session->windows();
	if (active.empty()) {
		return;
	}
	const auto window = active.front();
	auto &attachedStickers = _session->api().attachedStickers();
	if (_photo) {
		attachedStickers.requestAttachedStickerSets(window, _photo);
	} else if (_document) {
		attachedStickers.requestAttachedStickerSets(window, _document);
	} else {
		return;
	}
	close();
}

auto OverlayWidget::sharedMediaType() const
-> std::optional<SharedMediaType> {
	using Type = SharedMediaType;
	if (_message) {
		if (const auto media = _message->media()) {
			if (media->webpage()) {
				return std::nullopt;
			}
		}
		if (_photo) {
			if (_message->isService()) {
				return Type::ChatPhoto;
			}
			return Type::PhotoVideo;
		} else if (_document) {
			if (_document->isGifv()) {
				return Type::GIF;
			} else if (_document->isVideoFile()) {
				return Type::PhotoVideo;
			}
			return Type::File;
		}
	}
	return std::nullopt;
}

auto OverlayWidget::sharedMediaKey() const -> std::optional<SharedMediaKey> {
	if (!_message
		&& _peer
		&& !_user
		&& _photo
		&& _peer->userpicPhotoId() == _photo->id) {
		return SharedMediaKey {
			_history->peer->id,
			_migrated ? _migrated->peer->id : 0,
			SharedMediaType::ChatPhoto,
			_photo
		};
	}
	if (!_message) {
		return std::nullopt;
	}
	const auto isScheduled = _message->isScheduled();
	const auto keyForType = [&](SharedMediaType type) -> SharedMediaKey {
		return {
			_history->peer->id,
			_migrated ? _migrated->peer->id : 0,
			type,
			(_message->history() == _history
				? _message->id
				: (_message->id - ServerMaxMsgId)),
			isScheduled
		};
	};
	if (!_message->isRegular() && !isScheduled) {
		return std::nullopt;
	}
	return sharedMediaType() | keyForType;
}

Data::FileOrigin OverlayWidget::fileOrigin() const {
	if (_message) {
		return _message->fullId();
	} else if (_photo && _user) {
		return Data::FileOriginUserPhoto(peerToUser(_user->id), _photo->id);
	} else if (_photo && _peer && _peer->userpicPhotoId() == _photo->id) {
		return Data::FileOriginPeerPhoto(_peer->id);
	}
	return Data::FileOrigin();
}

Data::FileOrigin OverlayWidget::fileOrigin(const Entity &entity) const {
	if (const auto item = entity.item) {
		return item->fullId();
	} else if (!v::is<not_null<PhotoData*>>(entity.data)) {
		return Data::FileOrigin();
	}
	const auto photo = v::get<not_null<PhotoData*>>(entity.data);
	if (_user) {
		return Data::FileOriginUserPhoto(peerToUser(_user->id), photo->id);
	} else if (_peer && _peer->userpicPhotoId() == photo->id) {
		return Data::FileOriginPeerPhoto(_peer->id);
	}
	return Data::FileOrigin();
}

bool OverlayWidget::validSharedMedia() const {
	if (auto key = sharedMediaKey()) {
		if (!_sharedMedia) {
			return false;
		}
		using Key = SharedMediaWithLastSlice::Key;
		auto inSameDomain = [](const Key &a, const Key &b) {
			return (a.type == b.type)
				&& (a.peerId == b.peerId)
				&& (a.migratedPeerId == b.migratedPeerId)
				&& (a.scheduled == b.scheduled);
		};
		auto countDistanceInData = [&](const Key &a, const Key &b) {
			return [&](const SharedMediaWithLastSlice &data) {
				return inSameDomain(a, b)
					? data.distance(a, b)
					: std::optional<int>();
			};
		};

		if (key == _sharedMedia->key) {
			return true;
		} else if (!_sharedMediaDataKey
			|| _sharedMedia->key != *_sharedMediaDataKey) {
			return false;
		}
		auto distance = _sharedMediaData
			| countDistanceInData(*key, _sharedMedia->key)
			| func::abs;
		if (distance) {
			return (*distance < kIdsPreloadAfter);
		}
	}
	return (_sharedMedia == nullptr);
}

void OverlayWidget::validateSharedMedia() {
	if (const auto key = sharedMediaKey()) {
		Assert(_history != nullptr);

		_sharedMedia = std::make_unique<SharedMedia>(*key);
		auto viewer = (key->type == SharedMediaType::ChatPhoto)
			? SharedMediaWithLastReversedViewer
			: SharedMediaWithLastViewer;
		viewer(
			&_history->session(),
			*key,
			kIdsLimit,
			kIdsLimit
		) | rpl::start_with_next([this](
				SharedMediaWithLastSlice &&update) {
			handleSharedMediaUpdate(std::move(update));
		}, _sharedMedia->lifetime);
	} else {
		_sharedMedia = nullptr;
		_sharedMediaData = std::nullopt;
		_sharedMediaDataKey = std::nullopt;
	}
}

void OverlayWidget::handleSharedMediaUpdate(SharedMediaWithLastSlice &&update) {
	if ((!_photo && !_document) || !_sharedMedia) {
		_sharedMediaData = std::nullopt;
		_sharedMediaDataKey = std::nullopt;
	} else {
		_sharedMediaData = std::move(update);
		_sharedMediaDataKey = _sharedMedia->key;
	}
	findCurrent();
	updateControls();
	preloadData(0);
}

std::optional<OverlayWidget::UserPhotosKey> OverlayWidget::userPhotosKey() const {
	if (!_message && _user && _photo) {
		return UserPhotosKey{ peerToUser(_user->id), _photo->id };
	}
	return std::nullopt;
}

bool OverlayWidget::validUserPhotos() const {
	if (const auto key = userPhotosKey()) {
		if (!_userPhotos) {
			return false;
		}
		const auto countDistanceInData = [](const auto &a, const auto &b) {
			return [&](const UserPhotosSlice &data) {
				return data.distance(a, b);
			};
		};

		const auto distance = (key == _userPhotos->key) ? 0 :
			_userPhotosData
			| countDistanceInData(*key, _userPhotos->key)
			| func::abs;
		if (distance) {
			return (*distance < kIdsPreloadAfter);
		}
	}
	return (_userPhotos == nullptr);
}

void OverlayWidget::validateUserPhotos() {
	if (const auto key = userPhotosKey()) {
		Assert(_user != nullptr);

		_userPhotos = std::make_unique<UserPhotos>(*key);
		UserPhotosReversedViewer(
			&_user->session(),
			*key,
			kIdsLimit,
			kIdsLimit
		) | rpl::start_with_next([this](
				UserPhotosSlice &&update) {
			handleUserPhotosUpdate(std::move(update));
		}, _userPhotos->lifetime);
	} else {
		_userPhotos = nullptr;
		_userPhotosData = std::nullopt;
	}
}

void OverlayWidget::handleUserPhotosUpdate(UserPhotosSlice &&update) {
	if (!_photo || !_userPhotos) {
		_userPhotosData = std::nullopt;
	} else {
		_userPhotosData = std::move(update);
	}
	findCurrent();
	updateControls();
	preloadData(0);
}

std::optional<OverlayWidget::CollageKey> OverlayWidget::collageKey() const {
	if (_message) {
		if (const auto media = _message->media()) {
			if (const auto page = media->webpage()) {
				for (const auto &item : page->collage.items) {
					if (item == _photo || item == _document) {
						return item;
					}
				}
			}
		}
	}
	return std::nullopt;
}

bool OverlayWidget::validCollage() const {
	if (const auto key = collageKey()) {
		if (!_collage) {
			return false;
		}

		if (key == _collage->key) {
			return true;
		} else if (_collageData) {
			const auto &items = _collageData->items;
			if (ranges::find(items, *key) != end(items)
				&& ranges::find(items, _collage->key) != end(items)) {
				return true;
			}
		}
	}
	return (_collage == nullptr);
}

void OverlayWidget::validateCollage() {
	if (const auto key = collageKey()) {
		_collage = std::make_unique<Collage>(*key);
		_collageData = WebPageCollage();
		if (_message) {
			if (const auto media = _message->media()) {
				if (const auto page = media->webpage()) {
					_collageData = page->collage;
				}
			}
		}
	} else {
		_collage = nullptr;
		_collageData = std::nullopt;
	}
}

void OverlayWidget::refreshMediaViewer() {
	if (!validSharedMedia()) {
		validateSharedMedia();
	}
	if (!validUserPhotos()) {
		validateUserPhotos();
	}
	if (!validCollage()) {
		validateCollage();
	}
	findCurrent();
	updateControls();
}

void OverlayWidget::refreshFromLabel() {
	if (_message) {
		_from = _message->senderOriginal();
		if (const auto info = _message->hiddenForwardedInfo()) {
			_fromName = info->name;
		} else {
			Assert(_from != nullptr);
			const auto from = _from->migrateTo() ? _from->migrateTo() : _from;
			_fromName = from->name;
		}
	} else {
		_from = _user;
		_fromName = _user ? _user->name : QString();
	}
}

void OverlayWidget::refreshCaption() {
	_caption = Ui::Text::String();
	if (!_message) {
		return;
	} else if (const auto media = _message->media()) {
		if (media->webpage()) {
			return;
		}
	}
	const auto caption = _message->originalText();
	if (caption.text.isEmpty()) {
		return;
	}

	using namespace HistoryView;
	_caption = Ui::Text::String(st::msgMinWidth);
<<<<<<< HEAD
	const auto duration = (_streamed && _document/* && !videoIsGifOrUserpic()*/)
		? _document->getDuration()
=======
	const auto duration = (_streamed && _document)
		? DurationForTimestampLinks(_document)
>>>>>>> 9f117cd6
		: 0;
	const auto base = duration
		? TimestampLinkBase(_document, _message->fullId())
		: QString();
	const auto context = Core::MarkedTextContext{
		.session = &_message->history()->session()
	};
	_caption.setMarkedText(
		st::mediaviewCaptionStyle,
		(base.isEmpty()
			? caption
			: AddTimestampLinks(caption, duration, base)),
		Ui::ItemTextOptions(_message),
		context);
}

void OverlayWidget::refreshGroupThumbs() {
	const auto existed = (_groupThumbs != nullptr);
	if (_index && _sharedMediaData) {
		View::GroupThumbs::Refresh(
			_session,
			_groupThumbs,
			*_sharedMediaData,
			*_index,
			_groupThumbsAvailableWidth);
	} else if (_index && _userPhotosData) {
		View::GroupThumbs::Refresh(
			_session,
			_groupThumbs,
			*_userPhotosData,
			*_index,
			_groupThumbsAvailableWidth);
	} else if (_index && _collageData) {
		const auto messageId = _message ? _message->fullId() : FullMsgId();
		View::GroupThumbs::Refresh(
			_session,
			_groupThumbs,
			{ messageId, &*_collageData },
			*_index,
			_groupThumbsAvailableWidth);
	} else if (_groupThumbs) {
		_groupThumbs->clear();
		_groupThumbs->resizeToWidth(_groupThumbsAvailableWidth);
	}
	if (_groupThumbs && !existed) {
		initGroupThumbs();
	}
}

void OverlayWidget::initGroupThumbs() {
	Expects(_groupThumbs != nullptr);

	_groupThumbs->updateRequests(
	) | rpl::start_with_next([this](QRect rect) {
		const auto shift = (width() / 2);
		_groupThumbsRect = QRect(
			shift + rect.x(),
			_groupThumbsTop,
			rect.width(),
			_groupThumbs->height());
		update(_groupThumbsRect);
	}, _groupThumbs->lifetime());

	_groupThumbs->activateRequests(
	) | rpl::start_with_next([this](View::GroupThumbs::Key key) {
		using CollageKey = View::GroupThumbs::CollageKey;
		if (const auto photoId = std::get_if<PhotoId>(&key)) {
			const auto photo = _session->data().photo(*photoId);
			moveToEntity({ photo, nullptr });
		} else if (const auto itemId = std::get_if<FullMsgId>(&key)) {
			moveToEntity(entityForItemId(*itemId));
		} else if (const auto collageKey = std::get_if<CollageKey>(&key)) {
			if (_collageData) {
				moveToEntity(entityForCollage(collageKey->index));
			}
		}
	}, _groupThumbs->lifetime());

	_groupThumbsRect = QRect(
		_groupThumbsLeft,
		_groupThumbsTop,
		width() - 2 * _groupThumbsLeft,
		height() - _groupThumbsTop);
}

void OverlayWidget::clearControlsState() {
	_saveMsgStarted = 0;
	_loadRequest = 0;
	_over = _down = OverNone;
	_pressed = false;
	_dragging = 0;
	setCursor(style::cur_default);
	if (!_animations.empty()) {
		_animations.clear();
		_stateAnimation.stop();
	}
	if (!_animationOpacities.empty()) {
		_animationOpacities.clear();
	}
}

not_null<QWindow*> OverlayWidget::window() const {
	return _widget->windowHandle();
}

int OverlayWidget::width() const {
	return _widget->width();
}

int OverlayWidget::height() const {
	return _widget->height();
}

void OverlayWidget::update() {
	_widget->update();
}

void OverlayWidget::update(const QRegion &region) {
	_widget->update(region);
}

bool OverlayWidget::isHidden() const {
	return _widget->isHidden();
}

not_null<QWidget*> OverlayWidget::widget() const {
	return _widget;
}

void OverlayWidget::hide() {
	clearBeforeHide();
	applyHideWindowWorkaround();
	_widget->hide();
}

void OverlayWidget::setCursor(style::cursor cursor) {
	_widget->setCursor(cursor);
}

void OverlayWidget::setFocus() {
	_widget->setFocus();
}

void OverlayWidget::activate() {
	_widget->raise();
	_widget->activateWindow();
	QApplication::setActiveWindow(_widget);
	setFocus();
}

void OverlayWidget::show(OpenRequest request) {
	const auto document = request.document();
	const auto photo = request.photo();
	const auto contextItem = request.item();
	const auto contextPeer = request.peer();
	if (photo) {
		if (contextItem && contextPeer) {
			return;
		}
		setSession(&photo->session());

		if (contextPeer) {
			setContext(contextPeer);
		} else if (contextItem) {
			setContext(contextItem);
		} else {
			setContext(v::null);
		}

		clearControlsState();
		_firstOpenedPeerPhoto = (contextPeer != nullptr);
		assignMediaPointer(photo);

		displayPhoto(photo);
		preloadData(0);
		activateControls();
	} else if (document) {
		setSession(&document->session());

		if (contextItem) {
			setContext(contextItem);
		} else {
			setContext(v::null);
		}

		clearControlsState();

		_streamingStartPaused = false;
		displayDocument(
			document,
			request.cloudTheme()
				? *request.cloudTheme()
				: Data::CloudTheme(),
			request.continueStreaming());
		if (!isHidden()) {
			preloadData(0);
			activateControls();
		}
	}
	if (const auto controller = request.controller()) {
		_window = base::make_weak(&controller->window());
	}
}

void OverlayWidget::displayPhoto(not_null<PhotoData*> photo) {
	if (photo->isNull()) {
		displayDocument(nullptr);
		return;
	}
	_touchbarDisplay.fire(TouchBarItemType::Photo);

	clearStreaming();
	destroyThemePreview();

	_fullScreenVideo = false;
	assignMediaPointer(photo);
	_rotation = _photo->owner().mediaRotation().get(_photo);
	_radial.stop();

	refreshMediaViewer();

	_staticContent = QImage();
	if (_photo->videoCanBePlayed()) {
		initStreaming();
	}

	refreshCaption();

	_blurred = true;
	_down = OverNone;
	if (!_staticContent.isNull()) {
		// Video thumbnail.
		const auto size = style::ConvertScale(
			flipSizeByRotation(_staticContent.size()));
		_w = size.width();
		_h = size.height();
	} else {
		const auto size = style::ConvertScale(flipSizeByRotation(QSize(
			photo->width(),
			photo->height())));
		_w = size.width();
		_h = size.height();
	}
	contentSizeChanged();
	refreshFromLabel();
	displayFinished();
}

void OverlayWidget::destroyThemePreview() {
	_themePreviewId = 0;
	_themePreviewShown = false;
	_themePreview.reset();
	_themeApply.destroy();
	_themeCancel.destroy();
	_themeShare.destroy();
}

void OverlayWidget::redisplayContent() {
	if (isHidden() || !_session) {
		return;
	} else if (_photo) {
		displayPhoto(_photo);
	} else {
		displayDocument(_document);
	}
}

// Empty messages shown as docs: doc can be nullptr.
void OverlayWidget::displayDocument(
		DocumentData *doc,
		const Data::CloudTheme &cloud,
		bool continueStreaming) {
	_fullScreenVideo = false;
	_staticContent = QImage();
	clearStreaming(_document != doc);
	destroyThemePreview();
	assignMediaPointer(doc);

	_rotation = _document
		? _document->owner().mediaRotation().get(_document)
		: 0;
	_themeCloudData = cloud;
	_radial.stop();

	_touchbarDisplay.fire(TouchBarItemType::None);

	refreshMediaViewer();
	if (_document) {
		if (_document->sticker()) {
			if (const auto image = _documentMedia->getStickerLarge()) {
				setStaticContent(image->original());
			} else if (const auto thumbnail = _documentMedia->thumbnail()) {
				setStaticContent(thumbnail->pixBlurred(
					_document->dimensions.width(),
					_document->dimensions.height()
				).toImage());
			}
		} else {
			if (_documentMedia->canBePlayed(_message)
				&& initStreaming(continueStreaming)) {
			} else if (_document->isVideoFile()) {
				_documentMedia->automaticLoad(fileOrigin(), _message);
				initStreamingThumbnail();
			} else if (_document->isTheme()) {
				_documentMedia->automaticLoad(fileOrigin(), _message);
				initThemePreview();
			} else {
				_documentMedia->automaticLoad(fileOrigin(), _message);
				_document->saveFromDataSilent();
				auto &location = _document->location(true);
				if (location.accessEnable()) {
					setStaticContent(PrepareStaticImage({
						.path = location.name(),
					}));
					if (!_staticContent.isNull()) {
						_touchbarDisplay.fire(TouchBarItemType::Photo);
					}
				} else {
					setStaticContent(PrepareStaticImage({
						.content = _documentMedia->bytes(),
					}));
					if (!_staticContent.isNull()) {
						_touchbarDisplay.fire(TouchBarItemType::Photo);
					}
				}
				location.accessDisable();
			}
		}
	}
	refreshCaption();

	const auto docGeneric = Layout::DocumentGenericPreview::Create(_document);
	_docExt = docGeneric.ext;
	_docIconColor = docGeneric.color;
	_docIcon = docGeneric.icon();

	int32 extmaxw = (st::mediaviewFileIconSize - st::mediaviewFileExtPadding * 2);
	_docExtWidth = st::mediaviewFileExtFont->width(_docExt);
	if (_docExtWidth > extmaxw) {
		_docExt = st::mediaviewFileExtFont->elided(_docExt, extmaxw, Qt::ElideMiddle);
		_docExtWidth = st::mediaviewFileExtFont->width(_docExt);
	}
	if (documentBubbleShown()) {
		if (_document && _document->hasThumbnail()) {
			_document->loadThumbnail(fileOrigin());
			const auto tw = _documentMedia->thumbnailSize().width();
			const auto th = _documentMedia->thumbnailSize().height();
			if (!tw || !th) {
				_docThumbx = _docThumby = _docThumbw = 0;
			} else if (tw > th) {
				_docThumbw = (tw * st::mediaviewFileIconSize) / th;
				_docThumbx = (_docThumbw - st::mediaviewFileIconSize) / 2;
				_docThumby = 0;
			} else {
				_docThumbw = st::mediaviewFileIconSize;
				_docThumbx = 0;
				_docThumby = ((th * _docThumbw) / tw - st::mediaviewFileIconSize) / 2;
			}
		}

		int32 maxw = st::mediaviewFileSize.width() - st::mediaviewFileIconSize - st::mediaviewFilePadding * 3;

		if (_document) {
			_docName = (_document->type == StickerDocument)
				? tr::lng_in_dlg_sticker(tr::now)
				: (_document->type == AnimatedDocument
					? qsl("GIF")
					: (_document->filename().isEmpty()
						? tr::lng_mediaview_doc_image(tr::now)
						: _document->filename()));
		} else {
			_docName = tr::lng_message_empty(tr::now);
		}
		_docNameWidth = st::mediaviewFileNameFont->width(_docName);
		if (_docNameWidth > maxw) {
			_docName = st::mediaviewFileNameFont->elided(_docName, maxw, Qt::ElideMiddle);
			_docNameWidth = st::mediaviewFileNameFont->width(_docName);
		}
	} else if (_themePreviewShown) {
		updateThemePreviewGeometry();
	} else if (!_staticContent.isNull()) {
		const auto size = style::ConvertScale(
			flipSizeByRotation(_staticContent.size()));
		_w = size.width();
		_h = size.height();
	} else if (videoShown()) {
		const auto contentSize = style::ConvertScale(videoSize());
		_w = contentSize.width();
		_h = contentSize.height();
	}
	contentSizeChanged();
	if (videoShown()) {
		applyVideoSize();
	}
	refreshFromLabel();
	_blurred = false;
	if (_showAsPip && _streamed/* && !videoIsGifOrUserpic()*/) {
		switchToPip();
	} else {
		displayFinished();
	}
}

void OverlayWidget::updateThemePreviewGeometry() {
	if (_themePreviewShown) {
		auto previewRect = QRect((width() - st::themePreviewSize.width()) / 2, (height() - st::themePreviewSize.height()) / 2, st::themePreviewSize.width(), st::themePreviewSize.height());
		_themePreviewRect = previewRect.marginsAdded(st::themePreviewMargin);
		if (_themeApply) {
			auto right = qMax(width() - _themePreviewRect.x() - _themePreviewRect.width(), 0) + st::themePreviewMargin.right();
			auto bottom = qMin(height(), _themePreviewRect.y() + _themePreviewRect.height());
			_themeApply->moveToRight(right, bottom - st::themePreviewMargin.bottom() + (st::themePreviewMargin.bottom() - _themeApply->height()) / 2);
			right += _themeApply->width() + st::themePreviewButtonsSkip;
			_themeCancel->moveToRight(right, _themeApply->y());
			if (_themeShare) {
				_themeShare->moveToLeft(previewRect.x(), _themeApply->y());
			}
		}

		// For context menu event.
		_x = _themePreviewRect.x();
		_y = _themePreviewRect.y();
		_w = _themePreviewRect.width();
		_h = _themePreviewRect.height();
	}
}

void OverlayWidget::displayFinished() {
	updateControls();
	if (isHidden()) {
		moveToScreen();
		//setAttribute(Qt::WA_DontShowOnScreen);
		//OverlayParent::setVisibleHook(true);
		//OverlayParent::setVisibleHook(false);
		//setAttribute(Qt::WA_DontShowOnScreen, false);
		Ui::Platform::UpdateOverlayed(_widget);
		if (Platform::IsLinux()) {
			_widget->showFullScreen();
		} else {
			_widget->show();
		}
		Ui::Platform::ShowOverAll(_widget);
		activate();
	}
}

bool OverlayWidget::canInitStreaming() const {
	return (_document && _documentMedia->canBePlayed(_message))
		|| (_photo && _photo->videoCanBePlayed());
}

bool OverlayWidget::initStreaming(bool continueStreaming) {
	Expects(canInitStreaming());

	if (_streamed) {
		return true;
	}
	initStreamingThumbnail();
	if (!createStreamingObjects()) {
		if (_document) {
			_document->setInappPlaybackFailed();
		} else {
			_photo->setVideoPlaybackFailed();
		}
		return false;
	}

	Core::App().updateNonIdle();

	_streamed->instance.player().updates(
	) | rpl::start_with_next_error([=](Streaming::Update &&update) {
		handleStreamingUpdate(std::move(update));
	}, [=](Streaming::Error &&error) {
		handleStreamingError(std::move(error));
	}, _streamed->instance.lifetime());

	if (continueStreaming) {
		_pip = nullptr;
	}
	if (!continueStreaming
		|| (!_streamed->instance.player().active()
			&& !_streamed->instance.player().finished())) {
		startStreamingPlayer();
	} else {
		updatePlaybackState();
	}
	return true;
}

void OverlayWidget::startStreamingPlayer() {
	Expects(_streamed != nullptr);

	const auto &player = _streamed->instance.player();
	if (player.playing()) {
		if (!_streamed->withSound) {
			return;
		}
		_pip = nullptr;
	} else if (!player.paused() && !player.finished() && !player.failed()) {
		_pip = nullptr;
	} else if (_pip && _streamed->withSound) {
		return;
	}

	const auto position = _document
		? _document->session().settings().mediaLastPlaybackPosition(
			_document->id)
		: _photo
		? _photo->videoStartPosition()
		: 0;
	restartAtSeekPosition(position);
}

void OverlayWidget::initStreamingThumbnail() {
	Expects(_photo || _document);

	_touchbarDisplay.fire(TouchBarItemType::Video);

	const auto computePhotoThumbnail = [&] {
		const auto thumbnail = _photoMedia->image(Data::PhotoSize::Thumbnail);
		if (thumbnail) {
			return thumbnail;
		} else if (_peer && _peer->userpicPhotoId() == _photo->id) {
			if (const auto view = _peer->activeUserpicView()) {
				if (const auto image = view->image()) {
					return image;
				}
			}
		}
		return thumbnail;
	};
	const auto good = _document
		? _documentMedia->goodThumbnail()
		: _photoMedia->image(Data::PhotoSize::Large);
	const auto thumbnail = _document
		? _documentMedia->thumbnail()
		: computePhotoThumbnail();
	const auto blurred = _document
		? _documentMedia->thumbnailInline()
		: _photoMedia->thumbnailInline();
	const auto size = _photo
		? QSize(
			_photo->videoLocation().width(),
			_photo->videoLocation().height())
		: good
		? good->size()
		: _document->dimensions;
	if (!good && !thumbnail && !blurred) {
		return;
	} else if (size.isEmpty()) {
		return;
	}
	const auto w = size.width();
	const auto h = size.height();
	const auto options = VideoThumbOptions(_document);
	const auto goodOptions = (options & ~Images::Option::Blurred);
	setStaticContent((good
		? good
		: thumbnail
		? thumbnail
		: blurred
		? blurred
		: Image::BlankMedia().get())->pixNoCache(
			w,
			h,
			good ? goodOptions : options,
			w / cIntRetinaFactor(),
			h / cIntRetinaFactor()
		).toImage());
}

void OverlayWidget::streamingReady(Streaming::Information &&info) {
	if (videoShown()) {
		applyVideoSize();
	} else {
		updateContentRect();
	}
}

void OverlayWidget::applyVideoSize() {
	const auto contentSize = style::ConvertScale(videoSize());
	if (contentSize != QSize(_width, _height)) {
		updateContentRect();
		_w = contentSize.width();
		_h = contentSize.height();
		contentSizeChanged();
	}
	updateContentRect();
}

bool OverlayWidget::createStreamingObjects() {
	Expects(_photo || _document);

	if (_document) {
		_streamed = std::make_unique<Streamed>(
			_document,
			fileOrigin(),
			_widget,
			static_cast<PlaybackControls::Delegate*>(this),
			[=] { waitingAnimationCallback(); });
	} else {
		_streamed = std::make_unique<Streamed>(
			_photo,
			fileOrigin(),
			_widget,
			static_cast<PlaybackControls::Delegate*>(this),
			[=] { waitingAnimationCallback(); });
	}
	if (!_streamed->instance.valid()) {
		_streamed = nullptr;
		return false;
	}
	++_streamedCreated;
	_streamed->instance.setPriority(kOverlayLoaderPriority);
	_streamed->instance.lockPlayer();
	_streamed->withSound = _document
		&& (_document->isAudioFile()
			|| _document->isVideoFile()
			|| _document->isVoiceMessage()
			|| _document->isVideoMessage());

	// if (videoIsGifOrUserpic()) {
	// 	_streamed->controls.hide();
	// } else {
		refreshClipControllerGeometry();
		_streamed->controls.show();
	// }
	return true;
}

QImage OverlayWidget::transformedShownContent() const {
	return transformShownContent(
		videoShown() ? currentVideoFrameImage() : _staticContent,
		finalContentRotation());
}

QImage OverlayWidget::transformShownContent(
		QImage content,
		int rotation) const {
	if (rotation) {
		content = RotateFrameImage(std::move(content), rotation);
	}
	if (videoShown()) {
		const auto requiredSize = videoSize();
		if (content.size() != requiredSize) {
			content = content.scaled(
				requiredSize,
				Qt::IgnoreAspectRatio,
				Qt::SmoothTransformation);
		}
	}
	return content;
}

void OverlayWidget::handleStreamingUpdate(Streaming::Update &&update) {
	using namespace Streaming;

	v::match(update.data, [&](Information &update) {
		streamingReady(std::move(update));
	}, [&](const PreloadedVideo &update) {
		updatePlaybackState();
	}, [&](const UpdateVideo &update) {
		updateContentRect();
		Core::App().updateNonIdle();
		updatePlaybackState();
	}, [&](const PreloadedAudio &update) {
		updatePlaybackState();
	}, [&](const UpdateAudio &update) {
		updatePlaybackState();
	}, [&](WaitingForData) {
	}, [&](MutedByOther) {
	}, [&](Finished) {
		updatePlaybackState();
	});
}

void OverlayWidget::handleStreamingError(Streaming::Error &&error) {
	Expects(_document || _photo);

	if (error == Streaming::Error::NotStreamable) {
		if (_document) {
			_document->setNotSupportsStreaming();
		} else {
			_photo->setVideoPlaybackFailed();
		}
	} else if (error == Streaming::Error::OpenFailed) {
		if (_document) {
			_document->setInappPlaybackFailed();
		} else {
			_photo->setVideoPlaybackFailed();
		}
	}
	if (canInitStreaming()) {
		updatePlaybackState();
	} else {
		redisplayContent();
	}
}

void OverlayWidget::initThemePreview() {
	using namespace Window::Theme;

	Assert(_document && _document->isTheme());

	const auto bytes = _documentMedia->bytes();
	auto &location = _document->location();
	if (bytes.isEmpty()
		&& (location.isEmpty() || !location.accessEnable())) {
		return;
	}
	_themePreviewShown = true;

	auto current = CurrentData();
	current.backgroundId = Background()->id();
	current.backgroundImage = Background()->createCurrentImage();
	current.backgroundTiled = Background()->tile();

	const auto &cloudList = _document->session().data().cloudThemes().list();
	const auto i = ranges::find(
		cloudList,
		_document->id,
		&Data::CloudTheme::documentId);
	const auto cloud = (i != end(cloudList)) ? *i : Data::CloudTheme();
	const auto isTrusted = (cloud.documentId != 0);
	const auto fields = [&] {
		auto result = _themeCloudData.id ? _themeCloudData : cloud;
		if (!result.documentId) {
			result.documentId = _document->id;
		}
		return result;
	}();

	const auto weakSession = base::make_weak(&_document->session());
	const auto path = _document->location().name();
	const auto id = _themePreviewId = base::RandomValue<uint64>();
	const auto weak = Ui::MakeWeak(_widget);
	auto langStrings = CollectStrings();
	crl::async([=, data = std::move(current)]() mutable {
		auto preview = GeneratePreview(
			bytes,
			path,
			fields,
			std::move(data),
			Window::Theme::PreviewType::Extended,
			langStrings);
		crl::on_main(weak, [=, result = std::move(preview)]() mutable {
			const auto session = weakSession.get();
			if (id != _themePreviewId || !session) {
				return;
			}
			_themePreviewId = 0;
			_themePreview = std::move(result);
			if (_themePreview) {
				_themeApply.create(
					_widget,
					tr::lng_theme_preview_apply(),
					st::themePreviewApplyButton);
				_themeApply->show();
				_themeApply->setClickedCallback([=] {
					const auto &object = Background()->themeObject();
					const auto currentlyIsCustom = !object.cloud.id
						&& !IsEmbeddedTheme(object.pathAbsolute);
					auto preview = std::move(_themePreview);
					close();
					Apply(std::move(preview));
					if (isTrusted && !currentlyIsCustom) {
						KeepApplied();
					}
				});
				_themeCancel.create(
					_widget,
					tr::lng_cancel(),
					st::themePreviewCancelButton);
				_themeCancel->show();
				_themeCancel->setClickedCallback([this] { close(); });
				if (const auto slug = _themeCloudData.slug; !slug.isEmpty()) {
					_themeShare.create(
						_widget,
						tr::lng_theme_share(),
						st::themePreviewCancelButton);
					_themeShare->show();
					_themeShare->setClickedCallback([=] {
						QGuiApplication::clipboard()->setText(
							session->createInternalLinkFull("addtheme/" + slug));
						Ui::Toast::Show(
							_widget,
							tr::lng_background_link_copied(tr::now));
					});
				} else {
					_themeShare.destroy();
				}
				updateControls();
			}
			update();
		});
	});
	location.accessDisable();
}

void OverlayWidget::refreshClipControllerGeometry() {
	if (!_streamed/* || videoIsGifOrUserpic()*/) {
		return;
	}

	if (_groupThumbs && _groupThumbs->hiding()) {
		_groupThumbs = nullptr;
		_groupThumbsRect = QRect();
	}
	const auto controllerBottom = _groupThumbs
		? _groupThumbsTop
		: height();
	_streamed->controls.resize(st::mediaviewControllerSize);
	_streamed->controls.move(
		(width() - _streamed->controls.width()) / 2,
		controllerBottom - _streamed->controls.height() - st::mediaviewCaptionPadding.bottom() - st::mediaviewCaptionMargin.height());
	Ui::SendPendingMoveResizeEvents(&_streamed->controls);
}

void OverlayWidget::playbackControlsPlay() {
	playbackPauseResume();
}

void OverlayWidget::playbackControlsPause() {
	playbackPauseResume();
}

void OverlayWidget::playbackControlsToFullScreen() {
	playbackToggleFullScreen();
}

void OverlayWidget::playbackControlsFromFullScreen() {
	playbackToggleFullScreen();
}

void OverlayWidget::playbackControlsToPictureInPicture() {
	//if (!videoIsGifOrUserpic()) {
		switchToPip();
	//}
}

void OverlayWidget::playbackControlsRotate() {
	_oldGeometry = contentGeometry();
	_geometryAnimation.stop();
	if (_photo) {
		auto &storage = _photo->owner().mediaRotation();
		storage.set(_photo, storage.get(_photo) - 90);
		_rotation = storage.get(_photo);
		redisplayContent();
	} else if (_document) {
		auto &storage = _document->owner().mediaRotation();
		storage.set(_document, storage.get(_document) - 90);
		_rotation = storage.get(_document);
		if (videoShown()) {
			applyVideoSize();
		} else {
			redisplayContent();
		}
	}
	if (_opengl) {
		_geometryAnimation.start(
			[=] { update(); },
			0.,
			1.,
			st::widgetFadeDuration/*,
			st::easeOutCirc*/);
	}
}

void OverlayWidget::playbackPauseResume() {
	Expects(_streamed != nullptr);

	_streamed->resumeOnCallEnd = false;
	if (_streamed->instance.player().failed()) {
		clearStreaming();
		if (!canInitStreaming() || !initStreaming()) {
			redisplayContent();
		}
	} else if (_streamed->instance.player().finished()
		|| !_streamed->instance.player().active()) {
		_streamingStartPaused = false;
		restartAtSeekPosition(0);
	} else if (_streamed->instance.player().paused()) {
		_streamed->instance.resume();
		updatePlaybackState();
		playbackPauseMusic();
	} else {
		_streamed->instance.pause();
		updatePlaybackState();
	}
}

void OverlayWidget::seekRelativeTime(crl::time time) {
	Expects(_streamed != nullptr);

	const auto newTime = std::clamp(
		_streamed->instance.info().video.state.position + time,
		crl::time(0),
		_streamed->instance.info().video.state.duration);
	restartAtSeekPosition(newTime);
}

void OverlayWidget::restartAtProgress(float64 progress) {
	Expects(_streamed != nullptr);

	restartAtSeekPosition(_streamed->instance.info().video.state.duration
		* std::clamp(progress, 0., 1.));
}

void OverlayWidget::restartAtSeekPosition(crl::time position) {
	Expects(_streamed != nullptr);

	if (videoShown()) {
		_streamed->instance.saveFrameToCover();
		const auto saved = base::take(_rotation);
		setStaticContent(transformedShownContent());
		_rotation = saved;
		updateContentRect();
	}
	auto options = Streaming::PlaybackOptions();
	options.position = position;
	if (!_streamed->withSound) {
		options.mode = Streaming::Mode::Video;
		options.loop = true;
	} else {
		Assert(_document != nullptr);
		const auto messageId = _message ? _message->fullId() : FullMsgId();
		options.audioId = AudioMsgId(_document, messageId);
		options.speed = Core::App().settings().videoPlaybackSpeed();
		if (_pip) {
			_pip = nullptr;
		}
	}
	_streamed->instance.play(options);
	if (_streamingStartPaused) {
		_streamed->instance.pause();
	} else {
		playbackPauseMusic();
	}
	_streamed->pausedBySeek = false;

	updatePlaybackState();
}

void OverlayWidget::playbackControlsSeekProgress(crl::time position) {
	Expects(_streamed != nullptr);

	if (!_streamed->instance.player().paused()
		&& !_streamed->instance.player().finished()) {
		_streamed->pausedBySeek = true;
		playbackControlsPause();
	}
}

void OverlayWidget::playbackControlsSeekFinished(crl::time position) {
	Expects(_streamed != nullptr);

	_streamingStartPaused = !_streamed->pausedBySeek
		&& !_streamed->instance.player().finished();
	restartAtSeekPosition(position);
}

void OverlayWidget::playbackControlsVolumeChanged(float64 volume) {
	if (_streamed) {
		Player::mixer()->setVideoVolume(volume);
	}
	Core::App().settings().setVideoVolume(volume);
	Core::App().saveSettingsDelayed();
}

float64 OverlayWidget::playbackControlsCurrentVolume() {
	return Core::App().settings().videoVolume();
}

void OverlayWidget::playbackControlsVolumeToggled() {
	const auto volume = Core::App().settings().videoVolume();
	playbackControlsVolumeChanged(volume ? 0. : _lastPositiveVolume);
}

void OverlayWidget::playbackControlsVolumeChangeFinished() {
	const auto volume = Core::App().settings().videoVolume();
	if (volume > 0.) {
		_lastPositiveVolume = volume;
	}
}

void OverlayWidget::playbackControlsSpeedChanged(float64 speed) {
	DEBUG_LOG(("Media playback speed: change to %1.").arg(speed));
	if (_document) {
		DEBUG_LOG(("Media playback speed: %1 to settings.").arg(speed));
		Core::App().settings().setVideoPlaybackSpeed(speed);
		Core::App().saveSettingsDelayed();
	}
	if (_streamed/* && !videoIsGifOrUserpic()*/) {
		DEBUG_LOG(("Media playback speed: %1 to _streamed.").arg(speed));
		_streamed->instance.setSpeed(speed);
	}
}

float64 OverlayWidget::playbackControlsCurrentSpeed() {
	const auto result = Core::App().settings().videoPlaybackSpeed();
	DEBUG_LOG(("Media playback speed: now %1.").arg(result));
	return result;
}

void OverlayWidget::switchToPip() {
	Expects(_streamed != nullptr);
	Expects(_document != nullptr);

	const auto document = _document;
	const auto message = _message;
	const auto closeAndContinue = [=] {
		_showAsPip = false;
		show(OpenRequest(
			findWindow(false),
			document,
			message,
			true));
	};
	_showAsPip = true;
	_pip = std::make_unique<PipWrap>(
		_widget,
		document,
		message ? message->fullId() : FullMsgId(),
		_streamed->instance.shared(),
		closeAndContinue,
		[=] { _pip = nullptr; });
	if (isHidden()) {
		clearBeforeHide();
		clearAfterHide();
	} else {
		close();
		if (const auto window = Core::App().activeWindow()) {
			window->activate();
		}
	}
}

void OverlayWidget::playbackToggleFullScreen() {
	Expects(_streamed != nullptr);

	if (!videoShown()/* || (videoIsGifOrUserpic() && !_fullScreenVideo)*/) {
		return;
	}
	_fullScreenVideo = !_fullScreenVideo;
	if (_fullScreenVideo) {
		_fullScreenZoomCache = _zoom;
		setZoomLevel(kZoomToScreenLevel, true);
	} else {
		setZoomLevel(_fullScreenZoomCache, true);
		_streamed->controls.showAnimated();
	}

	_streamed->controls.setInFullScreen(_fullScreenVideo);
	_touchbarFullscreenToggled.fire_copy(_fullScreenVideo);
	updateControls();
	update();
}

void OverlayWidget::playbackPauseOnCall() {
	Expects(_streamed != nullptr);

	if (_streamed->instance.player().finished()
		|| _streamed->instance.player().paused()) {
		return;
	}
	_streamed->resumeOnCallEnd = true;
	_streamed->instance.pause();
	updatePlaybackState();
}

void OverlayWidget::playbackResumeOnCall() {
	Expects(_streamed != nullptr);

	if (_streamed->resumeOnCallEnd) {
		_streamed->resumeOnCallEnd = false;
		_streamed->instance.resume();
		updatePlaybackState();
		playbackPauseMusic();
	}
}

void OverlayWidget::playbackPauseMusic() {
	Expects(_streamed != nullptr);

	if (!_streamed->withSound) {
		return;
	}
	Player::instance()->pause(AudioMsgId::Type::Voice);
	Player::instance()->pause(AudioMsgId::Type::Song);
}

void OverlayWidget::updatePlaybackState() {
	Expects(_streamed != nullptr);

	/*
	if (videoIsGifOrUserpic()) {
		return;
	}
	*/
	const auto state = _streamed->instance.player().prepareLegacyState();
	if (state.position != kTimeUnknown && state.length != kTimeUnknown) {
		_streamed->controls.updatePlayback(state);
		_touchbarTrackState.fire_copy(state);
	}
}

void OverlayWidget::validatePhotoImage(Image *image, bool blurred) {
	if (!image) {
		return;
	} else if (!_staticContent.isNull() && (blurred || !_blurred)) {
		return;
	}
	const auto use = flipSizeByRotation({ _width, _height })
		* cIntRetinaFactor();
	setStaticContent(image->pixNoCache(
		use.width(),
		use.height(),
		Images::Option::Smooth
		| (blurred ? Images::Option::Blurred : Images::Option(0))
	).toImage());
	_blurred = blurred;
}

void OverlayWidget::validatePhotoCurrentImage() {
	if (!_photo) {
		return;
	}
	validatePhotoImage(_photoMedia->image(Data::PhotoSize::Large), false);
	validatePhotoImage(_photoMedia->image(Data::PhotoSize::Thumbnail), true);
	validatePhotoImage(_photoMedia->image(Data::PhotoSize::Small), true);
	validatePhotoImage(_photoMedia->thumbnailInline(), true);
	if (_staticContent.isNull()
		&& !_message
		&& _peer
		&& _peer->hasUserpic()) {
		if (const auto view = _peer->activeUserpicView()) {
			validatePhotoImage(view->image(), true);
		}
	}
	if (_staticContent.isNull()) {
		_photoMedia->wanted(Data::PhotoSize::Small, fileOrigin());
	}
}

Ui::GL::ChosenRenderer OverlayWidget::chooseRenderer(
		Ui::GL::Capabilities capabilities) {
	const auto use = Platform::IsMac()
		? true
		: capabilities.transparency;
	LOG(("OpenGL: %1 (OverlayWidget)").arg(Logs::b(use)));
	if (use) {
		_opengl = true;
		return {
			.renderer = std::make_unique<RendererGL>(this),
			.backend = Ui::GL::Backend::OpenGL,
		};
	}
	return {
		.renderer = std::make_unique<RendererSW>(this),
		.backend = Ui::GL::Backend::Raster,
	};
}

void OverlayWidget::paint(not_null<Renderer*> renderer) {
	renderer->paintBackground();
	if (contentShown()) {
		if (videoShown()) {
			renderer->paintTransformedVideoFrame(contentGeometry());
			if (_streamed->instance.player().ready()) {
				_streamed->instance.markFrameShown();
			}
		} else {
			validatePhotoCurrentImage();
			const auto fillTransparentBackground = (!_document
				|| (!_document->sticker() && !_document->isVideoMessage()))
				&& _staticContentTransparent;
			renderer->paintTransformedStaticContent(
				_staticContent,
				contentGeometry(),
				_staticContentTransparent,
				fillTransparentBackground);
		}
		paintRadialLoading(renderer);
	} else {
		if (_themePreviewShown) {
			renderer->paintThemePreview(_themePreviewRect);
		} else if (documentBubbleShown() && !_docRect.isEmpty()) {
			renderer->paintDocumentBubble(_docRect, _docIconRect);
		}
	}
	updateSaveMsgState();
	if (_saveMsgStarted && _saveMsgOpacity.current() > 0.) {
		renderer->paintSaveMsg(_saveMsg);
	}

	const auto opacity = _fullScreenVideo ? 0. : _controlsOpacity.current();
	if (opacity > 0) {
		paintControls(renderer, opacity);
		renderer->paintFooter(footerGeometry(), opacity);
		if (!_caption.isEmpty()) {
			renderer->paintCaption(captionGeometry(), opacity);
		}
		if (_groupThumbs) {
			renderer->paintGroupThumbs(
				QRect(
					_groupThumbsLeft,
					_groupThumbsTop,
					width() - 2 * _groupThumbsLeft,
					_groupThumbs->height()),
				opacity);
		}
	}
	checkGroupThumbsAnimation();
}

void OverlayWidget::checkGroupThumbsAnimation() {
	if (_groupThumbs
		&& (!_streamed || _streamed->instance.player().ready())) {
		_groupThumbs->checkForAnimationStart();
	}
}

void OverlayWidget::paintRadialLoading(not_null<Renderer*> renderer) {
	const auto radial = _radial.animating();
	if (_streamed) {
		if (!_streamed->instance.waitingShown()) {
			return;
		}
	} else if (!radial && (!_document || _documentMedia->loaded())) {
		return;
	}

	const auto radialOpacity = radial ? _radial.opacity() : 0.;
	const auto inner = radialRect();
	Assert(!inner.isEmpty());

	renderer->paintRadialLoading(inner, radial, radialOpacity);
}

void OverlayWidget::paintRadialLoadingContent(
		Painter &p,
		QRect inner,
		bool radial,
		float64 radialOpacity) const {
	const auto arc = inner.marginsRemoved(QMargins(
		st::radialLine,
		st::radialLine,
		st::radialLine,
		st::radialLine));
	const auto paintBg = [&](float64 opacity, QBrush brush) {
		p.setOpacity(opacity);
		p.setPen(Qt::NoPen);
		p.setBrush(brush);
		{
			PainterHighQualityEnabler hq(p);
			p.drawEllipse(inner);
		}
		p.setOpacity(1.);
	};

	if (_streamed) {
		paintBg(
			_streamed->instance.waitingOpacity(),
			st::radialBg);
		Ui::InfiniteRadialAnimation::Draw(
			p,
			_streamed->instance.waitingState(),
			arc.topLeft(),
			arc.size(),
			width(),
			st::radialFg,
			st::radialLine);
		return;
	}
	if (_photo) {
		paintBg(radialOpacity, st::radialBg);
	} else {
		const auto o = overLevel(OverIcon);
		paintBg(
			_documentMedia->loaded() ? radialOpacity : 1.,
			anim::brush(st::msgDateImgBg, st::msgDateImgBgOver, o));

		const auto icon = [&]() -> const style::icon * {
			if (radial || _document->loading()) {
				return &st::historyFileThumbCancel;
			}
			return &st::historyFileThumbDownload;
		}();
		if (icon) {
			icon->paintInCenter(p, inner);
		}
	}
	if (radial) {
		p.setOpacity(1);
		_radial.draw(p, arc, st::radialLine, st::radialFg);
	}
}

void OverlayWidget::paintThemePreviewContent(
		Painter &p,
		QRect outer,
		QRect clip) {
	const auto fill = outer.intersected(clip);
	if (!fill.isEmpty()) {
		if (_themePreview) {
			p.drawImage(
				outer.topLeft(),
				_themePreview->preview);
		} else {
			p.fillRect(fill, st::themePreviewBg);
			p.setFont(st::themePreviewLoadingFont);
			p.setPen(st::themePreviewLoadingFg);
			p.drawText(
				outer,
				(_themePreviewId
					? tr::lng_theme_preview_generating(tr::now)
					: tr::lng_theme_preview_invalid(tr::now)),
				QTextOption(style::al_center));
		}
	}

	const auto fillOverlay = [&](QRect fill) {
		const auto clipped = fill.intersected(clip);
		if (!clipped.isEmpty()) {
			p.setOpacity(st::themePreviewOverlayOpacity);
			p.fillRect(clipped, st::themePreviewBg);
			p.setOpacity(1.);
		}
	};
	auto titleRect = QRect(
		outer.x(),
		outer.y(),
		outer.width(),
		st::themePreviewMargin.top());
	if (titleRect.x() < 0) {
		titleRect = QRect(
			0,
			outer.y(),
			width(),
			st::themePreviewMargin.top());
	}
	if (titleRect.y() < 0) {
		titleRect.moveTop(0);
		fillOverlay(titleRect);
	}
	titleRect = titleRect.marginsRemoved(QMargins(
		st::themePreviewMargin.left(),
		st::themePreviewTitleTop,
		st::themePreviewMargin.right(),
		(titleRect.height()
			- st::themePreviewTitleTop
			- st::themePreviewTitleFont->height)));
	if (titleRect.intersects(clip)) {
		p.setFont(st::themePreviewTitleFont);
		p.setPen(st::themePreviewTitleFg);
		const auto title = _themeCloudData.title.isEmpty()
			? tr::lng_theme_preview_title(tr::now)
			: _themeCloudData.title;
		const auto elided = st::themePreviewTitleFont->elided(
			title,
			titleRect.width());
		p.drawTextLeft(titleRect.x(), titleRect.y(), width(), elided);
	}

	auto buttonsRect = QRect(
		outer.x(),
		outer.y() + outer.height() - st::themePreviewMargin.bottom(),
		outer.width(),
		st::themePreviewMargin.bottom());
	if (buttonsRect.y() + buttonsRect.height() > height()) {
		buttonsRect.moveTop(height() - buttonsRect.height());
		fillOverlay(buttonsRect);
	}
	if (_themeShare && _themeCloudData.usersCount > 0) {
		p.setFont(st::boxTextFont);
		p.setPen(st::windowSubTextFg);
		const auto left = outer.x()
			+ (_themeShare->x() - _themePreviewRect.x())
			+ _themeShare->width()
			- (st::themePreviewCancelButton.width / 2);
		const auto baseline = outer.y()
			+ (_themeShare->y() - _themePreviewRect.y())
			+ st::themePreviewCancelButton.padding.top()
			+ st::themePreviewCancelButton.textTop
			+ st::themePreviewCancelButton.font->ascent;
		p.drawText(
			left,
			baseline,
			tr::lng_theme_preview_users(
				tr::now,
				lt_count,
				_themeCloudData.usersCount));
	}
}

void OverlayWidget::paintDocumentBubbleContent(
		Painter &p,
		QRect outer,
		QRect icon,
		QRect clip) const {
	p.fillRect(outer, st::mediaviewFileBg);
	if (icon.intersects(clip)) {
		if (!_document || !_document->hasThumbnail()) {
			p.fillRect(icon, _docIconColor);
			const auto radial = _radial.animating();
			const auto radialOpacity = radial ? _radial.opacity() : 0.;
			if ((!_document || _documentMedia->loaded()) && (!radial || radialOpacity < 1) && _docIcon) {
				_docIcon->paint(p, icon.x() + (icon.width() - _docIcon->width()), icon.y(), width());
				p.setPen(st::mediaviewFileExtFg);
				p.setFont(st::mediaviewFileExtFont);
				if (!_docExt.isEmpty()) {
					p.drawText(icon.x() + (icon.width() - _docExtWidth) / 2, icon.y() + st::mediaviewFileExtTop + st::mediaviewFileExtFont->ascent, _docExt);
				}
			}
		} else if (const auto thumbnail = _documentMedia->thumbnail()) {
			int32 rf(cIntRetinaFactor());
			p.drawPixmap(icon.topLeft(), thumbnail->pix(_docThumbw), QRect(_docThumbx * rf, _docThumby * rf, st::mediaviewFileIconSize * rf, st::mediaviewFileIconSize * rf));
		}
	}
	if (!icon.contains(clip)) {
		p.setPen(st::mediaviewFileNameFg);
		p.setFont(st::mediaviewFileNameFont);
		p.drawTextLeft(outer.x() + 2 * st::mediaviewFilePadding + st::mediaviewFileIconSize, outer.y() + st::mediaviewFilePadding + st::mediaviewFileNameTop, width(), _docName, _docNameWidth);

		p.setPen(st::mediaviewFileSizeFg);
		p.setFont(st::mediaviewFont);
		p.drawTextLeft(outer.x() + 2 * st::mediaviewFilePadding + st::mediaviewFileIconSize, outer.y() + st::mediaviewFilePadding + st::mediaviewFileSizeTop, width(), _docSize, _docSizeWidth);
	}
}

void OverlayWidget::paintSaveMsgContent(
		Painter &p,
		QRect outer,
		QRect clip) {
	p.setOpacity(_saveMsgOpacity.current());
	Ui::FillRoundRect(p, outer, st::mediaviewSaveMsgBg, Ui::MediaviewSaveCorners);
	st::mediaviewSaveMsgCheck.paint(p, outer.topLeft() + st::mediaviewSaveMsgCheckPos, width());

	p.setPen(st::mediaviewSaveMsgFg);
	p.setTextPalette(st::mediaviewTextPalette);
	_saveMsgText.draw(p, outer.x() + st::mediaviewSaveMsgPadding.left(), outer.y() + st::mediaviewSaveMsgPadding.top(), outer.width() - st::mediaviewSaveMsgPadding.left() - st::mediaviewSaveMsgPadding.right());
	p.restoreTextPalette();
	p.setOpacity(1);
}

void OverlayWidget::paintControls(
		not_null<Renderer*> renderer,
		float64 opacity) {
	struct Control {
		OverState state = OverNone;
		bool visible = false;
		const QRect &outer;
		const QRect &inner;
		const style::icon &icon;
	};
	const QRect kEmpty;
	// When adding / removing controls please update RendererGL.
	const Control controls[] = {
		{
			OverLeftNav,
			_leftNavVisible,
			_leftNav,
			_leftNavIcon,
			st::mediaviewLeft },
		{
			OverRightNav,
			_rightNavVisible,
			_rightNav,
			_rightNavIcon,
			st::mediaviewRight },
		{
			OverClose,
			true,
			_closeNav,
			_closeNavIcon,
			st::mediaviewClose },
		{
			OverSave,
			_saveVisible,
			kEmpty,
			_saveNavIcon,
			st::mediaviewSave },
		{
			OverRotate,
			_rotateVisible,
			kEmpty,
			_rotateNavIcon,
			st::mediaviewRotate },
		{
			OverMore,
			true,
			kEmpty,
			_moreNavIcon,
			st::mediaviewMore },
	};

	renderer->paintControlsStart();
	for (const auto &control : controls) {
		if (!control.visible) {
			continue;
		}
		const auto bg = overLevel(control.state);
		const auto icon = bg * st::mediaviewIconOverOpacity
			+ (1 - bg) * st::mediaviewIconOpacity;
		renderer->paintControl(
			control.state,
			control.outer,
			bg * opacity,
			control.inner,
			icon * opacity,
			control.icon);
	}
}

void OverlayWidget::paintFooterContent(
		Painter &p,
		QRect outer,
		QRect clip,
		float64 opacity) {
	p.setPen(st::mediaviewControlFg);
	p.setFont(st::mediaviewThickFont);

	// header
	const auto shift = outer.topLeft() - _headerNav.topLeft();
	const auto header = _headerNav.translated(shift);
	const auto name = _nameNav.translated(shift);
	const auto date = _dateNav.translated(shift);
	if (header.intersects(clip)) {
		auto o = _headerHasLink ? overLevel(OverHeader) : 0;
		p.setOpacity((o * st::mediaviewIconOverOpacity + (1 - o) * st::mediaviewIconOpacity) * opacity);
		p.drawText(header.left(), header.top() + st::mediaviewThickFont->ascent, _headerText);

		if (o > 0) {
			p.setOpacity(o * opacity);
			p.drawLine(header.left(), header.top() + st::mediaviewThickFont->ascent + 1, header.right(), header.top() + st::mediaviewThickFont->ascent + 1);
		}
	}

	p.setFont(st::mediaviewFont);

	// name
	if (_nameNav.isValid() && name.intersects(clip)) {
		float64 o = _from ? overLevel(OverName) : 0.;
		p.setOpacity((o * st::mediaviewIconOverOpacity + (1 - o) * st::mediaviewIconOpacity) * opacity);
		_fromNameLabel.drawElided(p, name.left(), name.top(), name.width());

		if (o > 0) {
			p.setOpacity(o * opacity);
			p.drawLine(name.left(), name.top() + st::mediaviewFont->ascent + 1, name.right(), name.top() + st::mediaviewFont->ascent + 1);
		}
	}

	// date
	if (date.intersects(clip)) {
		float64 o = overLevel(OverDate);
		p.setOpacity((o * st::mediaviewIconOverOpacity + (1 - o) * st::mediaviewIconOpacity) * opacity);
		p.drawText(date.left(), date.top() + st::mediaviewFont->ascent, _dateText);

		if (o > 0) {
			p.setOpacity(o * opacity);
			p.drawLine(date.left(), date.top() + st::mediaviewFont->ascent + 1, date.right(), date.top() + st::mediaviewFont->ascent + 1);
		}
	}
}

QRect OverlayWidget::footerGeometry() const {
	return _headerNav.united(_nameNav).united(_dateNav);
}

void OverlayWidget::paintCaptionContent(
		Painter &p,
		QRect outer,
		QRect clip,
		float64 opacity) {
	const auto inner = outer.marginsRemoved(st::mediaviewCaptionPadding);
	p.setOpacity(opacity);
	p.setBrush(st::mediaviewCaptionBg);
	p.setPen(Qt::NoPen);
	p.drawRoundedRect(outer, st::mediaviewCaptionRadius, st::mediaviewCaptionRadius);
	if (inner.intersects(clip)) {
		p.setTextPalette(st::mediaviewTextPalette);
		p.setPen(st::mediaviewCaptionFg);
		_caption.drawElided(p, inner.x(), inner.y(), inner.width(), inner.height() / st::mediaviewCaptionStyle.font->height);
		p.restoreTextPalette();
	}
}

QRect OverlayWidget::captionGeometry() const {
	return _captionRect.marginsAdded(st::mediaviewCaptionPadding);
}

void OverlayWidget::paintGroupThumbsContent(
		Painter &p,
		QRect outer,
		QRect clip,
		float64 opacity) {
	p.setOpacity(opacity);
	_groupThumbs->paint(p, outer.x(), outer.y(), width());
	if (_groupThumbs->hidden()) {
		_groupThumbs = nullptr;
		_groupThumbsRect = QRect();
	}
}

void OverlayWidget::updateSaveMsgState() {
	if (!_saveMsgStarted) {
		return;
	}
	float64 dt = float64(crl::now()) - _saveMsgStarted;
	float64 hidingDt = dt - st::mediaviewSaveMsgShowing - st::mediaviewSaveMsgShown;
	if (dt >= st::mediaviewSaveMsgShowing
		+ st::mediaviewSaveMsgShown
		+ st::mediaviewSaveMsgHiding) {
		_saveMsgStarted = 0;
		return;
	}
	if (hidingDt >= 0 && _saveMsgOpacity.to() > 0.5) {
		_saveMsgOpacity.start(0);
	}
	float64 progress = (hidingDt >= 0) ? (hidingDt / st::mediaviewSaveMsgHiding) : (dt / st::mediaviewSaveMsgShowing);
	_saveMsgOpacity.update(qMin(progress, 1.), anim::linear);
	if (!_blurred) {
		const auto nextFrame = (dt < st::mediaviewSaveMsgShowing || hidingDt >= 0)
			? int(AnimationTimerDelta)
			: (st::mediaviewSaveMsgShowing + st::mediaviewSaveMsgShown + 1 - dt);
		_saveMsgUpdater.callOnce(nextFrame);
	}
}

void OverlayWidget::handleKeyPress(not_null<QKeyEvent*> e) {
	const auto key = e->key();
	const auto modifiers = e->modifiers();
	const auto ctrl = modifiers.testFlag(Qt::ControlModifier);
	if (_streamed) {
		// Ctrl + F for full screen toggle is in eventFilter().
		const auto toggleFull = (modifiers.testFlag(Qt::AltModifier) || ctrl)
			&& (key == Qt::Key_Enter || key == Qt::Key_Return);
		if (toggleFull) {
			playbackToggleFullScreen();
			return;
		} else if (key == Qt::Key_Space) {
			playbackPauseResume();
			return;
		} else if (_fullScreenVideo) {
			if (key == Qt::Key_Escape) {
				playbackToggleFullScreen();
			} else if (key == Qt::Key_0) {
				activateControls();
				restartAtSeekPosition(0);
			} else if (key >= Qt::Key_1 && key <= Qt::Key_9) {
				activateControls();
				const auto index = int(key - Qt::Key_0);
				restartAtProgress(index / 10.0);
			} else if (key == Qt::Key_Left) {
				activateControls();
				seekRelativeTime(-kSeekTimeMs);
			} else if (key == Qt::Key_Right) {
				activateControls();
				seekRelativeTime(kSeekTimeMs);
			}

			return;
		}
	}
	if (!_menu && key == Qt::Key_Escape) {
		if (_document && _document->loading() && !_streamed) {
			handleDocumentClick();
		} else {
			close();
		}
	} else if (e == QKeySequence::Save || e == QKeySequence::SaveAs) {
		saveAs();
	} else if (key == Qt::Key_Copy || (key == Qt::Key_C && ctrl)) {
		copyMedia();
	} else if (key == Qt::Key_Enter
		|| key == Qt::Key_Return
		|| key == Qt::Key_Space) {
		if (_streamed) {
			playbackPauseResume();
		} else if (_document
			&& !_document->loading()
			&& (documentBubbleShown() || !_documentMedia->loaded())) {
			handleDocumentClick();
		}
	} else if (key == Qt::Key_Left) {
		if (_controlsHideTimer.isActive()) {
			activateControls();
		}
		moveToNext(-1);
	} else if (key == Qt::Key_Right) {
		if (_controlsHideTimer.isActive()) {
			activateControls();
		}
		moveToNext(1);
	} else if (ctrl) {
		if (key == Qt::Key_Plus
			|| key == Qt::Key_Equal
			|| key == Qt::Key_Asterisk
			|| key == ']') {
			zoomIn();
		} else if (key == Qt::Key_Minus || key == Qt::Key_Underscore) {
			zoomOut();
		} else if (key == Qt::Key_0) {
			zoomReset();
		} else if (key == Qt::Key_I) {
			update();
		}
	}
}

void OverlayWidget::handleWheelEvent(not_null<QWheelEvent*> e) {
	constexpr auto step = int(QWheelEvent::DefaultDeltasPerStep);

	_verticalWheelDelta += e->angleDelta().y();
	while (qAbs(_verticalWheelDelta) >= step) {
		if (_verticalWheelDelta < 0) {
			_verticalWheelDelta += step;
			if (e->modifiers().testFlag(Qt::ControlModifier)) {
				zoomOut();
			} else if (e->source() == Qt::MouseEventNotSynthesized) {
				moveToNext(1);
			}
		} else {
			_verticalWheelDelta -= step;
			if (e->modifiers().testFlag(Qt::ControlModifier)) {
				zoomIn();
			} else if (e->source() == Qt::MouseEventNotSynthesized) {
				moveToNext(-1);
			}
		}
	}
}

void OverlayWidget::setZoomLevel(int newZoom, bool force) {
	if (!force && _zoom == newZoom) {
		return;
	}

	const auto full = _fullScreenVideo ? _zoomToScreen : _zoomToDefault;
	float64 nx, ny, z = (_zoom == kZoomToScreenLevel) ? full : _zoom;
	const auto contentSize = videoShown()
		? style::ConvertScale(videoSize())
		: QSize(_width, _height);
	_oldGeometry = contentGeometry();
	_geometryAnimation.stop();

	_w = contentSize.width();
	_h = contentSize.height();
	if (z >= 0) {
		nx = (_x - width() / 2.) / (z + 1);
		ny = (_y - height() / 2.) / (z + 1);
	} else {
		nx = (_x - width() / 2.) * (-z + 1);
		ny = (_y - height() / 2.) * (-z + 1);
	}
	_zoom = newZoom;
	z = (_zoom == kZoomToScreenLevel) ? full : _zoom;
	if (z > 0) {
		_w = qRound(_w * (z + 1));
		_h = qRound(_h * (z + 1));
		_x = qRound(nx * (z + 1) + width() / 2.);
		_y = qRound(ny * (z + 1) + height() / 2.);
	} else {
		_w = qRound(_w / (-z + 1));
		_h = qRound(_h / (-z + 1));
		_x = qRound(nx / (-z + 1) + width() / 2.);
		_y = qRound(ny / (-z + 1) + height() / 2.);
	}
	snapXY();
	if (_opengl) {
		_geometryAnimation.start(
			[=] { update(); },
			0.,
			1.,
			st::widgetFadeDuration/*,
			anim::easeOutCirc*/);
	}
	update();
}

OverlayWidget::Entity OverlayWidget::entityForUserPhotos(int index) const {
	Expects(_userPhotosData.has_value());
	Expects(_session != nullptr);

	if (index < 0 || index >= _userPhotosData->size()) {
		return { v::null, nullptr };
	}
	const auto id = (*_userPhotosData)[index];
	if (const auto photo = _session->data().photo(id)) {
		return { photo, nullptr };
	}
	return { v::null, nullptr };
}

OverlayWidget::Entity OverlayWidget::entityForSharedMedia(int index) const {
	Expects(_sharedMediaData.has_value());

	if (index < 0 || index >= _sharedMediaData->size()) {
		return { v::null, nullptr };
	}
	auto value = (*_sharedMediaData)[index];
	if (const auto photo = std::get_if<not_null<PhotoData*>>(&value)) {
		// Last peer photo.
		return { *photo, nullptr };
	} else if (const auto itemId = std::get_if<FullMsgId>(&value)) {
		return entityForItemId(*itemId);
	}
	return { v::null, nullptr };
}

OverlayWidget::Entity OverlayWidget::entityForCollage(int index) const {
	Expects(_collageData.has_value());
	Expects(_session != nullptr);

	const auto &items = _collageData->items;
	if (!_message || index < 0 || index >= items.size()) {
		return { v::null, nullptr };
	}
	if (const auto document = std::get_if<DocumentData*>(&items[index])) {
		return { *document, _message };
	} else if (const auto photo = std::get_if<PhotoData*>(&items[index])) {
		return { *photo, _message };
	}
	return { v::null, nullptr };
}

OverlayWidget::Entity OverlayWidget::entityForItemId(const FullMsgId &itemId) const {
	Expects(_session != nullptr);

	if (const auto item = _session->data().message(itemId)) {
		if (const auto media = item->media()) {
			if (const auto photo = media->photo()) {
				return { photo, item };
			} else if (const auto document = media->document()) {
				return { document, item };
			}
		}
		return { v::null, item };
	}
	return { v::null, nullptr };
}

OverlayWidget::Entity OverlayWidget::entityByIndex(int index) const {
	if (_sharedMediaData) {
		return entityForSharedMedia(index);
	} else if (_userPhotosData) {
		return entityForUserPhotos(index);
	} else if (_collageData) {
		return entityForCollage(index);
	}
	return { v::null, nullptr };
}

void OverlayWidget::setContext(
	std::variant<
		v::null_t,
		not_null<HistoryItem*>,
		not_null<PeerData*>> context) {
	if (const auto item = std::get_if<not_null<HistoryItem*>>(&context)) {
		_message = (*item);
		_history = _message->history();
		_peer = _history->peer;
	} else if (const auto peer = std::get_if<not_null<PeerData*>>(&context)) {
		_peer = *peer;
		_history = _peer->owner().history(_peer);
		_message = nullptr;
	} else {
		_message = nullptr;
		_history = nullptr;
		_peer = nullptr;
	}
	_migrated = nullptr;
	if (_history) {
		if (_history->peer->migrateFrom()) {
			_migrated = _history->owner().history(_history->peer->migrateFrom());
		} else if (_history->peer->migrateTo()) {
			_migrated = _history;
			_history = _history->owner().history(_history->peer->migrateTo());
		}
	}
	_user = _peer ? _peer->asUser() : nullptr;
}

void OverlayWidget::setSession(not_null<Main::Session*> session) {
	if (_session == session) {
		return;
	}

	clearSession();
	_session = session;
	_widget->setWindowIcon(Window::CreateIcon(session));

	session->downloaderTaskFinished(
	) | rpl::start_with_next([=] {
		if (!isHidden()) {
			updateControls();
			checkForSaveLoaded();
		}
	}, _sessionLifetime);

	base::ObservableViewer(
		session->documentUpdated
	) | rpl::start_with_next([=](DocumentData *document) {
		if (!isHidden()) {
			documentUpdated(document);
		}
	}, _sessionLifetime);

	session->data().itemIdChanged(
	) | rpl::start_with_next([=](const Data::Session::IdChange &change) {
		changingMsgId(change.item, change.oldId);
	}, _sessionLifetime);

	session->data().itemRemoved(
	) | rpl::filter([=](not_null<const HistoryItem*> item) {
		return (_message == item);
	}) | rpl::start_with_next([=] {
		close();
		clearSession();
	}, _sessionLifetime);

	session->account().sessionChanges(
	) | rpl::start_with_next([=] {
		clearSession();
	}, _sessionLifetime);
}

bool OverlayWidget::moveToNext(int delta) {
	if (!_index) {
		return false;
	}
	auto newIndex = *_index + delta;
	return moveToEntity(entityByIndex(newIndex), delta);
}

bool OverlayWidget::moveToEntity(const Entity &entity, int preloadDelta) {
	if (v::is_null(entity.data) && !entity.item) {
		return false;
	}
	if (const auto item = entity.item) {
		setContext(item);
	} else if (_peer) {
		setContext(_peer);
	} else {
		setContext(v::null);
	}
	clearStreaming();
	_streamingStartPaused = false;
	if (auto photo = std::get_if<not_null<PhotoData*>>(&entity.data)) {
		displayPhoto(*photo);
	} else if (auto document = std::get_if<not_null<DocumentData*>>(&entity.data)) {
		displayDocument(*document);
	} else {
		displayDocument(nullptr);
	}
	preloadData(preloadDelta);
	return true;
}

void OverlayWidget::preloadData(int delta) {
	if (!_index) {
		return;
	}
	auto from = *_index + (delta ? -delta : -1);
	auto till = *_index + (delta ? delta * kPreloadCount : 1);
	if (from > till) std::swap(from, till);

	auto photos = base::flat_set<std::shared_ptr<Data::PhotoMedia>>();
	auto documents = base::flat_set<std::shared_ptr<Data::DocumentMedia>>();
	for (auto index = from; index != till + 1; ++index) {
		auto entity = entityByIndex(index);
		if (auto photo = std::get_if<not_null<PhotoData*>>(&entity.data)) {
			const auto [i, ok] = photos.emplace((*photo)->createMediaView());
			(*i)->wanted(Data::PhotoSize::Small, fileOrigin(entity));
			(*photo)->load(fileOrigin(entity), LoadFromCloudOrLocal, true);
		} else if (auto document = std::get_if<not_null<DocumentData*>>(
				&entity.data)) {
			const auto [i, ok] = documents.emplace(
				(*document)->createMediaView());
			(*i)->thumbnailWanted(fileOrigin(entity));
			if (!(*i)->canBePlayed(entity.item)) {
				(*i)->automaticLoad(fileOrigin(entity), entity.item);
			}
		}
	}
	_preloadPhotos = std::move(photos);
	_preloadDocuments = std::move(documents);
}

void OverlayWidget::handleMousePress(
		QPoint position,
		Qt::MouseButton button) {
	updateOver(position);
	if (_menu || !_receiveMouse) {
		return;
	}

	ClickHandler::pressed();

	if (button == Qt::LeftButton) {
		_down = OverNone;
		if (!ClickHandler::getPressed()) {
			if (_over == OverLeftNav && moveToNext(-1)) {
				_lastAction = position;
			} else if (_over == OverRightNav && moveToNext(1)) {
				_lastAction = position;
			} else if (_over == OverName
				|| _over == OverDate
				|| _over == OverHeader
				|| _over == OverSave
				|| _over == OverRotate
				|| _over == OverIcon
				|| _over == OverMore
				|| _over == OverClose
				|| _over == OverVideo) {
				_down = _over;
			} else if (!_saveMsg.contains(position) || !_saveMsgStarted) {
				_pressed = true;
				_dragging = 0;
				updateCursor();
				_mStart = position;
				_xStart = _x;
				_yStart = _y;
			}
		}
	} else if (button == Qt::MiddleButton) {
		zoomReset();
	}
	activateControls();
}

bool OverlayWidget::handleDoubleClick(
		QPoint position,
		Qt::MouseButton button) {
	updateOver(position);

	if (_over != OverVideo || !_streamed || button != Qt::LeftButton) {
		return false;
	}
	playbackToggleFullScreen();
	playbackPauseResume();
	return true;
}

void OverlayWidget::snapXY() {
	int32 xmin = width() - _w, xmax = 0;
	int32 ymin = height() - _h, ymax = 0;
	if (xmin > (width() - _w) / 2) xmin = (width() - _w) / 2;
	if (xmax < (width() - _w) / 2) xmax = (width() - _w) / 2;
	if (ymin > (height() - _h) / 2) ymin = (height() - _h) / 2;
	if (ymax < (height() - _h) / 2) ymax = (height() - _h) / 2;
	if (_x < xmin) _x = xmin;
	if (_x > xmax) _x = xmax;
	if (_y < ymin) _y = ymin;
	if (_y > ymax) _y = ymax;
}

void OverlayWidget::handleMouseMove(QPoint position) {
	updateOver(position);
	if (_lastAction.x() >= 0
		&& ((position - _lastAction).manhattanLength()
			>= st::mediaviewDeltaFromLastAction)) {
		_lastAction = QPoint(-st::mediaviewDeltaFromLastAction, -st::mediaviewDeltaFromLastAction);
	}
	if (_pressed) {
		if (!_dragging
			&& ((position - _mStart).manhattanLength()
				>= QApplication::startDragDistance())) {
			_dragging = QRect(_x, _y, _w, _h).contains(_mStart) ? 1 : -1;
			if (_dragging > 0) {
				if (_w > width() || _h > height()) {
					setCursor(style::cur_sizeall);
				} else {
					setCursor(style::cur_default);
				}
			}
		}
		if (_dragging > 0) {
			_x = _xStart + (position - _mStart).x();
			_y = _yStart + (position - _mStart).y();
			snapXY();
			update();
		}
	}
}

void OverlayWidget::updateOverRect(OverState state) {
	switch (state) {
	case OverLeftNav: update(_leftNav); break;
	case OverRightNav: update(_rightNav); break;
	case OverName: update(_nameNav); break;
	case OverDate: update(_dateNav); break;
	case OverSave: update(_saveNavIcon); break;
	case OverRotate: update(_rotateNavIcon); break;
	case OverIcon: update(_docIconRect); break;
	case OverHeader: update(_headerNav); break;
	case OverClose: update(_closeNav); break;
	case OverMore: update(_moreNavIcon); break;
	}
}

bool OverlayWidget::updateOverState(OverState newState) {
	bool result = true;
	if (_over != newState) {
		if (newState == OverMore && !_ignoringDropdown) {
			_dropdownShowTimer.callOnce(0);
		} else {
			_dropdownShowTimer.cancel();
		}
		updateOverRect(_over);
		updateOverRect(newState);
		if (_over != OverNone) {
			_animations[_over] = crl::now();
			const auto i = _animationOpacities.find(_over);
			if (i != end(_animationOpacities)) {
				i->second.start(0);
			} else {
				_animationOpacities.emplace(_over, anim::value(1, 0));
			}
			if (!_stateAnimation.animating()) {
				_stateAnimation.start();
			}
		} else {
			result = false;
		}
		_over = newState;
		if (newState != OverNone) {
			_animations[_over] = crl::now();
			const auto i = _animationOpacities.find(_over);
			if (i != end(_animationOpacities)) {
				i->second.start(1);
			} else {
				_animationOpacities.emplace(_over, anim::value(0, 1));
			}
			if (!_stateAnimation.animating()) {
				_stateAnimation.start();
			}
		}
		updateCursor();
	}
	return result;
}

void OverlayWidget::updateOver(QPoint pos) {
	ClickHandlerPtr lnk;
	ClickHandlerHost *lnkhost = nullptr;
	if (_saveMsgStarted && _saveMsg.contains(pos)) {
		auto textState = _saveMsgText.getState(pos - _saveMsg.topLeft() - QPoint(st::mediaviewSaveMsgPadding.left(), st::mediaviewSaveMsgPadding.top()), _saveMsg.width() - st::mediaviewSaveMsgPadding.left() - st::mediaviewSaveMsgPadding.right());
		lnk = textState.link;
		lnkhost = this;
	} else if (_captionRect.contains(pos)) {
		auto textState = _caption.getState(pos - _captionRect.topLeft(), _captionRect.width());
		lnk = textState.link;
		lnkhost = this;
	} else if (_groupThumbs && _groupThumbsRect.contains(pos)) {
		const auto point = pos - QPoint(_groupThumbsLeft, _groupThumbsTop);
		lnk = _groupThumbs->getState(point);
		lnkhost = this;
	}


	// retina
	if (pos.x() == width()) {
		pos.setX(pos.x() - 1);
	}
	if (pos.y() == height()) {
		pos.setY(pos.y() - 1);
	}

	ClickHandler::setActive(lnk, lnkhost);

	if (_pressed || _dragging) return;

	if (_fullScreenVideo) {
		updateOverState(OverVideo);
	} else if (_leftNavVisible && _leftNav.contains(pos)) {
		updateOverState(OverLeftNav);
	} else if (_rightNavVisible && _rightNav.contains(pos)) {
		updateOverState(OverRightNav);
	} else if (_from && _nameNav.contains(pos)) {
		updateOverState(OverName);
	} else if (_message && _message->isRegular() && _dateNav.contains(pos)) {
		updateOverState(OverDate);
	} else if (_headerHasLink && _headerNav.contains(pos)) {
		updateOverState(OverHeader);
	} else if (_saveVisible && _saveNav.contains(pos)) {
		updateOverState(OverSave);
	} else if (_rotateVisible && _rotateNav.contains(pos)) {
		updateOverState(OverRotate);
	} else if (_document && documentBubbleShown() && _docIconRect.contains(pos)) {
		updateOverState(OverIcon);
	} else if (_moreNav.contains(pos)) {
		updateOverState(OverMore);
	} else if (_closeNav.contains(pos)) {
		updateOverState(OverClose);
	} else if (documentContentShown() && finalContentRect().contains(pos)) {
		if ((_document->isVideoFile() || _document->isVideoMessage()) && _streamed) {
			updateOverState(OverVideo);
		} else if (!_streamed && !_documentMedia->loaded()) {
			updateOverState(OverIcon);
		} else if (_over != OverNone) {
			updateOverState(OverNone);
		}
	} else if (_over != OverNone) {
		updateOverState(OverNone);
	}
}

void OverlayWidget::handleMouseRelease(
		QPoint position,
		Qt::MouseButton button) {
	updateOver(position);

	if (const auto activated = ClickHandler::unpressed()) {
		if (activated->dragText() == qstr("internal:show_saved_message")) {
			showSaveMsgFile();
			return;
		}
		// There may be a mention / hashtag / bot command link.
		// For now activate account for all activated links.
		// findWindow() will activate account.
		ActivateClickHandler(_widget, activated, {
			button,
			QVariant::fromValue(ClickHandlerContext{
				.itemId = _message ? _message->fullId() : FullMsgId(),
				.sessionWindow = base::make_weak(findWindow()),
			})
		});
		return;
	}

	if (_over == OverName && _down == OverName) {
		if (_from) {
			close();
			Ui::showPeerProfile(_from);
		}
	} else if (_over == OverDate && _down == OverDate) {
		toMessage();
	} else if (_over == OverHeader && _down == OverHeader) {
		showMediaOverview();
	} else if (_over == OverSave && _down == OverSave) {
		downloadMedia();
	} else if (_over == OverRotate && _down == OverRotate) {
		playbackControlsRotate();
	} else if (_over == OverIcon && _down == OverIcon) {
		handleDocumentClick();
	} else if (_over == OverMore && _down == OverMore) {
		InvokeQueued(_widget, [=] { showDropdown(); });
	} else if (_over == OverClose && _down == OverClose) {
		close();
	} else if (_over == OverVideo && _down == OverVideo) {
		if (_streamed) {
			playbackPauseResume();
		}
	} else if (_pressed) {
		if (_dragging) {
			if (_dragging > 0) {
				_x = _xStart + (position - _mStart).x();
				_y = _yStart + (position - _mStart).y();
				snapXY();
				update();
			}
			_dragging = 0;
			setCursor(style::cur_default);
		} else if ((position - _lastAction).manhattanLength()
			>= st::mediaviewDeltaFromLastAction) {
			if (_themePreviewShown) {
				if (!_themePreviewRect.contains(position)) {
					close();
				}
			} else if (!_document
				|| documentContentShown()
				|| !documentBubbleShown()
				|| !_docRect.contains(position)) {
				close();
			}
		}
		_pressed = false;
	}
	_down = OverNone;
	if (!isHidden()) {
		activateControls();
	}
}

bool OverlayWidget::handleContextMenu(std::optional<QPoint> position) {
	if (position && !QRect(_x, _y, _w, _h).contains(*position)) {
		return false;
	}
	_menu = base::make_unique_q<Ui::PopupMenu>(
		_widget,
		st::mediaviewPopupMenu);
	fillContextMenuActions([&] (const QString &text, Fn<void()> handler) {
		_menu->addAction(text, std::move(handler));
	});
	_menu->setDestroyedCallback(crl::guard(_widget, [=] {
		activateControls();
		_receiveMouse = false;
		InvokeQueued(_widget, [=] { receiveMouse(); });
	}));
	_menu->popup(QCursor::pos());
	activateControls();
	return true;
}

bool OverlayWidget::handleTouchEvent(not_null<QTouchEvent*> e) {
	if (e->device()->type() != base::TouchDevice::TouchScreen) {
		return false;
	} else if (e->type() == QEvent::TouchBegin
		&& !e->touchPoints().isEmpty()
		&& _widget->childAt(
			_widget->mapFromGlobal(
				e->touchPoints().cbegin()->screenPos().toPoint()))) {
		return false;
	}
	switch (e->type()) {
	case QEvent::TouchBegin: {
		if (_touchPress || e->touchPoints().isEmpty()) {
			break;
		}
		_touchTimer.callOnce(QApplication::startDragTime());
		_touchPress = true;
		_touchMove = _touchRightButton = false;
		_touchStart = e->touchPoints().cbegin()->screenPos().toPoint();
	} break;

	case QEvent::TouchUpdate: {
		if (!_touchPress || e->touchPoints().isEmpty()) {
			break;
		}
		if (!_touchMove && (e->touchPoints().cbegin()->screenPos().toPoint() - _touchStart).manhattanLength() >= QApplication::startDragDistance()) {
			_touchMove = true;
		}
	} break;

	case QEvent::TouchEnd: {
		if (!_touchPress) {
			break;
		}
		auto weak = Ui::MakeWeak(_widget);
		if (!_touchMove) {
			const auto button = _touchRightButton
				? Qt::RightButton
				: Qt::LeftButton;
			const auto position = _widget->mapFromGlobal(_touchStart);

			if (weak) handleMousePress(position, button);
			if (weak) handleMouseRelease(position, button);
			if (weak && _touchRightButton) {
				handleContextMenu(position);
			}
		} else if (_touchMove) {
			if ((!_leftNavVisible || !_leftNav.contains(_widget->mapFromGlobal(_touchStart))) && (!_rightNavVisible || !_rightNav.contains(_widget->mapFromGlobal(_touchStart)))) {
				QPoint d = (e->touchPoints().cbegin()->screenPos().toPoint() - _touchStart);
				if (d.x() * d.x() > d.y() * d.y() && (d.x() > st::mediaviewSwipeDistance || d.x() < -st::mediaviewSwipeDistance)) {
					moveToNext(d.x() > 0 ? -1 : 1);
				}
			}
		}
		if (weak) {
			_touchTimer.cancel();
			_touchPress = _touchMove = _touchRightButton = false;
		}
	} break;

	case QEvent::TouchCancel: {
		_touchPress = false;
		_touchTimer.cancel();
	} break;
	}
	return true;
}

void OverlayWidget::toggleApplicationEventFilter(bool install) {
	if (!install) {
		_applicationEventFilter = nullptr;
		return;
	} else if (_applicationEventFilter) {
		return;
	}
	class Filter final : public QObject {
	public:
		explicit Filter(not_null<OverlayWidget*> owner) : _owner(owner) {
		}

	private:
		bool eventFilter(QObject *obj, QEvent *e) override {
			return obj && e && _owner->filterApplicationEvent(obj, e);
		}

		const not_null<OverlayWidget*> _owner;

	};

	_applicationEventFilter = std::make_unique<Filter>(this);
	qApp->installEventFilter(_applicationEventFilter.get());
}

bool OverlayWidget::filterApplicationEvent(
		not_null<QObject*> object,
		not_null<QEvent*> e) {
	const auto type = e->type();
	if (type == QEvent::ShortcutOverride) {
		const auto keyEvent = static_cast<QKeyEvent*>(e.get());
		const auto ctrl = keyEvent->modifiers().testFlag(Qt::ControlModifier);
		if (keyEvent->key() == Qt::Key_F && ctrl && _streamed) {
			playbackToggleFullScreen();
		}
		return true;
	} else if (type == QEvent::MouseMove
		|| type == QEvent::MouseButtonPress
		|| type == QEvent::MouseButtonRelease) {
		if (object->isWidgetType()
			&& _widget->isAncestorOf(static_cast<QWidget*>(object.get()))) {
			const auto mouseEvent = static_cast<QMouseEvent*>(e.get());
			const auto mousePosition = _widget->mapFromGlobal(
				mouseEvent->globalPos());
			const auto delta = (mousePosition - _lastMouseMovePos);
			auto activate = delta.manhattanLength()
				>= st::mediaviewDeltaFromLastAction;
			if (activate) {
				_lastMouseMovePos = mousePosition;
			}
			if (type == QEvent::MouseButtonPress) {
				_mousePressed = true;
				activate = true;
			} else if (type == QEvent::MouseButtonRelease) {
				_mousePressed = false;
				activate = true;
			}
			if (activate) {
				activateControls();
			}
		}
	}
	return false;
}

void OverlayWidget::applyHideWindowWorkaround() {
	// QOpenGLWidget can't properly destroy a child widget if it is hidden
	// exactly after that, the child is cached in the backing store.
	// So on next paint we force full backing store repaint.
	if (_opengl && !isHidden() && !_hideWorkaround) {
		_hideWorkaround = std::make_unique<Ui::RpWidget>(_widget);
		const auto raw = _hideWorkaround.get();
		raw->setGeometry(_widget->rect());
		raw->show();
		raw->paintRequest(
		) | rpl::start_with_next([=] {
			if (_hideWorkaround.get() == raw) {
				_hideWorkaround.release();
			}
			QPainter(raw).fillRect(raw->rect(), QColor(0, 1, 0, 1));
			crl::on_main(raw, [=] {
				delete raw;
			});
		}, raw->lifetime());
		raw->update();

		if (Platform::IsWindows()) {
			Ui::Platform::UpdateOverlayed(_widget);
		}
	}
}

Window::SessionController *OverlayWidget::findWindow(bool switchTo) const {
	if (!_session) {
		return nullptr;
	}

	const auto window = _window.get();
	if (window) {
		if (const auto controller = window->sessionController()) {
			if (&controller->session() == _session) {
				return controller;
			}
		}
	}

	const auto &active = _session->windows();
	if (!active.empty()) {
		return active.front();
	} else if (window && switchTo) {
		Window::SessionController *controllerPtr = nullptr;
		window->invokeForSessionController(
			&_session->account(),
			[&](not_null<Window::SessionController*> newController) {
				controllerPtr = newController;
			});
		return controllerPtr;
	}

	return nullptr;
}

// #TODO unite and check
void OverlayWidget::clearBeforeHide() {
	_sharedMedia = nullptr;
	_sharedMediaData = std::nullopt;
	_sharedMediaDataKey = std::nullopt;
	_userPhotos = nullptr;
	_userPhotosData = std::nullopt;
	_collage = nullptr;
	_collageData = std::nullopt;
	assignMediaPointer(nullptr);
	_preloadPhotos.clear();
	_preloadDocuments.clear();
	if (_menu) {
		_menu->hideMenu(true);
	}
	_controlsHideTimer.cancel();
	_controlsState = ControlsShown;
	_controlsOpacity = anim::value(1, 1);
	_groupThumbs = nullptr;
	_groupThumbsRect = QRect();
	for (const auto child : _widget->children()) {
		if (child->isWidgetType() && _hideWorkaround.get() != child) {
			static_cast<QWidget*>(child)->hide();
		}
	}
}

void OverlayWidget::clearAfterHide() {
	clearStreaming();
	destroyThemePreview();
	_radial.stop();
	_staticContent = QImage();
	_themePreview = nullptr;
	_themeApply.destroyDelayed();
	_themeCancel.destroyDelayed();
	_themeShare.destroyDelayed();
}

void OverlayWidget::receiveMouse() {
	_receiveMouse = true;
}

void OverlayWidget::showDropdown() {
	_dropdown->clearActions();
	fillContextMenuActions([&] (const QString &text, Fn<void()> handler) {
		_dropdown->addAction(text, std::move(handler));
	});
	_dropdown->moveToRight(0, height() - _dropdown->height());
	_dropdown->showAnimated(Ui::PanelAnimation::Origin::BottomRight);
	_dropdown->setFocus();
}

void OverlayWidget::handleTouchTimer() {
	_touchRightButton = true;
}

void OverlayWidget::updateImage() {
	update(_saveMsg);
}

void OverlayWidget::findCurrent() {
	using namespace rpl::mappers;
	if (_sharedMediaData) {
		_index = _message
			? _sharedMediaData->indexOf(_message->fullId())
			: _photo ? _sharedMediaData->indexOf(_photo) : std::nullopt;
		_fullIndex = _sharedMediaData->skippedBefore()
			? (_index | func::add(*_sharedMediaData->skippedBefore()))
			: std::nullopt;
		_fullCount = _sharedMediaData->fullCount();
	} else if (_userPhotosData) {
		_index = _photo ? _userPhotosData->indexOf(_photo->id) : std::nullopt;
		_fullIndex = _userPhotosData->skippedBefore()
			? (_index | func::add(*_userPhotosData->skippedBefore()))
			: std::nullopt;
		_fullCount = _userPhotosData->fullCount();
	} else if (_collageData) {
		const auto item = _photo ? WebPageCollage::Item(_photo) : _document;
		const auto &items = _collageData->items;
		const auto i = ranges::find(items, item);
		_index = (i != end(items))
			? std::make_optional(int(i - begin(items)))
			: std::nullopt;
		_fullIndex = _index;
		_fullCount = items.size();
	} else {
		_index = _fullIndex = _fullCount = std::nullopt;
	}
}

void OverlayWidget::updateHeader() {
	auto index = _fullIndex ? *_fullIndex : -1;
	auto count = _fullCount ? *_fullCount : -1;
	if (index >= 0 && index < count && count > 1) {
		if (_document) {
			_headerText = tr::lng_mediaview_file_n_of_amount(
				tr::now,
				lt_file,
				(_document->filename().isEmpty()
					? tr::lng_mediaview_doc_image(tr::now)
					: _document->filename()),
				lt_n,
				QString::number(index + 1),
				lt_amount,
				QString::number(count));
		} else {
			_headerText = tr::lng_mediaview_n_of_amount(
				tr::now,
				lt_n,
				QString::number(index + 1),
				lt_amount,
				QString::number(count));
		}
	} else {
		if (_document) {
			_headerText = _document->filename().isEmpty() ? tr::lng_mediaview_doc_image(tr::now) : _document->filename();
		} else if (_message) {
			_headerText = tr::lng_mediaview_single_photo(tr::now);
		} else if (_user) {
			_headerText = tr::lng_mediaview_profile_photo(tr::now);
		} else if ((_history && _history->channelId() && !_history->isMegagroup())
			|| (_peer && _peer->isChannel() && !_peer->isMegagroup())) {
			_headerText = tr::lng_mediaview_channel_photo(tr::now);
		} else if (_peer) {
			_headerText = tr::lng_mediaview_group_photo(tr::now);
		} else {
			_headerText = tr::lng_mediaview_single_photo(tr::now);
		}
	}
	_headerHasLink = computeOverviewType() != std::nullopt;
	auto hwidth = st::mediaviewThickFont->width(_headerText);
	if (hwidth > width() / 3) {
		hwidth = width() / 3;
		_headerText = st::mediaviewThickFont->elided(_headerText, hwidth, Qt::ElideMiddle);
	}
	_headerNav = QRect(st::mediaviewTextLeft, height() - st::mediaviewHeaderTop, hwidth, st::mediaviewThickFont->height);
}

float64 OverlayWidget::overLevel(OverState control) const {
	auto i = _animationOpacities.find(control);
	return (i == end(_animationOpacities))
		? (_over == control ? 1. : 0.)
		: i->second.current();
}

} // namespace View
} // namespace Media<|MERGE_RESOLUTION|>--- conflicted
+++ resolved
@@ -2130,13 +2130,8 @@
 
 	using namespace HistoryView;
 	_caption = Ui::Text::String(st::msgMinWidth);
-<<<<<<< HEAD
-	const auto duration = (_streamed && _document/* && !videoIsGifOrUserpic()*/)
-		? _document->getDuration()
-=======
 	const auto duration = (_streamed && _document)
 		? DurationForTimestampLinks(_document)
->>>>>>> 9f117cd6
 		: 0;
 	const auto base = duration
 		? TimestampLinkBase(_document, _message->fullId())
