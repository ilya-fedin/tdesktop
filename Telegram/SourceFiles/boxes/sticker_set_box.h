--- conflicted
+++ resolved
@@ -48,20 +48,12 @@
 	bool showMenu(not_null<Ui::IconButton*> button);
 	void addStickers();
 	void copyStickersLink();
-<<<<<<< HEAD
 	void copyTitle();
-	void archiveStickers();
-	void handleError(Error error);
-
-	const not_null<Window::SessionController*> _controller;
-	MTPInputStickerSet _set;
-	base::unique_qptr<Ui::DropdownMenu> _menu;
-=======
 	void handleError(Error error);
 
 	const not_null<Window::SessionController*> _controller;
 	const StickerSetIdentifier _set;
->>>>>>> b69cac3e
+	base::unique_qptr<Ui::DropdownMenu> _menu;
 
 	class Inner;
 	QPointer<Inner> _inner;
