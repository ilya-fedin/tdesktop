--- conflicted
+++ resolved
@@ -377,11 +377,7 @@
 
 confirmCaptionArea: InputField(defaultInputField) {
 	textMargins: margins(1px, 26px, 31px, 4px);
-<<<<<<< HEAD
-	heightMax: 150px;
-=======
 	heightMax: 158px;
->>>>>>> feff514a
 }
 confirmBg: windowBgOver;
 confirmMaxHeight: 245px;
