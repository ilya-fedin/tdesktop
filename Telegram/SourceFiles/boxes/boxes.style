--- conflicted
+++ resolved
@@ -985,13 +985,6 @@
 }
 autolockTimeWidth: 52px;
 
-<<<<<<< HEAD
-fontsBoxTextStyle: TextStyle(defaultTextStyle) {
-	font: font(13px);
-	linkFont: font(13px);
-	linkFontOver: font(13px underline);
-}
-=======
 sponsoredUrlButtonSkip: 11px;
 sponsoredUrlButton: RoundButton(defaultActiveButton) {
 	height: 32px;
@@ -1036,4 +1029,9 @@
 }
 requestAcceptPosition: point(71px, 58px);
 requestButtonsSkip: 9px;
->>>>>>> f55d3d1c
+
+fontsBoxTextStyle: TextStyle(defaultTextStyle) {
+	font: font(13px);
+	linkFont: font(13px);
+	linkFontOver: font(13px underline);
+}