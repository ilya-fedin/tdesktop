/*
This file is part of Telegram Desktop,
the official desktop application for the Telegram messaging service.

For license and copyright information please follow this link:
https://github.com/telegramdesktop/tdesktop/blob/master/LEGAL
*/
#include "boxes/sticker_set_box.h"

#include "data/data_document.h"
#include "data/data_session.h"
#include "data/data_file_origin.h"
#include "data/data_document_media.h"
#include "data/stickers/data_stickers.h"
#include "lang/lang_keys.h"
#include "boxes/confirm_box.h"
#include "core/application.h"
#include "mtproto/sender.h"
#include "storage/storage_account.h"
#include "dialogs/dialogs_layout.h"
#include "ui/widgets/buttons.h"
#include "ui/widgets/scroll_area.h"
#include "ui/widgets/dropdown_menu.h"
#include "ui/image/image.h"
#include "ui/image/image_location_factory.h"
#include "ui/text/text_utilities.h"
#include "ui/effects/path_shift_gradient.h"
#include "ui/emoji_config.h"
#include "ui/toast/toast.h"
//#include "ui/widgets/popup_menu.h"
#include "ui/cached_round_corners.h"
#include "lottie/lottie_multi_player.h"
#include "lottie/lottie_animation.h"
#include "chat_helpers/stickers_lottie.h"
#include "window/window_session_controller.h"
#include "base/unixtime.h"
#include "main/main_session.h"
#include "apiwrap.h"
#include "mainwidget.h"
#include "mainwindow.h"
#include "styles/style_info.h"
#include "styles/style_layers.h"
#include "styles/style_chat_helpers.h"
#include "styles/style_info.h"

#include <QtWidgets/QApplication>
#include <QtGui/QClipboard>

namespace {

constexpr auto kStickersPanelPerRow = 5;

using Data::StickersSet;
using Data::StickersPack;
using Data::StickersByEmojiMap;
using SetFlag = Data::StickersSetFlag;

} // namespace

class StickerSetBox::Inner final : public Ui::RpWidget {
public:
	Inner(
		QWidget *parent,
		not_null<Window::SessionController*> controller,
		const StickerSetIdentifier &set);

	bool loaded() const;
	bool notInstalled() const;
	bool official() const;
	[[nodiscard]] rpl::producer<TextWithEntities> title() const;
	[[nodiscard]] QString shortName() const;

	void install();
	[[nodiscard]] rpl::producer<uint64> setInstalled() const;
	[[nodiscard]] rpl::producer<uint64> setArchived() const;
	[[nodiscard]] rpl::producer<> updateControls() const;

	[[nodiscard]] rpl::producer<Error> errors() const;

	void archiveStickers();

	bool isMasksSet() const {
		return (_setFlags & SetFlag::Masks);
	}

	~Inner();

protected:
	void mousePressEvent(QMouseEvent *e) override;
	void mouseMoveEvent(QMouseEvent *e) override;
	void mouseReleaseEvent(QMouseEvent *e) override;
	void paintEvent(QPaintEvent *e) override;
	void leaveEventHook(QEvent *e) override;

private:
	struct Element {
		not_null<DocumentData*> document;
		std::shared_ptr<Data::DocumentMedia> documentMedia;
		Lottie::Animation *animated = nullptr;
		Ui::Animations::Simple overAnimation;
	};

	void visibleTopBottomUpdated(int visibleTop, int visibleBottom) override;

	QSize boundingBoxSize() const;

	void paintSticker(Painter &p, int index, QPoint position) const;
	void setupLottie(int index);

	void updateSelected();
	void setSelected(int selected);
	void startOverAnimation(int index, float64 from, float64 to);
	int stickerFromGlobalPos(const QPoint &p) const;

	void gotSet(const MTPmessages_StickerSet &set);
	void installDone(const MTPmessages_StickerSetInstallResult &result);

	not_null<Lottie::MultiPlayer*> getLottiePlayer();

	void showPreview();

	not_null<Window::SessionController*> _controller;
	MTP::Sender _api;
	std::vector<Element> _elements;
	std::unique_ptr<Lottie::MultiPlayer> _lottiePlayer;
	StickersPack _pack;
	StickersByEmojiMap _emoji;
	bool _loaded = false;
	uint64 _setId = 0;
	uint64 _setAccess = 0;
	QString _setTitle, _setShortName;
	int _setCount = 0;
	int32 _setHash = 0;
	Data::StickersSetFlags _setFlags;
	TimeId _setInstallDate = TimeId(0);
	ImageWithLocation _setThumbnail;

	const std::unique_ptr<Ui::PathShiftGradient> _pathGradient;

	StickerSetIdentifier _input;

	mtpRequestId _installRequest = 0;

	int _selected = -1;

	base::Timer _previewTimer;
	int _previewShown = -1;

	rpl::event_stream<uint64> _setInstalled;
	rpl::event_stream<uint64> _setArchived;
	rpl::event_stream<> _updateControls;
	rpl::event_stream<Error> _errors;

};

StickerSetBox::StickerSetBox(
	QWidget*,
	not_null<Window::SessionController*> controller,
	const StickerSetIdentifier &set)
: _controller(controller)
, _set(set) {
}

QPointer<Ui::BoxContent> StickerSetBox::Show(
		not_null<Window::SessionController*> controller,
		not_null<DocumentData*> document) {
	if (const auto sticker = document->sticker()) {
		if (sticker->set) {
			return controller->show(
				Box<StickerSetBox>(controller, sticker->set),
				Ui::LayerOption::KeepOther).data();
		}
	}
	return nullptr;
}

void StickerSetBox::prepare() {
	setTitle(tr::lng_contacts_loading());

	_inner = setInnerWidget(
		object_ptr<Inner>(this, _controller, _set),
		st::stickersScroll);
	_controller->session().data().stickers().updated(
	) | rpl::start_with_next([=] {
		updateButtons();
	}, lifetime());

	setDimensions(st::boxWideWidth, st::stickersMaxHeight);

	updateTitleAndButtons();

	_inner->updateControls(
	) | rpl::start_with_next([=] {
		updateTitleAndButtons();
	}, lifetime());

	_inner->setInstalled(
	) | rpl::start_with_next([=](uint64 setId) {
		if (_inner->isMasksSet()) {
			Ui::Toast::Show(tr::lng_masks_installed(tr::now));
		} else {
			auto &stickers = _controller->session().data().stickers();
			stickers.notifyStickerSetInstalled(setId);
		}
		closeBox();
	}, lifetime());

	_inner->errors(
	) | rpl::start_with_next([=](Error error) {
		handleError(error);
	}, lifetime());

	_inner->setArchived(
	) | rpl::start_with_next([=](uint64 setId) {
		const auto isMasks = _inner->isMasksSet();

		Ui::Toast::Show(isMasks
			? tr::lng_masks_has_been_archived(tr::now)
			: tr::lng_stickers_has_been_archived(tr::now));

		auto &order = isMasks
			? _controller->session().data().stickers().maskSetsOrderRef()
			: _controller->session().data().stickers().setsOrderRef();
		const auto index = order.indexOf(setId);
		if (index != -1) {
			order.removeAt(index);

			auto &local = _controller->session().local();
			if (isMasks) {
				local.writeInstalledMasks();
				local.writeArchivedMasks();
			} else {
				local.writeInstalledStickers();
				local.writeArchivedStickers();
			}
		}

		_controller->session().data().stickers().notifyUpdated();

		closeBox();
	}, lifetime());
}

void StickerSetBox::addStickers() {
	_inner->install();
}

void StickerSetBox::copyStickersLink() {
	const auto url = _controller->session().createInternalLinkFull(
		qsl("addstickers/") + _inner->shortName());
	QGuiApplication::clipboard()->setText(url);
}

void StickerSetBox::copyTitle() {
	_inner->title(
	) | rpl::start_with_next([](const TextWithEntities &value) {
		QGuiApplication::clipboard()->setText(value.text);
		Ui::show(Box<InformBox>(tr::ktg_stickers_title_copied(tr::now)));
	}, lifetime());
}

void StickerSetBox::handleError(Error error) {
	const auto guard = gsl::finally(crl::guard(this, [=] {
		closeBox();
	}));

	switch (error) {
	case Error::NotFound:
		_controller->show(
			Box<InformBox>(tr::lng_stickers_not_found(tr::now)));
		break;
	default: Unexpected("Error in StickerSetBox::handleError.");
	}
}

void StickerSetBox::updateTitleAndButtons() {
	setTitle(_inner->title());
	updateButtons();
}

void StickerSetBox::updateButtons() {
	clearButtons();
	if (_inner->loaded()) {
<<<<<<< HEAD
		const auto moreButton = addTopButton(st::infoTopBarMenu);
		moreButton->setClickedCallback([=] { showMenu(moreButton.data()); });

=======
		const auto isMasks = _inner->isMasksSet();
>>>>>>> b69cac3e
		if (_inner->notInstalled()) {
			auto addText = isMasks
				? tr::lng_stickers_add_masks()
				: tr::lng_stickers_add_pack();
			addButton(std::move(addText), [=] { addStickers(); });
			addButton(tr::lng_cancel(), [=] { closeBox(); });

			/*
			if (!_inner->shortName().isEmpty()) {
				const auto top = addTopButton(st::infoTopBarMenu);
				const auto share = [=] {
					copyStickersLink();
					Ui::Toast::Show(tr::lng_stickers_copied(tr::now));
					closeBox();
				};
				const auto menu =
					std::make_shared<base::unique_qptr<Ui::PopupMenu>>();
				top->setClickedCallback([=] {
					*menu = base::make_unique_q<Ui::PopupMenu>(top);
					(*menu)->addAction(
						(isMasks
							? tr::lng_stickers_share_masks
							: tr::lng_stickers_share_pack)(tr::now),
						share);
					(*menu)->popup(QCursor::pos());
					return true;
				});
			}
			*/
		} else if (_inner->official()) {
			addButton(tr::lng_about_done(), [=] { closeBox(); });
		} else {
			auto share = [=] {
				copyStickersLink();
				Ui::Toast::Show(tr::lng_stickers_copied(tr::now));
			};
			auto shareText = isMasks
				? tr::lng_stickers_share_masks()
				: tr::lng_stickers_share_pack();
			addButton(std::move(shareText), std::move(share));
			addButton(tr::lng_cancel(), [=] { closeBox(); });

			/*
			if (!_inner->shortName().isEmpty()) {
				const auto top = addTopButton(st::infoTopBarMenu);
				const auto archive = [=] {
					_inner->archiveStickers();
				};
				const auto menu =
					std::make_shared<base::unique_qptr<Ui::PopupMenu>>();
				top->setClickedCallback([=] {
					*menu = base::make_unique_q<Ui::PopupMenu>(top);
					(*menu)->addAction(
						isMasks
							? tr::lng_masks_archive_pack(tr::now)
							: tr::lng_stickers_archive_pack(tr::now),
						archive);
					(*menu)->popup(QCursor::pos());
					return true;
				});
			}
			*/
		}
	} else {
		addButton(tr::lng_cancel(), [=] { closeBox(); });
	}
	update();
}

bool StickerSetBox::showMenu(not_null<Ui::IconButton*> button) {
	if (_menu) {
		_menu->hideAnimated(Ui::InnerDropdown::HideOption::IgnoreShow);
		return true;
	}

	_menu = base::make_unique_q<Ui::DropdownMenu>(window());
	const auto weak = _menu.get();
	_menu->setHiddenCallback([=] {
		weak->deleteLater();
		if (_menu == weak) {
			button->setForceRippled(false);
		}
	});
	_menu->setShowStartCallback([=] {
		if (_menu == weak) {
			button->setForceRippled(true);
		}
	});
	_menu->setHideStartCallback([=] {
		if (_menu == weak) {
			button->setForceRippled(false);
		}
	});
	button->installEventFilter(_menu);

	_menu->addAction(tr::ktg_stickers_copy_title(tr::now), [=] { copyTitle(); });

	if (!_inner->shortName().isEmpty()) {
		_menu->addAction(tr::lng_stickers_share_pack(tr::now), [=] { copyStickersLink(); });
	}

	if (!_inner->notInstalled()) {
		const auto archive = [=] {
			archiveStickers();
			closeBox();
		};
		_menu->addAction(tr::lng_stickers_archive_pack(tr::now), archive);
	}

	const auto parentTopLeft = window()->mapToGlobal({ 0, 0 });
	const auto buttonTopLeft = button->mapToGlobal({ 0, 0 });
	const auto parentRect = QRect(parentTopLeft, window()->size());
	const auto buttonRect = QRect(buttonTopLeft, button->size());
	_menu->move(
		buttonRect.x() + buttonRect.width() - _menu->width() - parentRect.x(),
		buttonRect.y() + buttonRect.height() - parentRect.y() - style::ConvertScale(18));
	_menu->showAnimated(Ui::PanelAnimation::Origin::TopRight);

	return true;
}

void StickerSetBox::resizeEvent(QResizeEvent *e) {
	BoxContent::resizeEvent(e);
	_inner->resize(width(), _inner->height());
}

StickerSetBox::Inner::Inner(
	QWidget *parent,
	not_null<Window::SessionController*> controller,
	const StickerSetIdentifier &set)
: RpWidget(parent)
, _controller(controller)
, _api(&_controller->session().mtp())
, _setId(set.id)
, _setAccess(set.accessHash)
, _setShortName(set.shortName)
, _pathGradient(std::make_unique<Ui::PathShiftGradient>(
	st::windowBgRipple,
	st::windowBgOver,
	[=] { update(); }))
, _input(set)
, _previewTimer([=] { showPreview(); }) {
	_api.request(MTPmessages_GetStickerSet(
		Data::InputStickerSet(_input)
	)).done([=](const MTPmessages_StickerSet &result) {
		gotSet(result);
	}).fail([=](const MTP::Error &error) {
		_loaded = true;
		_errors.fire(Error::NotFound);
	}).send();

	_controller->session().api().updateStickers();

	_controller->session().downloaderTaskFinished(
	) | rpl::start_with_next([=] {
		update();
	}, lifetime());

	setMouseTracking(true);
}

void StickerSetBox::Inner::gotSet(const MTPmessages_StickerSet &set) {
	_pack.clear();
	_emoji.clear();
	_elements.clear();
	_selected = -1;
	setCursor(style::cur_default);
	set.match([&](const MTPDmessages_stickerSet &data) {
		const auto &v = data.vdocuments().v;
		_pack.reserve(v.size());
		_elements.reserve(v.size());
		for (const auto &item : v) {
			const auto document = _controller->session().data().processDocument(item);
			const auto sticker = document->sticker();
			if (!sticker) {
				continue;
			}
			_pack.push_back(document);
			_elements.push_back({ document, document->createMediaView() });
		}
		for (const auto &pack : data.vpacks().v) {
			pack.match([&](const MTPDstickerPack &pack) {
				if (const auto emoji = Ui::Emoji::Find(qs(pack.vemoticon()))) {
					const auto original = emoji->original();
					auto &stickers = pack.vdocuments().v;

					auto p = StickersPack();
					p.reserve(stickers.size());
					for (auto j = 0, c = stickers.size(); j != c; ++j) {
						auto doc = _controller->session().data().document(stickers[j].v);
						if (!doc || !doc->sticker()) continue;

						p.push_back(doc);
					}
					_emoji.insert(original, p);
				}
			});
		}
		data.vset().match([&](const MTPDstickerSet &set) {
			_setTitle = _controller->session().data().stickers().getSetTitle(
				set);
			_setShortName = qs(set.vshort_name());
			_setId = set.vid().v;
			_setAccess = set.vaccess_hash().v;
			_setCount = set.vcount().v;
			_setHash = set.vhash().v;
			_setFlags = Data::ParseStickersSetFlags(set);
			_setInstallDate = set.vinstalled_date().value_or(0);
			_setThumbnail = [&] {
				if (const auto thumbs = set.vthumbs()) {
					for (const auto &thumb : thumbs->v) {
						const auto result = Images::FromPhotoSize(
							&_controller->session(),
							set,
							thumb);
						if (result.location.valid()) {
							return result;
						}
					}
				}
				return ImageWithLocation();
			}();
			const auto &sets = _controller->session().data().stickers().sets();
			const auto it = sets.find(_setId);
			if (it != sets.cend()) {
				const auto set = it->second.get();
				const auto clientFlags = set->flags
					& (SetFlag::Featured
						| SetFlag::NotLoaded
						| SetFlag::Unread
						| SetFlag::Special);
				_setFlags |= clientFlags;
				set->flags = _setFlags;
				set->installDate = _setInstallDate;
				set->stickers = _pack;
				set->emoji = _emoji;
				set->setThumbnail(_setThumbnail);
			}
		});
	});

	if (_pack.isEmpty()) {
		_errors.fire(Error::NotFound);
		return;
	} else {
		int32 rows = _pack.size() / kStickersPanelPerRow + ((_pack.size() % kStickersPanelPerRow) ? 1 : 0);
		resize(st::stickersPadding.left() + kStickersPanelPerRow * st::stickersSize.width(), st::stickersPadding.top() + rows * st::stickersSize.height() + st::stickersPadding.bottom());
	}
	_loaded = true;

	updateSelected();
	_updateControls.fire({});
}

rpl::producer<uint64> StickerSetBox::Inner::setInstalled() const {
	return _setInstalled.events();
}

rpl::producer<uint64> StickerSetBox::Inner::setArchived() const {
	return _setArchived.events();
}

rpl::producer<> StickerSetBox::Inner::updateControls() const {
	return _updateControls.events();
}

rpl::producer<StickerSetBox::Error> StickerSetBox::Inner::errors() const {
	return _errors.events();
}

void StickerSetBox::Inner::installDone(
		const MTPmessages_StickerSetInstallResult &result) {
	auto &stickers = _controller->session().data().stickers();
	auto &sets = stickers.setsRef();
	const auto isMasks = isMasksSet();

	const bool wasArchived = (_setFlags & SetFlag::Archived);
	if (wasArchived) {
		const auto index = (isMasks
			? stickers.archivedMaskSetsOrderRef()
			: stickers.archivedSetsOrderRef()).indexOf(_setId);
		if (index >= 0) {
			(isMasks
				? stickers.archivedMaskSetsOrderRef()
				: stickers.archivedSetsOrderRef()).removeAt(index);
		}
	}
	_setInstallDate = base::unixtime::now();
	_setFlags &= ~SetFlag::Archived;
	_setFlags |= SetFlag::Installed;
	auto it = sets.find(_setId);
	if (it == sets.cend()) {
		it = sets.emplace(
			_setId,
			std::make_unique<StickersSet>(
				&_controller->session().data(),
				_setId,
				_setAccess,
				_setTitle,
				_setShortName,
				_setCount,
				_setHash,
				_setFlags,
				_setInstallDate)).first;
	} else {
		it->second->flags = _setFlags;
		it->second->installDate = _setInstallDate;
	}
	const auto set = it->second.get();
	set->setThumbnail(_setThumbnail);
	set->stickers = _pack;
	set->emoji = _emoji;

	auto &order = isMasks
		? stickers.maskSetsOrderRef()
		: stickers.setsOrderRef();
	const auto insertAtIndex = 0, currentIndex = order.indexOf(_setId);
	if (currentIndex != insertAtIndex) {
		if (currentIndex > 0) {
			order.removeAt(currentIndex);
		}
		order.insert(insertAtIndex, _setId);
	}

	const auto customIt = sets.find(Data::Stickers::CustomSetId);
	if (customIt != sets.cend()) {
		const auto custom = customIt->second.get();
		for (const auto sticker : std::as_const(_pack)) {
			const int removeIndex = custom->stickers.indexOf(sticker);
			if (removeIndex >= 0) {
				custom->stickers.removeAt(removeIndex);
			}
		}
		if (custom->stickers.isEmpty()) {
			sets.erase(customIt);
		}
	}

	if (result.type() == mtpc_messages_stickerSetInstallResultArchive) {
		stickers.applyArchivedResult(
			result.c_messages_stickerSetInstallResultArchive());
	} else {
		auto &storage = _controller->session().local();
		if (wasArchived) {
			if (isMasks) {
				storage.writeArchivedMasks();
			} else {
				storage.writeArchivedStickers();
			}
		}
		if (isMasks) {
			storage.writeInstalledMasks();
		} else {
			storage.writeInstalledStickers();
		}
		stickers.notifyUpdated();
	}
	_setInstalled.fire_copy(_setId);
}

void StickerSetBox::Inner::mousePressEvent(QMouseEvent *e) {
	int index = stickerFromGlobalPos(e->globalPos());
	if (index >= 0 && index < _pack.size()) {
		_previewTimer.callOnce(QApplication::startDragTime());
	}
}

void StickerSetBox::Inner::mouseMoveEvent(QMouseEvent *e) {
	updateSelected();
	if (_previewShown >= 0) {
		int index = stickerFromGlobalPos(e->globalPos());
		if (index >= 0 && index < _pack.size() && index != _previewShown) {
			_previewShown = index;
			_controller->widget()->showMediaPreview(
				Data::FileOriginStickerSet(_setId, _setAccess),
				_pack[_previewShown]);
		}
	}
}

void StickerSetBox::Inner::leaveEventHook(QEvent *e) {
	setSelected(-1);
}

void StickerSetBox::Inner::mouseReleaseEvent(QMouseEvent *e) {
	if (_previewShown >= 0) {
		_previewShown = -1;
		return;
	}
	if (_previewTimer.isActive()) {
		_previewTimer.cancel();
		const auto index = stickerFromGlobalPos(e->globalPos());
		if (index >= 0 && index < _pack.size() && !isMasksSet()) {
			const auto sticker = _pack[index];
			Ui::PostponeCall(crl::guard(_controller, [=] {
				if (_controller->content()->sendExistingDocument(sticker)) {
					Ui::hideSettingsAndLayer();
				}
			}));
		}
	}
}

void StickerSetBox::Inner::updateSelected() {
	auto selected = stickerFromGlobalPos(QCursor::pos());
	setSelected(isMasksSet() ? -1 : selected);
}

void StickerSetBox::Inner::setSelected(int selected) {
	if (_selected != selected) {
		startOverAnimation(_selected, 1., 0.);
		_selected = selected;
		startOverAnimation(_selected, 0., 1.);
		setCursor(_selected >= 0 ? style::cur_pointer : style::cur_default);
	}
}

void StickerSetBox::Inner::startOverAnimation(int index, float64 from, float64 to) {
	if (index < 0 || index >= _elements.size()) {
		return;
	}
	_elements[index].overAnimation.start([=] {
		const auto row = index / kStickersPanelPerRow;
		const auto column = index % kStickersPanelPerRow;
		const auto left = st::stickersPadding.left() + column * st::stickersSize.width();
		const auto top = st::stickersPadding.top() + row * st::stickersSize.height();
		rtlupdate(left, top, st::stickersSize.width(), st::stickersSize.height());
	}, from, to, st::emojiPanDuration);
}

void StickerSetBox::Inner::showPreview() {
	int index = stickerFromGlobalPos(QCursor::pos());
	if (index >= 0 && index < _pack.size()) {
		_previewShown = index;
		_controller->widget()->showMediaPreview(
			Data::FileOriginStickerSet(_setId, _setAccess),
			_pack[_previewShown]);
	}
}

not_null<Lottie::MultiPlayer*> StickerSetBox::Inner::getLottiePlayer() {
	if (!_lottiePlayer) {
		_lottiePlayer = std::make_unique<Lottie::MultiPlayer>(
			Lottie::Quality::Default,
			Lottie::MakeFrameRenderer());
		_lottiePlayer->updates(
		) | rpl::start_with_next([=] {
			update();
		}, lifetime());
	}
	return _lottiePlayer.get();
}

int32 StickerSetBox::Inner::stickerFromGlobalPos(const QPoint &p) const {
	QPoint l(mapFromGlobal(p));
	if (rtl()) l.setX(width() - l.x());
	int32 row = (l.y() >= st::stickersPadding.top()) ? qFloor((l.y() - st::stickersPadding.top()) / st::stickersSize.height()) : -1;
	int32 col = (l.x() >= st::stickersPadding.left()) ? qFloor((l.x() - st::stickersPadding.left()) / st::stickersSize.width()) : -1;
	if (row >= 0 && col >= 0 && col < kStickersPanelPerRow) {
		int32 result = row * kStickersPanelPerRow + col;
		return (result < _pack.size()) ? result : -1;
	}
	return -1;
}

void StickerSetBox::Inner::paintEvent(QPaintEvent *e) {
	Painter p(this);

	if (_elements.empty()) {
		return;
	}

	int32 from = qFloor(e->rect().top() / st::stickersSize.height()), to = qFloor(e->rect().bottom() / st::stickersSize.height()) + 1;

	_pathGradient->startFrame(0, width(), width() / 2);

	for (int32 i = from; i < to; ++i) {
		for (int32 j = 0; j < kStickersPanelPerRow; ++j) {
			int32 index = i * kStickersPanelPerRow + j;
			if (index >= _elements.size()) {
				break;
			}
			const auto pos = QPoint(st::stickersPadding.left() + j * st::stickersSize.width(), st::stickersPadding.top() + i * st::stickersSize.height());
			paintSticker(p, index, pos);
		}
	}

	if (_lottiePlayer) {
		const auto paused = _controller->isGifPausedAtLeastFor(
			Window::GifPauseReason::Layer);
		if (!paused) {
			_lottiePlayer->markFrameShown();
		}
	}
}

QSize StickerSetBox::Inner::boundingBoxSize() const {
	return QSize(
		st::stickersSize.width() - st::roundRadiusSmall * 2,
		st::stickersSize.height() - st::roundRadiusSmall * 2);
}

void StickerSetBox::Inner::visibleTopBottomUpdated(
		int visibleTop,
		int visibleBottom) {
	const auto pauseInRows = [&](int fromRow, int tillRow) {
		Expects(fromRow <= tillRow);

		for (auto i = fromRow; i != tillRow; ++i) {
			for (auto j = 0; j != kStickersPanelPerRow; ++j) {
				const auto index = i * kStickersPanelPerRow + j;
				if (index >= _elements.size()) {
					break;
				}
				if (const auto animated = _elements[index].animated) {
					_lottiePlayer->pause(animated);
				}
			}
		}
	};
	const auto count = int(_elements.size());
	const auto rowsCount = (count / kStickersPanelPerRow)
		+ ((count % kStickersPanelPerRow) ? 1 : 0);
	const auto rowsTop = st::stickersPadding.top();
	const auto singleHeight = st::stickersSize.height();
	const auto rowsBottom = rowsTop + rowsCount * singleHeight;
	if (visibleTop >= rowsTop + singleHeight && visibleTop < rowsBottom) {
		const auto pauseHeight = (visibleTop - rowsTop);
		const auto pauseRows = std::min(
			pauseHeight / singleHeight,
			rowsCount);
		pauseInRows(0, pauseRows);
	}
	if (visibleBottom > rowsTop
		&& visibleBottom + singleHeight <= rowsBottom) {
		const auto pauseHeight = (rowsBottom - visibleBottom);
		const auto pauseRows = std::min(
			pauseHeight / singleHeight,
			rowsCount);
		pauseInRows(rowsCount - pauseRows, rowsCount);
	}
}

void StickerSetBox::Inner::setupLottie(int index) {
	auto &element = _elements[index];
	const auto document = element.document;

	element.animated = ChatHelpers::LottieAnimationFromDocument(
		getLottiePlayer(),
		element.documentMedia.get(),
		ChatHelpers::StickerLottieSize::StickerSet,
		boundingBoxSize() * cIntRetinaFactor());
}

void StickerSetBox::Inner::paintSticker(
		Painter &p,
		int index,
		QPoint position) const {
	if (const auto over = _elements[index].overAnimation.value((index == _selected) ? 1. : 0.)) {
		p.setOpacity(over);
		auto tl = position;
		if (rtl()) tl.setX(width() - tl.x() - st::stickersSize.width());
		Ui::FillRoundRect(p, QRect(tl, st::stickersSize), st::emojiPanHover, Ui::StickerHoverCorners);
		p.setOpacity(1);
	}

	const auto &element = _elements[index];
	const auto document = element.document;
	const auto &media = element.documentMedia;
	media->checkStickerSmall();

	const auto isAnimated = document->sticker()->animated;
	if (isAnimated
		&& !element.animated
		&& media->loaded()) {
		const_cast<Inner*>(this)->setupLottie(index);
	}

	auto w = 1;
	auto h = 1;
	if (isAnimated && !document->dimensions.isEmpty()) {
		const auto request = Lottie::FrameRequest{ boundingBoxSize() * cIntRetinaFactor() };
		const auto size = request.size(document->dimensions, true) / cIntRetinaFactor();
		w = std::max(size.width(), 1);
		h = std::max(size.height(), 1);
	} else {
		auto coef = qMin((st::stickersSize.width() - st::roundRadiusSmall * 2) / float64(document->dimensions.width()), (st::stickersSize.height() - st::roundRadiusSmall * 2) / float64(document->dimensions.height()));
		if (coef > 1) coef = 1;
		w = std::max(qRound(coef * document->dimensions.width()), 1);
		h = std::max(qRound(coef * document->dimensions.height()), 1);
	}
	QPoint ppos = position + QPoint((st::stickersSize.width() - w) / 2, (st::stickersSize.height() - h) / 2);

	if (element.animated && element.animated->ready()) {
		const auto frame = element.animated->frame();
		p.drawImage(
			QRect(ppos, frame.size() / cIntRetinaFactor()),
			frame);

		_lottiePlayer->unpause(element.animated);
	} else if (const auto image = media->getStickerSmall()) {
		p.drawPixmapLeft(
			ppos,
			width(),
			image->pix(w, h));
	} else {
		ChatHelpers::PaintStickerThumbnailPath(
			p,
			media.get(),
			QRect(ppos, QSize(w, h)),
			_pathGradient.get());
	}
}

bool StickerSetBox::Inner::loaded() const {
	return _loaded && !_pack.isEmpty();
}

bool StickerSetBox::Inner::notInstalled() const {
	if (!_loaded) {
		return false;
	}
	const auto &sets = _controller->session().data().stickers().sets();
	const auto it = sets.find(_setId);
	if ((it == sets.cend())
		|| !(it->second->flags & SetFlag::Installed)
		|| (it->second->flags & SetFlag::Archived)) {
		return !_pack.empty();
	}
	return false;
}

bool StickerSetBox::Inner::official() const {
	return _loaded && _setShortName.isEmpty();
}

rpl::producer<TextWithEntities> StickerSetBox::Inner::title() const {
	if (!_loaded) {
		return tr::lng_contacts_loading() | Ui::Text::ToWithEntities();
	} else if (_pack.isEmpty()) {
		return tr::lng_attach_failed() | Ui::Text::ToWithEntities();
	}
	auto text = TextWithEntities{ _setTitle };
	TextUtilities::ParseEntities(text, TextParseMentions);
	return rpl::single(text);
}

QString StickerSetBox::Inner::shortName() const {
	return _setShortName;
}

void StickerSetBox::Inner::install() {
	if (_installRequest) {
		return;
	}
	_installRequest = _api.request(MTPmessages_InstallStickerSet(
		Data::InputStickerSet(_input),
		MTP_bool(false)
	)).done([=](const MTPmessages_StickerSetInstallResult &result) {
		installDone(result);
	}).fail([=](const MTP::Error &error) {
		_errors.fire(Error::NotFound);
	}).send();
}

void StickerSetBox::Inner::archiveStickers() {
	_api.request(MTPmessages_InstallStickerSet(
		Data::InputStickerSet(_input),
		MTP_boolTrue()
	)).done([=](const MTPmessages_StickerSetInstallResult &result) {
		if (result.type() == mtpc_messages_stickerSetInstallResultSuccess) {
			_setArchived.fire_copy(_setId);
		}
	}).fail([](const MTP::Error &error) {
		Ui::Toast::Show(Lang::Hard::ServerError());
	}).send();
}

StickerSetBox::Inner::~Inner() = default;<|MERGE_RESOLUTION|>--- conflicted
+++ resolved
@@ -281,13 +281,10 @@
 void StickerSetBox::updateButtons() {
 	clearButtons();
 	if (_inner->loaded()) {
-<<<<<<< HEAD
+		const auto isMasks = _inner->isMasksSet();
 		const auto moreButton = addTopButton(st::infoTopBarMenu);
 		moreButton->setClickedCallback([=] { showMenu(moreButton.data()); });
 
-=======
-		const auto isMasks = _inner->isMasksSet();
->>>>>>> b69cac3e
 		if (_inner->notInstalled()) {
 			auto addText = isMasks
 				? tr::lng_stickers_add_masks()
