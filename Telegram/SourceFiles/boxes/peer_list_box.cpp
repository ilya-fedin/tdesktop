/*
This file is part of Telegram Desktop,
the official desktop application for the Telegram messaging service.

For license and copyright information please follow this link:
https://github.com/telegramdesktop/tdesktop/blob/master/LEGAL
*/
#include "boxes/peer_list_box.h"

#include "main/main_session.h"
#include "mainwidget.h"
#include "ui/widgets/multi_select.h"
#include "ui/widgets/labels.h"
#include "ui/widgets/scroll_area.h"
#include "ui/widgets/popup_menu.h"
#include "ui/effects/round_checkbox.h"
#include "ui/effects/ripple_animation.h"
#include "ui/empty_userpic.h"
#include "ui/wrap/slide_wrap.h"
#include "ui/text/text_options.h"
#include "lang/lang_keys.h"
#include "storage/file_download.h"
#include "data/data_peer_values.h"
#include "data/data_channel.h"
#include "data/data_chat.h"
#include "data/data_user.h"
#include "data/data_session.h"
#include "data/data_changes.h"
#include "base/unixtime.h"
#include "window/themes/window_theme.h"
#include "styles/style_layers.h"
#include "styles/style_boxes.h"
#include "styles/style_dialogs.h"
#include "styles/style_widgets.h"
#include "styles/style_info.h"

#include <rpl/range.h>

PaintRoundImageCallback PaintUserpicCallback(
		not_null<PeerData*> peer,
		bool respectSavedMessagesChat) {
	if (respectSavedMessagesChat) {
		if (peer->isSelf()) {
			return [](Painter &p, int x, int y, int outerWidth, int size) {
				Ui::EmptyUserpic::PaintSavedMessages(p, x, y, outerWidth, size);
			};
		} else if (peer->isRepliesChat()) {
			return [](Painter &p, int x, int y, int outerWidth, int size) {
				Ui::EmptyUserpic::PaintRepliesMessages(p, x, y, outerWidth, size);
			};
		}
	}
	auto userpic = std::shared_ptr<Data::CloudImageView>();
	return [=](Painter &p, int x, int y, int outerWidth, int size) mutable {
		peer->paintUserpicLeft(p, userpic, x, y, outerWidth, size);
	};
}

PeerListBox::PeerListBox(
	QWidget*,
	std::unique_ptr<PeerListController> controller,
	Fn<void(not_null<PeerListBox*>)> init)
: _controller(std::move(controller))
, _init(std::move(init)) {
	Expects(_controller != nullptr);
}

void PeerListBox::createMultiSelect() {
	Expects(_select == nullptr);

	auto entity = object_ptr<Ui::MultiSelect>(
		this,
		(_controller->selectSt()
			? *_controller->selectSt()
			: st::defaultMultiSelect),
		tr::lng_participant_filter());
	_select.create(this, std::move(entity));
	_select->heightValue(
	) | rpl::start_with_next(
		[this] { updateScrollSkips(); },
		lifetime());
	_select->entity()->setSubmittedCallback([=](Qt::KeyboardModifiers) {
		content()->submitted();
	});
	_select->entity()->setQueryChangedCallback([=](const QString &query) {
		searchQueryChanged(query);
	});
	_select->entity()->setItemRemovedCallback([=](uint64 itemId) {
		if (_controller->handleDeselectForeignRow(itemId)) {
			return;
		}
		if (const auto peer = _controller->session().data().peerLoaded(itemId)) {
			if (const auto row = peerListFindRow(peer->id)) {
				content()->changeCheckState(row, false, anim::type::normal);
				update();
			}
			_controller->itemDeselectedHook(peer);
		}
	});
	_select->resizeToWidth(_controller->contentWidth());
	_select->moveToLeft(0, 0);
}

int PeerListBox::getTopScrollSkip() const {
	auto result = 0;
	if (_select && !_select->isHidden()) {
		result += _select->height();
	}
	return result;
}

void PeerListBox::updateScrollSkips() {
	// If we show / hide the search field scroll top is fixed.
	// If we resize search field by bubbles scroll bottom is fixed.
	setInnerTopSkip(getTopScrollSkip(), _scrollBottomFixed);
	if (!_select->animating()) {
		_scrollBottomFixed = true;
	}
}

void PeerListBox::prepare() {
	setContent(setInnerWidget(
		object_ptr<PeerListContent>(
			this,
			_controller.get()),
		st::boxScroll));
	content()->resizeToWidth(_controller->contentWidth());

	_controller->setDelegate(this);

	setDimensions(_controller->contentWidth(), st::boxMaxListHeight);
	if (_select) {
		_select->finishAnimating();
		Ui::SendPendingMoveResizeEvents(_select);
		_scrollBottomFixed = true;
		onScrollToY(0);
	}

	content()->scrollToRequests(
	) | rpl::start_with_next([this](Ui::ScrollToRequest request) {
		onScrollToY(request.ymin, request.ymax);
	}, lifetime());

	if (_init) {
		_init(this);
	}
}

void PeerListBox::keyPressEvent(QKeyEvent *e) {
	if (e->key() == Qt::Key_Down) {
		content()->selectSkip(1);
	} else if (e->key() == Qt::Key_Up) {
		content()->selectSkip(-1);
	} else if (e->key() == Qt::Key_PageDown) {
		content()->selectSkipPage(height(), 1);
	} else if (e->key() == Qt::Key_PageUp) {
		content()->selectSkipPage(height(), -1);
	} else if (e->key() == Qt::Key_Escape && _select && !_select->entity()->getQuery().isEmpty()) {
		_select->entity()->clearQuery();
	} else {
		BoxContent::keyPressEvent(e);
	}
}

void PeerListBox::searchQueryChanged(const QString &query) {
	onScrollToY(0);
	content()->searchQueryChanged(query);
}

void PeerListBox::resizeEvent(QResizeEvent *e) {
	BoxContent::resizeEvent(e);

	if (_select) {
		_select->resizeToWidth(width());
		_select->moveToLeft(0, 0);

		updateScrollSkips();
	}

	content()->resizeToWidth(width());
}

void PeerListBox::paintEvent(QPaintEvent *e) {
	Painter p(this);

	const auto &bg = (_controller->listSt()
		? *_controller->listSt()
		: st::peerListBox).bg;
	for (const auto rect : e->region()) {
		p.fillRect(rect, bg);
	}
}

void PeerListBox::setInnerFocus() {
	if (!_select || !_select->toggled()) {
		content()->setFocus();
	} else {
		_select->entity()->setInnerFocus();
	}
}

void PeerListBox::peerListSetRowChecked(
		not_null<PeerListRow*> row,
		bool checked) {
	if (checked) {
		addSelectItem(row, anim::type::normal);
		PeerListContentDelegate::peerListSetRowChecked(row, checked);
		peerListUpdateRow(row);

		// This call deletes row from _searchRows.
		//_select->entity()->clearQuery();
	} else {
		// The itemRemovedCallback will call changeCheckState() here.
		_select->entity()->removeItem(row->id());
		peerListUpdateRow(row);
	}
}

void PeerListBox::peerListSetForeignRowChecked(
		not_null<PeerListRow*> row,
		bool checked,
		anim::type animated) {
	if (checked) {
		addSelectItem(row, animated);

		// This call deletes row from _searchRows.
		//_select->entity()->clearQuery();
	} else {
		// The itemRemovedCallback will call changeCheckState() here.
		_select->entity()->removeItem(row->id());
	}
}

void PeerListBox::peerListScrollToTop() {
	onScrollToY(0);
}

void PeerListBox::peerListSetSearchMode(PeerListSearchMode mode) {
	PeerListContentDelegate::peerListSetSearchMode(mode);

	auto selectVisible = (mode != PeerListSearchMode::Disabled);
	if (selectVisible && !_select) {
		createMultiSelect();
		_select->toggle(!selectVisible, anim::type::instant);
	}
	if (_select) {
		_select->toggle(selectVisible, anim::type::normal);
		_scrollBottomFixed = false;
		setInnerFocus();
	}
}

PeerListController::PeerListController(std::unique_ptr<PeerListSearchController> searchController) : _searchController(std::move(searchController)) {
	if (_searchController) {
		_searchController->setDelegate(this);
	}
}

const style::PeerList &PeerListController::computeListSt() const {
	return _listSt ? *_listSt : st::peerListBox;
}

const style::MultiSelect &PeerListController::computeSelectSt() const {
	return _selectSt ? *_selectSt : st::defaultMultiSelect;
}

bool PeerListController::hasComplexSearch() const {
	return (_searchController != nullptr);
}

void PeerListController::search(const QString &query) {
	Expects(hasComplexSearch());
	_searchController->searchQuery(query);
}

void PeerListController::peerListSearchAddRow(not_null<PeerData*> peer) {
	if (auto row = delegate()->peerListFindRow(peer->id)) {
		Assert(row->id() == row->peer()->id);
		delegate()->peerListAppendFoundRow(row);
	} else if (auto row = createSearchRow(peer)) {
		Assert(row->id() == row->peer()->id);
		delegate()->peerListAppendSearchRow(std::move(row));
	}
}

void PeerListController::peerListSearchRefreshRows() {
	delegate()->peerListRefreshRows();
}

rpl::producer<int> PeerListController::onlineCountValue() const {
	return rpl::single(0);
}

void PeerListController::setDescriptionText(const QString &text) {
	if (text.isEmpty()) {
		setDescription(nullptr);
	} else {
		const auto &st = _listSt ? *_listSt : st::peerListBox;
		setDescription(object_ptr<Ui::FlatLabel>(nullptr, text, computeListSt().about));
	}
}

void PeerListController::setSearchLoadingText(const QString &text) {
	if (text.isEmpty()) {
		setSearchLoading(nullptr);
	} else {
		setSearchLoading(object_ptr<Ui::FlatLabel>(nullptr, text, st::membersAbout));
	}
}

void PeerListController::setSearchNoResultsText(const QString &text) {
	if (text.isEmpty()) {
		setSearchNoResults(nullptr);
	} else {
		setSearchNoResults(object_ptr<Ui::FlatLabel>(nullptr, text, st::membersAbout));
	}
}

base::unique_qptr<Ui::PopupMenu> PeerListController::rowContextMenu(
		QWidget *parent,
		not_null<PeerListRow*> row) {
	return nullptr;
}

std::unique_ptr<PeerListState> PeerListController::saveState() const {
	return delegate()->peerListSaveState();
}

void PeerListController::restoreState(
		std::unique_ptr<PeerListState> state) {
	delegate()->peerListRestoreState(std::move(state));
}

int PeerListController::contentWidth() const {
	return st::boxWideWidth;
}

void PeerListBox::addSelectItem(
		not_null<PeerData*> peer,
		anim::type animated) {
	const auto respect = _controller->respectSavedMessagesChat();
	const auto text = (respect && peer->isSelf())
		? tr::lng_saved_short(tr::now)
		: (respect && peer->isRepliesChat())
		? tr::lng_replies_messages(tr::now)
		: peer->shortName();
	addSelectItem(
		peer->id,
		text,
		PaintUserpicCallback(peer, respect),
		animated);
}

void PeerListBox::addSelectItem(
		not_null<PeerListRow*> row,
		anim::type animated) {
	addSelectItem(
		row->id(),
		row->generateShortName(),
		row->generatePaintUserpicCallback(),
		animated);
}

void PeerListBox::addSelectItem(
		uint64 itemId,
		const QString &text,
		Ui::MultiSelect::PaintRoundImage paintUserpic,
		anim::type animated) {
	if (!_select) {
		createMultiSelect();
		_select->hide(anim::type::instant);
	}
	const auto &activeBg = (_controller->selectSt()
		? *_controller->selectSt()
		: st::defaultMultiSelect).item.textActiveBg;
	if (animated == anim::type::instant) {
		_select->entity()->addItemInBunch(
			itemId,
			text,
			activeBg,
			std::move(paintUserpic));
	} else {
		_select->entity()->addItem(
			itemId,
			text,
			activeBg,
			std::move(paintUserpic));
	}
}

void PeerListBox::peerListFinishSelectedRowsBunch() {
	Expects(_select != nullptr);

	_select->entity()->finishItemsBunch();
}

bool PeerListBox::peerListIsRowChecked(not_null<PeerListRow*> row) {
	return _select ? _select->entity()->hasItem(row->id()) : false;
}

int PeerListBox::peerListSelectedRowsCount() {
	return _select ? _select->entity()->getItemsCount() : 0;
}

auto PeerListBox::collectSelectedRows()
-> std::vector<not_null<PeerData*>> {
	auto result = std::vector<not_null<PeerData*>>();
	auto items = _select
		? _select->entity()->getItems()
		: QVector<uint64>();
	if (!items.empty()) {
		result.reserve(items.size());
		for (const auto itemId : items) {
			if (!_controller->isForeignRow(itemId)) {
				result.push_back(_controller->session().data().peer(itemId));
			}
		}
	}
	return result;
}

PeerListRow::PeerListRow(not_null<PeerData*> peer)
: PeerListRow(peer, peer->id) {
}

PeerListRow::PeerListRow(not_null<PeerData*> peer, PeerListRowId id)
: _id(id)
, _peer(peer)
, _initialized(false)
, _isSearchResult(false)
, _isSavedMessagesChat(false)
, _isRepliesMessagesChat(false) {
}

PeerListRow::PeerListRow(PeerListRowId id)
: _id(id)
, _initialized(false)
, _isSearchResult(false)
, _isSavedMessagesChat(false)
, _isRepliesMessagesChat(false) {
}

PeerListRow::~PeerListRow() = default;

bool PeerListRow::checked() const {
	return _checkbox && _checkbox->checked();
}

void PeerListRow::setCustomStatus(const QString &status, bool active) {
	setStatusText(status);
	_statusType = active ? StatusType::CustomActive : StatusType::Custom;
	_statusValidTill = 0;
}

void PeerListRow::clearCustomStatus() {
	_statusType = StatusType::Online;
	refreshStatus();
}

void PeerListRow::refreshStatus() {
	if (!_initialized
		|| special()
		|| _statusType == StatusType::Custom
		|| _statusType == StatusType::CustomActive) {
		return;
	}
	_statusType = StatusType::LastSeen;
	_statusValidTill = 0;
	if (auto user = peer()->asUser()) {
		if (_isSavedMessagesChat) {
			setStatusText(tr::lng_saved_forward_here(tr::now));
		} else if (user->isInaccessible()) {
			setStatusText(tr::ktg_user_status_unaccessible(tr::now));
		} else {
			auto time = base::unixtime::now();
			setStatusText(Data::OnlineText(user, time));
			if (Data::OnlineTextActive(user, time)) {
				_statusType = StatusType::Online;
			}
			_statusValidTill = crl::now()
				+ Data::OnlineChangeTimeout(user, time);
		}
	} else if (auto chat = peer()->asChat()) {
		if (!chat->amIn()) {
			setStatusText(tr::lng_chat_status_unaccessible(tr::now));
		} else if (chat->count > 0) {
			setStatusText(tr::lng_group_status(tr::now) + ", " + tr::lng_chat_status_members(tr::now, lt_count_decimal, chat->count));
		} else {
			setStatusText(tr::lng_group_status(tr::now));
		}
	} else if (peer()->isMegagroup()) {
		if (peer()->asChannel()->membersCountKnown()) {
			setStatusText(tr::ktg_supergroup_status(tr::now) + ", " + tr::lng_chat_status_members(tr::now, lt_count_decimal, peer()->asChannel()->membersCount()));
		} else {
			setStatusText(tr::ktg_supergroup_status(tr::now));
		}
	} else if (peer()->isChannel()) {
		if (peer()->asChannel()->membersCountKnown()) {
			setStatusText(tr::lng_channel_status(tr::now) + ", " + tr::lng_chat_status_subscribers(tr::now, lt_count_decimal, peer()->asChannel()->membersCount()));
		} else {
			setStatusText(tr::lng_channel_status(tr::now));
		}
	}
}

crl::time PeerListRow::refreshStatusTime() const {
	return _statusValidTill;
}

void PeerListRow::refreshName(const style::PeerListItem &st) {
	if (!_initialized) {
		return;
	}
	const auto text = _isSavedMessagesChat
		? tr::lng_saved_messages(tr::now)
		: _isRepliesMessagesChat
		? tr::lng_replies_messages(tr::now)
		: generateName();
	_name.setText(st.nameStyle, text, Ui::NameTextOptions());
}

QString PeerListRow::generateName() {
	return peer()->name;
}

QString PeerListRow::generateShortName() {
	return _isSavedMessagesChat
		? tr::lng_saved_short(tr::now)
		: _isRepliesMessagesChat
		? tr::lng_replies_messages(tr::now)
		: peer()->shortName();
}

std::shared_ptr<Data::CloudImageView> PeerListRow::ensureUserpicView() {
	if (!_userpic) {
		_userpic = peer()->createUserpicView();
	}
	return _userpic;
}

PaintRoundImageCallback PeerListRow::generatePaintUserpicCallback() {
	const auto saved = _isSavedMessagesChat;
	const auto replies = _isRepliesMessagesChat;
	const auto peer = this->peer();
	auto userpic = saved ? nullptr : ensureUserpicView();
	return [=](Painter &p, int x, int y, int outerWidth, int size) mutable {
		if (saved) {
			Ui::EmptyUserpic::PaintSavedMessages(p, x, y, outerWidth, size);
		} else if (replies) {
			Ui::EmptyUserpic::PaintRepliesMessages(p, x, y, outerWidth, size);
		} else {
			peer->paintUserpicLeft(p, userpic, x, y, outerWidth, size);
		}
	};
}

void PeerListRow::invalidatePixmapsCache() {
	if (_checkbox) {
		_checkbox->invalidateCache();
	}
}

int PeerListRow::nameIconWidth() const {
	if (special()) {
		return 0;
	}
	auto hasCreatorRights = false;
	auto hasAdminRights = false;
	if (const auto chat = _peer->asChat()) {
		if (chat->amCreator()) {
			hasCreatorRights = true;
			hasAdminRights = true;
		} else if (chat->hasAdminRights()) {
			hasAdminRights = true;
		}
	} else if (const auto channel = _peer->asChannel()) {
		if (channel->amCreator()) {
			hasCreatorRights = true;
			hasAdminRights = true;
		} else if (channel->hasAdminRights()) {
			hasAdminRights = true;
		}
	}

	return special()
		? 0
		: (_peer->isVerified()
			? st::dialogsVerifiedIcon.width()
			: 0)
		+ (hasCreatorRights
			? st::infoMembersCreatorIcon.width()
			: hasAdminRights
				? st::infoMembersAdminIcon.width()
				: 0);
}

void PeerListRow::paintNameIcon(
		Painter &p,
		int x,
		int y,
		int outerWidth,
		bool selected) {
	if (special()) {
		return;
	}

	auto hasCreatorRights = false;
	auto hasAdminRights = false;
	if (const auto chat = _peer->asChat()) {
		if (chat->amCreator()) {
			hasCreatorRights = true;
			hasAdminRights = true;
		} else if (chat->hasAdminRights()) {
			hasAdminRights = true;
		}
	} else if (const auto channel = _peer->asChannel()) {
		if (channel->amCreator()) {
			hasCreatorRights = true;
			hasAdminRights = true;
		} else if (channel->hasAdminRights()) {
			hasAdminRights = true;
		}
	}

	auto icon = [&] {
		return hasCreatorRights
				? (selected
					? &st::infoMembersCreatorIconOver
					: &st::infoMembersCreatorIcon)
				: (selected
					? &st::infoMembersAdminIconOver
					: &st::infoMembersAdminIcon);
	}();
	if (_peer->isVerified()) { 
		st::dialogsVerifiedIcon.paint(p, x, y, outerWidth);
	}
	if (hasAdminRights) {
		icon->paint(p, x + (_peer->isVerified() ? st::dialogsVerifiedIcon.width() : 0 ), y, outerWidth);
	}
}

void PeerListRow::paintStatusText(
		Painter &p,
		const style::PeerListItem &st,
		int x,
		int y,
		int availableWidth,
		int outerWidth,
		bool selected) {
	auto statusHasOnlineColor = (_statusType == PeerListRow::StatusType::Online)
		|| (_statusType == PeerListRow::StatusType::CustomActive);
	p.setFont(st::contactsStatusFont);
	p.setPen(statusHasOnlineColor ? st.statusFgActive : (selected ? st.statusFgOver : st.statusFg));
	_status.drawLeftElided(p, x, y, availableWidth, outerWidth);
}

bool PeerListRow::hasAction() {
	return true;
}

template <typename UpdateCallback>
void PeerListRow::addRipple(const style::PeerListItem &st, QSize size, QPoint point, UpdateCallback updateCallback) {
	if (!_ripple) {
		auto mask = Ui::RippleAnimation::rectMask(size);
		_ripple = std::make_unique<Ui::RippleAnimation>(st.button.ripple, std::move(mask), std::move(updateCallback));
	}
	_ripple->add(point);
}

int PeerListRow::adminRankWidth() const {
	return 0;
}

void PeerListRow::paintAdminRank(
		Painter &p,
		int x,
		int y,
		int outerWidth,
		bool selected) {
}

void PeerListRow::stopLastRipple() {
	if (_ripple) {
		_ripple->lastStop();
	}
}

void PeerListRow::paintRipple(Painter &p, int x, int y, int outerWidth) {
	if (_ripple) {
		_ripple->paint(p, x, y, outerWidth);
		if (_ripple->empty()) {
			_ripple.reset();
		}
	}
}

void PeerListRow::paintUserpic(
		Painter &p,
		const style::PeerListItem &st,
		int x,
		int y,
		int outerWidth) {
	if (_disabledState == State::DisabledChecked) {
		paintDisabledCheckUserpic(p, st, x, y, outerWidth);
	} else if (_checkbox) {
		_checkbox->paint(p, x, y, outerWidth);
	} else if (const auto callback = generatePaintUserpicCallback()) {
		callback(p, x, y, outerWidth, st.photoSize);
	}
}

// Emulates Ui::RoundImageCheckbox::paint() in a checked state.
void PeerListRow::paintDisabledCheckUserpic(
		Painter &p,
		const style::PeerListItem &st,
		int x,
		int y,
		int outerWidth) const {
	auto userpicRadius = st.checkbox.imageSmallRadius;
	auto userpicShift = st.checkbox.imageRadius - userpicRadius;
	auto userpicDiameter = st.checkbox.imageRadius * 2;
	auto userpicLeft = x + userpicShift;
	auto userpicTop = y + userpicShift;
	auto userpicEllipse = style::rtlrect(x, y, userpicDiameter, userpicDiameter, outerWidth);
	auto userpicBorderPen = st.disabledCheckFg->p;
	userpicBorderPen.setWidth(st.checkbox.selectWidth);

	auto iconDiameter = st.checkbox.check.size;
	auto iconLeft = x + userpicDiameter + st.checkbox.selectWidth - iconDiameter;
	auto iconTop = y + userpicDiameter + st.checkbox.selectWidth - iconDiameter;
	auto iconEllipse = style::rtlrect(iconLeft, iconTop, iconDiameter, iconDiameter, outerWidth);
	auto iconBorderPen = st.checkbox.check.border->p;
	iconBorderPen.setWidth(st.checkbox.selectWidth);

	if (_isSavedMessagesChat) {
		Ui::EmptyUserpic::PaintSavedMessages(p, userpicLeft, userpicTop, outerWidth, userpicRadius * 2);
	} else if (_isRepliesMessagesChat) {
		Ui::EmptyUserpic::PaintRepliesMessages(p, userpicLeft, userpicTop, outerWidth, userpicRadius * 2);
	} else {
		peer()->paintUserpicLeft(p, _userpic, userpicLeft, userpicTop, outerWidth, userpicRadius * 2);
	}

	{
		PainterHighQualityEnabler hq(p);

		p.setPen(userpicBorderPen);
		p.setBrush(Qt::NoBrush);
		switch (cUserpicCornersType()) {
			case 0:
				p.drawRoundedRect(
					userpicEllipse,
					0, 0);
				break;

			case 1:
				p.drawRoundedRect(
					userpicEllipse,
					st::buttonRadius, st::buttonRadius);
				break;

			case 2:
				p.drawRoundedRect(
					userpicEllipse,
					st::dateRadius, st::dateRadius);
				break;

			default:
				p.drawEllipse(userpicEllipse);
		}

		p.setPen(iconBorderPen);
		p.setBrush(st.disabledCheckFg);
		p.drawEllipse(iconEllipse);
	}

	st.checkbox.check.check.paint(p, iconEllipse.topLeft(), outerWidth);
}

void PeerListRow::setStatusText(const QString &text) {
	_status.setText(st::defaultTextStyle, text, Ui::NameTextOptions());
}

float64 PeerListRow::checkedRatio() {
	return _checkbox ? _checkbox->checkedAnimationRatio() : 0.;
}

void PeerListRow::lazyInitialize(const style::PeerListItem &st) {
	if (_initialized) {
		return;
	}
	_initialized = true;
	refreshName(st);
	refreshStatus();
}

void PeerListRow::createCheckbox(
		const style::RoundImageCheckbox &st,
		Fn<void()> updateCallback) {
	_checkbox = std::make_unique<Ui::RoundImageCheckbox>(
		st,
		std::move(updateCallback),
		generatePaintUserpicCallback());
}

void PeerListRow::setCheckedInternal(bool checked, anim::type animated) {
	Expects(_checkbox != nullptr);

	_checkbox->setChecked(checked, animated);
}

PeerListContent::PeerListContent(
	QWidget *parent,
	not_null<PeerListController*> controller)
: RpWidget(parent)
, _st(controller->computeListSt())
, _controller(controller)
, _rowHeight(_st.item.height) {
	_controller->session().downloaderTaskFinished(
	) | rpl::start_with_next([=] {
		update();
	}, lifetime());

	using UpdateFlag = Data::PeerUpdate::Flag;
	_controller->session().changes().peerUpdates(
		UpdateFlag::Name | UpdateFlag::Photo
	) | rpl::start_with_next([=](const Data::PeerUpdate &update) {
		if (update.flags & UpdateFlag::Name) {
			handleNameChanged(update.peer);
		}
		if (update.flags & UpdateFlag::Photo) {
			this->update();
		}
	}, lifetime());

	subscribe(Window::Theme::Background(), [this](const Window::Theme::BackgroundUpdate &update) {
		if (update.paletteChanged()) {
			invalidatePixmapsCache();
		}
	});
	_repaintByStatus.setCallback([this] { update(); });
}

void PeerListContent::appendRow(std::unique_ptr<PeerListRow> row) {
	Expects(row != nullptr);

	if (_rowsById.find(row->id()) == _rowsById.cend()) {
		row->setAbsoluteIndex(_rows.size());
		addRowEntry(row.get());
		_rows.push_back(std::move(row));
	}
}

void PeerListContent::appendSearchRow(std::unique_ptr<PeerListRow> row) {
	Expects(row != nullptr);
	Expects(showingSearch());

	if (_rowsById.find(row->id()) == _rowsById.cend()) {
		row->setAbsoluteIndex(_searchRows.size());
		row->setIsSearchResult(true);
		addRowEntry(row.get());
		_filterResults.push_back(row.get());
		_searchRows.push_back(std::move(row));
	}
}

void PeerListContent::appendFoundRow(not_null<PeerListRow*> row) {
	Expects(showingSearch());

	auto index = findRowIndex(row);
	if (index.value < 0) {
		_filterResults.push_back(row);
	}
}

void PeerListContent::changeCheckState(
		not_null<PeerListRow*> row,
		bool checked,
		anim::type animated) {
	row->setChecked(
		checked,
		_st.item.checkbox,
		animated,
		[=] { updateRow(row); });
}

void PeerListContent::addRowEntry(not_null<PeerListRow*> row) {
	if (_controller->respectSavedMessagesChat() && !row->special()) {
		if (row->peer()->isSelf()) {
			row->setIsSavedMessagesChat(true);
		} else if (row->peer()->isRepliesChat()) {
			row->setIsRepliesMessagesChat(true);
		}
	}
	_rowsById.emplace(row->id(), row);
	if (!row->special()) {
		_rowsByPeer[row->peer()].push_back(row);
	}
	if (addingToSearchIndex()) {
		addToSearchIndex(row);
	}
	if (_controller->isRowSelected(row)) {
		Assert(row->special() || row->id() == row->peer()->id);
		changeCheckState(row, true, anim::type::instant);
	}
}

void PeerListContent::invalidatePixmapsCache() {
	auto invalidate = [](auto &&row) { row->invalidatePixmapsCache(); };
	ranges::for_each(_rows, invalidate);
	ranges::for_each(_searchRows, invalidate);
}

bool PeerListContent::addingToSearchIndex() const {
	// If we started indexing already, we continue.
	return (_searchMode != PeerListSearchMode::Disabled) || !_searchIndex.empty();
}

void PeerListContent::addToSearchIndex(not_null<PeerListRow*> row) {
	if (row->isSearchResult() || row->special()) {
		return;
	}

	removeFromSearchIndex(row);
	row->setNameFirstLetters(row->peer()->nameFirstLetters());
	for (auto ch : row->nameFirstLetters()) {
		_searchIndex[ch].push_back(row);
	}
}

void PeerListContent::removeFromSearchIndex(not_null<PeerListRow*> row) {
	const auto &nameFirstLetters = row->nameFirstLetters();
	if (!nameFirstLetters.empty()) {
		for (auto ch : row->nameFirstLetters()) {
			auto it = _searchIndex.find(ch);
			if (it != _searchIndex.cend()) {
				auto &entry = it->second;
				entry.erase(ranges::remove(entry, row), end(entry));
				if (entry.empty()) {
					_searchIndex.erase(it);
				}
			}
		}
		row->setNameFirstLetters({});
	}
}

void PeerListContent::prependRow(std::unique_ptr<PeerListRow> row) {
	Expects(row != nullptr);

	if (_rowsById.find(row->id()) == _rowsById.cend()) {
		addRowEntry(row.get());
		_rows.insert(_rows.begin(), std::move(row));
		refreshIndices();
	}
}

void PeerListContent::prependRowFromSearchResult(not_null<PeerListRow*> row) {
	if (!row->isSearchResult()) {
		return;
	}
	Assert(_rowsById.find(row->id()) != _rowsById.cend());
	auto index = row->absoluteIndex();
	Assert(index >= 0 && index < _searchRows.size());
	Assert(_searchRows[index].get() == row);

	row->setIsSearchResult(false);
	_rows.insert(_rows.begin(), std::move(_searchRows[index]));
	refreshIndices();
	removeRowAtIndex(_searchRows, index);

	if (addingToSearchIndex()) {
		addToSearchIndex(row);
	}
}

void PeerListContent::refreshIndices() {
	auto index = 0;
	for (auto &row : _rows) {
		row->setAbsoluteIndex(index++);
	}
}

void PeerListContent::removeRowAtIndex(
		std::vector<std::unique_ptr<PeerListRow>> &from,
		int index) {
	from.erase(from.begin() + index);
	for (auto i = index, count = int(from.size()); i != count; ++i) {
		from[i]->setAbsoluteIndex(i);
	}
}

PeerListRow *PeerListContent::findRow(PeerListRowId id) {
	auto it = _rowsById.find(id);
	return (it == _rowsById.cend()) ? nullptr : it->second.get();
}

void PeerListContent::removeRow(not_null<PeerListRow*> row) {
	auto index = row->absoluteIndex();
	auto isSearchResult = row->isSearchResult();
	auto &eraseFrom = isSearchResult ? _searchRows : _rows;

	Assert(index >= 0 && index < eraseFrom.size());
	Assert(eraseFrom[index].get() == row);

	auto pressedData = saveSelectedData(_pressed);
	auto contextedData = saveSelectedData(_contexted);
	setSelected(Selected());
	setPressed(Selected());
	setContexted(Selected());

	_rowsById.erase(row->id());
	if (!row->special()) {
		auto &byPeer = _rowsByPeer[row->peer()];
		byPeer.erase(ranges::remove(byPeer, row), end(byPeer));
	}
	removeFromSearchIndex(row);
	_filterResults.erase(
		ranges::remove(_filterResults, row),
		end(_filterResults));
	removeRowAtIndex(eraseFrom, index);

	restoreSelection();
	setPressed(restoreSelectedData(pressedData));
	setContexted(restoreSelectedData(contextedData));
}

void PeerListContent::clearAllContent() {
	setSelected(Selected());
	setPressed(Selected());
	setContexted(Selected());
	_mouseSelection = false;
	_lastMousePosition = std::nullopt;
	_rowsById.clear();
	_rowsByPeer.clear();
	_filterResults.clear();
	_searchIndex.clear();
	_rows.clear();
	_searchRows.clear();
	_searchQuery
		= _normalizedSearchQuery
		= _mentionHighlight
		= QString();
}

void PeerListContent::convertRowToSearchResult(not_null<PeerListRow*> row) {
	if (row->isSearchResult()) {
		return;
	} else if (!showingSearch() || !_controller->hasComplexSearch()) {
		return removeRow(row);
	}
	auto index = row->absoluteIndex();
	Assert(index >= 0 && index < _rows.size());
	Assert(_rows[index].get() == row);

	removeFromSearchIndex(row);
	row->setIsSearchResult(true);
	row->setAbsoluteIndex(_searchRows.size());
	_searchRows.push_back(std::move(_rows[index]));
	removeRowAtIndex(_rows, index);
}

int PeerListContent::fullRowsCount() const {
	return _rows.size();
}

not_null<PeerListRow*> PeerListContent::rowAt(int index) const {
	Expects(index >= 0 && index < _rows.size());
	return _rows[index].get();
}

void PeerListContent::setDescription(object_ptr<Ui::FlatLabel> description) {
	_description = std::move(description);
	if (_description) {
		_description->setParent(this);
	}
}

void PeerListContent::setSearchLoading(object_ptr<Ui::FlatLabel> loading) {
	_searchLoading = std::move(loading);
	if (_searchLoading) {
		_searchLoading->setParent(this);
	}
}

void PeerListContent::setSearchNoResults(object_ptr<Ui::FlatLabel> noResults) {
	_searchNoResults = std::move(noResults);
	if (_searchNoResults) {
		_searchNoResults->setParent(this);
	}
}

void PeerListContent::setAboveWidget(object_ptr<TWidget> widget) {
	_aboveWidget = std::move(widget);
	if (_aboveWidget) {
		_aboveWidget->setParent(this);
	}
}

void PeerListContent::setAboveSearchWidget(object_ptr<TWidget> widget) {
	_aboveSearchWidget = std::move(widget);
	if (_aboveSearchWidget) {
		_aboveSearchWidget->setParent(this);
	}
}

void PeerListContent::setHideEmpty(bool hide) {
	_hideEmpty = hide;
	resizeToWidth(width());
}

void PeerListContent::setBelowWidget(object_ptr<TWidget> widget) {
	_belowWidget = std::move(widget);
	if (_belowWidget) {
		_belowWidget->setParent(this);
	}
}

int PeerListContent::labelHeight() const {
	if (_hideEmpty && !shownRowsCount()) {
		return 0;
	}
	auto computeLabelHeight = [](auto &label) {
		if (!label) {
			return 0;
		}
		return st::membersAboutLimitPadding.top() + label->height() + st::membersAboutLimitPadding.bottom();
	};
	if (showingSearch()) {
		if (!_filterResults.empty()) {
			return 0;
		}
		if (_controller->isSearchLoading()) {
			return computeLabelHeight(_searchLoading);
		}
		return computeLabelHeight(_searchNoResults);
	}
	return computeLabelHeight(_description);
}

void PeerListContent::refreshRows() {
	resizeToWidth(width());
	if (_visibleBottom > 0) {
		checkScrollForPreload();
	}
	if (_mouseSelection) {
		selectByMouse(QCursor::pos());
	}
	update();
}

void PeerListContent::setSearchMode(PeerListSearchMode mode) {
	if (_searchMode != mode) {
		if (!addingToSearchIndex()) {
			for_const (auto &row, _rows) {
				addToSearchIndex(row.get());
			}
		}
		_searchMode = mode;
		if (_controller->hasComplexSearch()) {
			if (!_searchLoading) {
				setSearchLoading(object_ptr<Ui::FlatLabel>(
					this,
					tr::lng_contacts_loading(tr::now),
					st::membersAbout));
			}
		} else {
			clearSearchRows();
		}
	}
}

void PeerListContent::clearSearchRows() {
	while (!_searchRows.empty()) {
		removeRow(_searchRows.back().get());
	}
}

void PeerListContent::paintEvent(QPaintEvent *e) {
	Painter p(this);

	auto clip = e->rect();
	p.fillRect(clip, _st.item.button.textBg);

	auto repaintByStatusAfter = _repaintByStatus.remainingTime();
	auto repaintAfterMin = repaintByStatusAfter;

	auto rowsTopCached = rowsTop();
	auto ms = crl::now();
	auto yFrom = clip.y() - rowsTopCached;
	auto yTo = clip.y() + clip.height() - rowsTopCached;
	p.translate(0, rowsTopCached);
	auto count = shownRowsCount();
	if (count > 0) {
		auto from = floorclamp(yFrom, _rowHeight, 0, count);
		auto to = ceilclamp(yTo, _rowHeight, 0, count);
		p.translate(0, from * _rowHeight);
		for (auto index = from; index != to; ++index) {
			auto repaintAfter = paintRow(p, ms, RowIndex(index));
			if (repaintAfter >= 0
				&& (repaintAfterMin < 0
					|| repaintAfterMin > repaintAfter)) {
				repaintAfterMin = repaintAfter;
			}
			p.translate(0, _rowHeight);
		}
	}
	if (repaintAfterMin != repaintByStatusAfter) {
		Assert(repaintAfterMin >= 0);
		_repaintByStatus.callOnce(repaintAfterMin);
	}
}

int PeerListContent::resizeGetHeight(int newWidth) {
	const auto rowsCount = shownRowsCount();
	const auto hideAll = !rowsCount && _hideEmpty;
	_aboveHeight = 0;
	if (_aboveWidget) {
		_aboveWidget->resizeToWidth(newWidth);
		_aboveWidget->moveToLeft(0, 0, newWidth);
		if (hideAll || showingSearch()) {
			_aboveWidget->hide();
		} else {
			_aboveWidget->show();
			_aboveHeight = _aboveWidget->height();
		}
	}
	if (_aboveSearchWidget) {
		_aboveSearchWidget->resizeToWidth(newWidth);
		_aboveSearchWidget->moveToLeft(0, 0, newWidth);
		if (hideAll || !showingSearch()) {
			_aboveSearchWidget->hide();
		} else {
			_aboveSearchWidget->show();
			_aboveHeight = _aboveSearchWidget->height();
		}
	}
	const auto labelTop = rowsTop() + qMax(1, shownRowsCount()) * _rowHeight;
	const auto labelWidth = newWidth - 2 * st::contactsPadding.left();
	if (_description) {
		_description->resizeToWidth(labelWidth);
		_description->moveToLeft(st::contactsPadding.left(), labelTop + st::membersAboutLimitPadding.top(), newWidth);
		_description->setVisible(!hideAll && !showingSearch());
	}
	if (_searchNoResults) {
		_searchNoResults->resizeToWidth(labelWidth);
		_searchNoResults->moveToLeft(st::contactsPadding.left(), labelTop + st::membersAboutLimitPadding.top(), newWidth);
		_searchNoResults->setVisible(!hideAll && showingSearch() && _filterResults.empty() && !_controller->isSearchLoading());
	}
	if (_searchLoading) {
		_searchLoading->resizeToWidth(labelWidth);
		_searchLoading->moveToLeft(st::contactsPadding.left(), labelTop + st::membersAboutLimitPadding.top(), newWidth);
		_searchLoading->setVisible(!hideAll && showingSearch() && _filterResults.empty() && _controller->isSearchLoading());
	}
	const auto label = labelHeight();
	const auto belowTop = (label > 0 || rowsCount > 0)
		? (labelTop + label + _st.padding.bottom())
		: _aboveHeight;
	_belowHeight = 0;
	if (_belowWidget) {
		_belowWidget->resizeToWidth(newWidth);
		_belowWidget->moveToLeft(0, belowTop, newWidth);
		if (hideAll || showingSearch()) {
			_belowWidget->hide();
		} else {
			_belowWidget->show();
			_belowHeight = _belowWidget->height();
		}
	}
	return belowTop + _belowHeight;
}

void PeerListContent::enterEventHook(QEvent *e) {
	setMouseTracking(true);
}

void PeerListContent::leaveEventHook(QEvent *e) {
	setMouseTracking(false);
	if (_mouseSelection) {
		setSelected(Selected());
		_mouseSelection = false;
		_lastMousePosition = std::nullopt;
	}
}

void PeerListContent::mouseMoveEvent(QMouseEvent *e) {
	handleMouseMove(e->globalPos());
}

void PeerListContent::handleMouseMove(QPoint globalPosition) {
	if (!_lastMousePosition) {
		_lastMousePosition = globalPosition;
		return;
	} else if (!_mouseSelection
		&& *_lastMousePosition == globalPosition) {
		return;
	}
	selectByMouse(globalPosition);
}

void PeerListContent::mousePressEvent(QMouseEvent *e) {
	_pressButton = e->button();
	selectByMouse(e->globalPos());
	setPressed(_selected);
	if (auto row = getRow(_selected.index)) {
		auto updateCallback = [this, row, hint = _selected.index] {
			updateRow(row, hint);
		};
		if (_selected.action) {
			auto actionRect = getActiveActionRect(row, _selected.index);
			if (!actionRect.isEmpty()) {
				auto point = mapFromGlobal(QCursor::pos()) - actionRect.topLeft();
				row->addActionRipple(point, std::move(updateCallback));
			}
		} else {
			auto size = QSize(width(), _rowHeight);
			auto point = mapFromGlobal(QCursor::pos()) - QPoint(0, getRowTop(_selected.index));
			row->addRipple(_st.item, size, point, std::move(updateCallback));
		}
	}
	if (anim::Disabled()) {
		mousePressReleased(e->button());
	}
}

void PeerListContent::mouseReleaseEvent(QMouseEvent *e) {
	mousePressReleased(e->button());
}

void PeerListContent::mousePressReleased(Qt::MouseButton button) {
	updateRow(_pressed.index);
	updateRow(_selected.index);

	auto pressed = _pressed;
	setPressed(Selected());
	if (button == Qt::LeftButton && pressed == _selected) {
		if (auto row = getRow(pressed.index)) {
			if (pressed.action) {
				_controller->rowActionClicked(row);
			} else {
				_controller->rowClicked(row);
			}
		}
	}
}

void PeerListContent::contextMenuEvent(QContextMenuEvent *e) {
	if (_contextMenu) {
		_contextMenu->deleteLater();
		_contextMenu = nullptr;
	}
	setContexted(Selected());
	if (e->reason() == QContextMenuEvent::Mouse) {
		handleMouseMove(e->globalPos());
	}

	setContexted(_selected);
	if (_pressButton != Qt::LeftButton) {
		mousePressReleased(_pressButton);
	}

	if (const auto row = getRow(_contexted.index)) {
		_contextMenu = _controller->rowContextMenu(this, row);
		if (_contextMenu) {
			_contextMenu->setDestroyedCallback(crl::guard(
				this,
				[this] {
					setContexted(Selected());
					handleMouseMove(QCursor::pos());
				}));
			_contextMenu->popup(e->globalPos());
			e->accept();
		} else {
			setContexted(Selected());
		}
	} else {
		setContexted(Selected());
	}
}

void PeerListContent::setPressed(Selected pressed) {
	if (auto row = getRow(_pressed.index)) {
		row->stopLastRipple();
		row->stopLastActionRipple();
	}
	_pressed = pressed;
}

crl::time PeerListContent::paintRow(
		Painter &p,
		crl::time ms,
		RowIndex index) {
	const auto row = getRow(index);
	Assert(row != nullptr);

	row->lazyInitialize(_st.item);

	auto refreshStatusAt = row->refreshStatusTime();
	if (refreshStatusAt >= 0 && ms >= refreshStatusAt) {
		row->refreshStatus();
		refreshStatusAt = row->refreshStatusTime();
	}

	const auto peer = row->special() ? nullptr : row->peer().get();
	const auto user = peer ? peer->asUser() : nullptr;
	const auto active = (_contexted.index.value >= 0)
		? _contexted
		: (_pressed.index.value >= 0)
		? _pressed
		: _selected;
	const auto selected = (active.index == index);
	const auto actionSelected = (selected && active.action);

	const auto &bg = selected
		? _st.item.button.textBgOver
		: _st.item.button.textBg;
	p.fillRect(0, 0, width(), _rowHeight, bg);
	row->paintRipple(p, 0, 0, width());
	row->paintUserpic(
		p,
		_st.item,
		_st.item.photoPosition.x(),
		_st.item.photoPosition.y(),
		width());

	p.setPen(st::contactsNameFg);

	auto skipRight = _st.item.photoPosition.x();
	auto actionSize = !row->actionSize().isEmpty()
						&& (row->placeholderSize().isEmpty() 
							|| selected)
						? row->actionSize()
						: row->placeholderSize();
	auto actionMargins = actionSize.isEmpty() ? QMargins() : row->actionMargins();
	auto &name = row->name();
	auto namex = _st.item.namePosition.x();
	auto namew = width() - namex - skipRight;
	auto statusw = namew;
	if (!actionSize.isEmpty()) {
		statusw -= actionMargins.left()
			+ actionSize.width()
			+ actionMargins.right()
			- skipRight;
	}
	if (auto iconWidth = row->nameIconWidth()) {
		namew -= iconWidth;
		row->paintNameIcon(
			p,
			namex + qMin(name.maxWidth(), namew),
			_st.item.namePosition.y(),
			width(),
			selected);
	}
	if (auto adminRankWidth = row->adminRankWidth()) {
		namew -= adminRankWidth + skipRight;
		auto rankx = width() - adminRankWidth - skipRight;
		p.setFont(st::normalFont);
		row->paintAdminRank(
			p,
			rankx,
			_st.item.namePosition.y(),
			width(),
			selected);
	}
	auto nameCheckedRatio = row->disabled() ? 0. : row->checkedRatio();
	p.setPen(anim::pen(_st.item.nameFg, _st.item.nameFgChecked, nameCheckedRatio));
	name.drawLeftElided(p, namex, _st.item.namePosition.y(), namew, width());

	if (!actionSize.isEmpty()) {
		auto actionLeft = width()
			- actionMargins.right()
			- actionSize.width();
		auto actionTop = actionMargins.top();
		row->paintAction(
			p,
			actionLeft,
			actionTop,
			width(),
			selected,
			actionSelected);
	}

	p.setFont(st::contactsStatusFont);
	if (row->isSearchResult()
		&& !_mentionHighlight.isEmpty()
		&& peer
		&& peer->userName().startsWith(
			_mentionHighlight,
			Qt::CaseInsensitive)) {
		const auto username = peer->userName();
		const auto availableWidth = statusw;
		auto highlightedPart = '@' + username.mid(0, _mentionHighlight.size());
		auto grayedPart = username.mid(_mentionHighlight.size());
		const auto highlightedWidth = st::contactsStatusFont->width(highlightedPart);
		if (highlightedWidth >= availableWidth || grayedPart.isEmpty()) {
			if (highlightedWidth > availableWidth) {
				highlightedPart = st::contactsStatusFont->elided(highlightedPart, availableWidth);
			}
			p.setPen(_st.item.statusFgActive);
			p.drawTextLeft(_st.item.statusPosition.x(), _st.item.statusPosition.y(), width(), highlightedPart);
		} else {
			grayedPart = st::contactsStatusFont->elided(grayedPart, availableWidth - highlightedWidth);
			p.setPen(_st.item.statusFgActive);
			p.drawTextLeft(_st.item.statusPosition.x(), _st.item.statusPosition.y(), width(), highlightedPart);
			p.setPen(selected ? _st.item.statusFgOver : _st.item.statusFg);
			p.drawTextLeft(_st.item.statusPosition.x() + highlightedWidth, _st.item.statusPosition.y(), width(), grayedPart);
		}
	} else {
		row->paintStatusText(p, _st.item, _st.item.statusPosition.x(), _st.item.statusPosition.y(), statusw, width(), selected);
	}
	return (refreshStatusAt - ms);
}

PeerListContent::SkipResult PeerListContent::selectSkip(int direction) {
	if (hasPressed()) {
		return { _selected.index.value, _selected.index.value };
	}
	_mouseSelection = false;
	_lastMousePosition = std::nullopt;

	auto newSelectedIndex = _selected.index.value + direction;

	auto result = SkipResult();
	result.shouldMoveTo = newSelectedIndex;

	auto rowsCount = shownRowsCount();
	auto index = 0;
	auto firstEnabled = -1, lastEnabled = -1;
	enumerateShownRows([&firstEnabled, &lastEnabled, &index](not_null<PeerListRow*> row) {
		if (!row->disabled()) {
			if (firstEnabled < 0) {
				firstEnabled = index;
			}
			lastEnabled = index;
		}
		++index;
		return true;
	});
	if (firstEnabled < 0) {
		firstEnabled = rowsCount;
		lastEnabled = firstEnabled - 1;
	}

	Assert(lastEnabled < rowsCount);
	Assert(firstEnabled - 1 <= lastEnabled);

	// Always pass through the first enabled item when changing from / to none selected.
	if ((_selected.index.value > firstEnabled && newSelectedIndex < firstEnabled)
		|| (_selected.index.value < firstEnabled && newSelectedIndex > firstEnabled)) {
		newSelectedIndex = firstEnabled;
	}

	// Snap the index.
	newSelectedIndex = snap(newSelectedIndex, firstEnabled - 1, lastEnabled);

	// Skip the disabled rows.
	if (newSelectedIndex < firstEnabled) {
		newSelectedIndex = -1;
	} else if (newSelectedIndex > lastEnabled) {
		newSelectedIndex = lastEnabled;
	} else if (getRow(RowIndex(newSelectedIndex))->disabled()) {
		auto delta = (direction > 0) ? 1 : -1;
		for (newSelectedIndex += delta; ; newSelectedIndex += delta) {
			// We must find an enabled row, firstEnabled <= us <= lastEnabled.
			Assert(newSelectedIndex >= 0 && newSelectedIndex < rowsCount);
			if (!getRow(RowIndex(newSelectedIndex))->disabled()) {
				break;
			}
		}
	}

	_selected.index.value = newSelectedIndex;
	_selected.action = false;
	if (newSelectedIndex >= 0) {
		auto top = (newSelectedIndex > 0) ? getRowTop(RowIndex(newSelectedIndex)) : 0;
		auto bottom = (newSelectedIndex + 1 < rowsCount) ? getRowTop(RowIndex(newSelectedIndex + 1)) : height();
		_scrollToRequests.fire({ top, bottom });
	}

	update();

	_selectedIndex = _selected.index.value;
	result.reallyMovedTo = _selected.index.value;
	return result;
}

void PeerListContent::selectSkipPage(int height, int direction) {
	auto rowsToSkip = height / _rowHeight;
	if (!rowsToSkip) {
		return;
	}
	selectSkip(rowsToSkip * direction);
}

rpl::producer<int> PeerListContent::selectedIndexValue() const {
	return _selectedIndex.value();
}

bool PeerListContent::hasSelection() const {
	return _selected.index.value >= 0;
}

bool PeerListContent::hasPressed() const {
	return _pressed.index.value >= 0;
}

void PeerListContent::clearSelection() {
	setSelected(Selected());
}

void PeerListContent::loadProfilePhotos() {
	if (_visibleTop >= _visibleBottom) return;

	auto yFrom = _visibleTop;
	auto yTo = _visibleBottom + (_visibleBottom - _visibleTop) * PreloadHeightsCount;

	if (yTo < 0) return;
	if (yFrom < 0) yFrom = 0;

	auto rowsCount = shownRowsCount();
	if (rowsCount > 0) {
		auto from = yFrom / _rowHeight;
		if (from < 0) from = 0;
		if (from < rowsCount) {
			auto to = (yTo / _rowHeight) + 1;
			if (to > rowsCount) to = rowsCount;

			for (auto index = from; index != to; ++index) {
				const auto row = getRow(RowIndex(index));
				if (!row->special()) {
					row->peer()->loadUserpic();
				}
			}
		}
	}
}

void PeerListContent::checkScrollForPreload() {
	if (_visibleBottom + PreloadHeightsCount * (_visibleBottom - _visibleTop) >= height()) {
		_controller->loadMoreRows();
	}
}

void PeerListContent::searchQueryChanged(QString query) {
	const auto searchWordsList = TextUtilities::PrepareSearchWords(query);
	const auto normalizedQuery = searchWordsList.join(' ');
	if (_normalizedSearchQuery != normalizedQuery) {
		setSearchQuery(query, normalizedQuery);
		if (_controller->searchInLocal() && !searchWordsList.isEmpty()) {
			auto minimalList = (const std::vector<not_null<PeerListRow*>>*)nullptr;
			for (const auto &searchWord : searchWordsList) {
				auto searchWordStart = searchWord[0].toLower();
				auto it = _searchIndex.find(searchWordStart);
				if (it == _searchIndex.cend()) {
					// Some word can't be found in any row.
					minimalList = nullptr;
					break;
				} else if (!minimalList || minimalList->size() > it->second.size()) {
					minimalList = &it->second;
				}
			}
			if (minimalList) {
				auto searchWordInNames = [](
						not_null<PeerData*> peer,
						const QString &searchWord) {
					for (auto &nameWord : peer->nameWords()) {
						if (nameWord.startsWith(searchWord)) {
							return true;
						}
					}
					return false;
				};
				auto allSearchWordsInNames = [&](
						not_null<PeerData*> peer) {
					for (const auto &searchWord : searchWordsList) {
						if (!searchWordInNames(peer, searchWord)) {
							return false;
						}
					}
					return true;
				};

				_filterResults.reserve(minimalList->size());
				for (const auto row : *minimalList) {
					if (!row->special() && allSearchWordsInNames(row->peer())) {
						_filterResults.push_back(row);
					}
				}
			}
		}
		if (_controller->hasComplexSearch()) {
			_controller->search(_searchQuery);
		}
		refreshRows();
	}
}

std::unique_ptr<PeerListState> PeerListContent::saveState() const {
	auto result = std::make_unique<PeerListState>();
	result->controllerState
		= std::make_unique<PeerListController::SavedStateBase>();
	result->list.reserve(_rows.size());
	for (auto &row : _rows) {
		result->list.push_back(row->peer());
	}
	result->filterResults.reserve(_filterResults.size());
	for (auto &row : _filterResults) {
		result->filterResults.push_back(row->peer());
	}
	result->searchQuery = _searchQuery;
	return result;
}

void PeerListContent::restoreState(
		std::unique_ptr<PeerListState> state) {
	if (!state || !state->controllerState) {
		return;
	}

	clearAllContent();

	for (auto peer : state->list) {
		if (auto row = _controller->createRestoredRow(peer)) {
			appendRow(std::move(row));
		}
	}
	auto query = state->searchQuery;
	auto searchWords = TextUtilities::PrepareSearchWords(query);
	setSearchQuery(query, searchWords.join(' '));
	for (auto peer : state->filterResults) {
		if (auto existingRow = findRow(peer->id)) {
			_filterResults.push_back(existingRow);
		} else if (auto row = _controller->createSearchRow(peer)) {
			appendSearchRow(std::move(row));
		}
	}
	refreshRows();
}

void PeerListContent::setSearchQuery(
		const QString &query,
		const QString &normalizedQuery) {
	setSelected(Selected());
	setPressed(Selected());
	setContexted(Selected());
	_mouseSelection = false;
	_lastMousePosition = std::nullopt;
	_searchQuery = query;
	_normalizedSearchQuery = normalizedQuery;
	_mentionHighlight = _searchQuery.startsWith('@')
		? _searchQuery.mid(1)
		: _searchQuery;
	_filterResults.clear();
	clearSearchRows();
}

bool PeerListContent::submitted() {
	if (const auto row = getRow(_selected.index)) {
		_controller->rowClicked(row);
		return true;
	} else if (showingSearch()) {
		if (const auto row = getRow(RowIndex(0))) {
			_controller->rowClicked(row);
			return true;
		}
	}
	return false;
}

void PeerListContent::visibleTopBottomUpdated(
		int visibleTop,
		int visibleBottom) {
	_visibleTop = visibleTop;
	_visibleBottom = visibleBottom;
	loadProfilePhotos();
	checkScrollForPreload();
}

void PeerListContent::setSelected(Selected selected) {
	updateRow(_selected.index);
	if (_selected == selected) {
		return;
	}
	_selected = selected;
	updateRow(_selected.index);
	setCursor(_selected.action ? style::cur_pointer : style::cur_default);

	_selectedIndex = _selected.index.value;
}

void PeerListContent::setContexted(Selected contexted) {
	updateRow(_contexted.index);
	if (_contexted != contexted) {
		_contexted = contexted;
		updateRow(_contexted.index);
	}
}

void PeerListContent::restoreSelection() {
	if (_mouseSelection) {
		selectByMouse(QCursor::pos());
	}
}

auto PeerListContent::saveSelectedData(Selected from)
-> SelectedSaved {
	if (auto row = getRow(from.index)) {
		return { row->id(), from };
	}
	return { PeerListRowId(0), from };
}

auto PeerListContent::restoreSelectedData(SelectedSaved from)
-> Selected {
	auto result = from.old;
	if (auto row = findRow(from.id)) {
		result.index = findRowIndex(row, result.index);
	} else {
		result.index.value = -1;
	}
	return result;
}

void PeerListContent::selectByMouse(QPoint globalPosition) {
	_mouseSelection = true;
	_lastMousePosition = globalPosition;
	const auto point = mapFromGlobal(globalPosition);
	auto in = parentWidget()->rect().contains(parentWidget()->mapFromGlobal(globalPosition));
	auto selected = Selected();
	auto rowsPointY = point.y() - rowsTop();
	selected.index.value = (in && rowsPointY >= 0 && rowsPointY < shownRowsCount() * _rowHeight) ? (rowsPointY / _rowHeight) : -1;
	if (selected.index.value >= 0) {
		auto row = getRow(selected.index);
		if (row->disabled()) {
			selected = Selected();
		} else {
<<<<<<< HEAD
			if (row->hasAction() && getActionRect(row, selected.index).contains(point)) {
=======
			if (getActiveActionRect(row, selected.index).contains(point)) {
>>>>>>> feff514a
				selected.action = true;
			}
		}
	}
	setSelected(selected);
}

QRect PeerListContent::getActiveActionRect(not_null<PeerListRow*> row, RowIndex index) const {
	auto actionSize = row->actionSize();
	if (actionSize.isEmpty() || row->actionDisabled()) {
		return QRect();
	}
	auto actionMargins = row->actionMargins();
	auto actionRight = actionMargins.right();
	auto actionTop = actionMargins.top();
	auto actionLeft = width() - actionRight - actionSize.width();
	auto rowTop = getRowTop(index);
	return myrtlrect(actionLeft, rowTop + actionTop, actionSize.width(), actionSize.height());
}

int PeerListContent::rowsTop() const {
	return _aboveHeight + _st.padding.top();
}

int PeerListContent::getRowTop(RowIndex index) const {
	if (index.value >= 0) {
		return rowsTop() + index.value * _rowHeight;
	}
	return -1;
}

void PeerListContent::updateRow(not_null<PeerListRow*> row, RowIndex hint) {
	updateRow(findRowIndex(row, hint));
}

void PeerListContent::updateRow(RowIndex index) {
	if (index.value < 0) {
		return;
	}
	auto row = getRow(index);
	if (row->disabled()) {
		if (index == _selected.index) {
			setSelected(Selected());
		}
		if (index == _pressed.index) {
			setPressed(Selected());
		}
		if (index == _contexted.index) {
			setContexted(Selected());
		}
	}
	update(0, getRowTop(index), width(), _rowHeight);
}

template <typename Callback>
bool PeerListContent::enumerateShownRows(Callback callback) {
	return enumerateShownRows(0, shownRowsCount(), std::move(callback));
}

template <typename Callback>
bool PeerListContent::enumerateShownRows(int from, int to, Callback callback) {
	Assert(0 <= from);
	Assert(from <= to);
	if (showingSearch()) {
		Assert(to <= _filterResults.size());
		for (auto i = from; i != to; ++i) {
			if (!callback(_filterResults[i])) {
				return false;
			}
		}
	} else {
		Assert(to <= _rows.size());
		for (auto i = from; i != to; ++i) {
			if (!callback(_rows[i].get())) {
				return false;
			}
		}
	}
	return true;
}

PeerListRow *PeerListContent::getRow(RowIndex index) {
	if (index.value >= 0) {
		if (showingSearch()) {
			if (index.value < _filterResults.size()) {
				return _filterResults[index.value];
			}
		} else if (index.value < _rows.size()) {
			return _rows[index.value].get();
		}
	}
	return nullptr;
}

PeerListContent::RowIndex PeerListContent::findRowIndex(
		not_null<PeerListRow*> row,
		RowIndex hint) {
	if (!showingSearch()) {
		Assert(!row->isSearchResult());
		return RowIndex(row->absoluteIndex());
	}

	auto result = hint;
	if (getRow(result) == row) {
		return result;
	}

	auto count = shownRowsCount();
	for (result.value = 0; result.value != count; ++result.value) {
		if (getRow(result) == row) {
			return result;
		}
	}
	result.value = -1;
	return result;
}

void PeerListContent::handleNameChanged(not_null<PeerData*> peer) {
	auto byPeer = _rowsByPeer.find(peer);
	if (byPeer != _rowsByPeer.cend()) {
		for (auto row : byPeer->second) {
			if (addingToSearchIndex()) {
				addToSearchIndex(row);
			}
			row->refreshName(_st.item);
			updateRow(row);
		}
	}
}

PeerListContent::~PeerListContent() {
	if (_contextMenu) {
		_contextMenu->setDestroyedCallback(nullptr);
	}
}<|MERGE_RESOLUTION|>--- conflicted
+++ resolved
@@ -1833,11 +1833,7 @@
 		if (row->disabled()) {
 			selected = Selected();
 		} else {
-<<<<<<< HEAD
-			if (row->hasAction() && getActionRect(row, selected.index).contains(point)) {
-=======
-			if (getActiveActionRect(row, selected.index).contains(point)) {
->>>>>>> feff514a
+			if (row->hasAction() && getActiveActionRect(row, selected.index).contains(point)) {
 				selected.action = true;
 			}
 		}
