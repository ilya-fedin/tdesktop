/*
This file is part of Telegram Desktop,
the official desktop application for the Telegram messaging service.

For license and copyright information please follow this link:
https://github.com/telegramdesktop/tdesktop/blob/master/LEGAL
*/
#include "boxes/peer_list_box.h"

#include "kotato/kotato_lang.h"
#include "main/main_session.h"
#include "mainwidget.h"
#include "ui/widgets/multi_select.h"
#include "ui/widgets/labels.h"
#include "ui/widgets/scroll_area.h"
#include "ui/widgets/popup_menu.h"
#include "ui/effects/round_checkbox.h"
#include "ui/effects/ripple_animation.h"
#include "ui/empty_userpic.h"
#include "ui/wrap/slide_wrap.h"
#include "ui/text/text_options.h"
#include "lang/lang_keys.h"
#include "storage/file_download.h"
#include "data/data_peer_values.h"
#include "data/data_channel.h"
#include "data/data_chat.h"
#include "data/data_user.h"
#include "data/data_session.h"
#include "data/data_changes.h"
#include "base/unixtime.h"
#include "styles/style_layers.h"
#include "styles/style_boxes.h"
#include "styles/style_dialogs.h"
#include "styles/style_widgets.h"
#include "styles/style_info.h"

#include <rpl/range.h>

PaintRoundImageCallback PaintUserpicCallback(
		not_null<PeerData*> peer,
		bool respectSavedMessagesChat) {
	if (respectSavedMessagesChat) {
		if (peer->isSelf()) {
			return [](Painter &p, int x, int y, int outerWidth, int size) {
				Ui::EmptyUserpic::PaintSavedMessages(p, x, y, outerWidth, size);
			};
		} else if (peer->isRepliesChat()) {
			return [](Painter &p, int x, int y, int outerWidth, int size) {
				Ui::EmptyUserpic::PaintRepliesMessages(p, x, y, outerWidth, size);
			};
		}
	}
	auto userpic = std::shared_ptr<Data::CloudImageView>();
	return [=](Painter &p, int x, int y, int outerWidth, int size) mutable {
		peer->paintUserpicLeft(p, userpic, x, y, outerWidth, size);
	};
}

PeerListBox::PeerListBox(
	QWidget*,
	std::unique_ptr<PeerListController> controller,
	Fn<void(not_null<PeerListBox*>)> init)
: _controller(std::move(controller))
, _init(std::move(init)) {
	Expects(_controller != nullptr);
}

void PeerListBox::createMultiSelect() {
	Expects(_select == nullptr);

	auto entity = object_ptr<Ui::MultiSelect>(
		this,
		(_controller->selectSt()
			? *_controller->selectSt()
			: st::defaultMultiSelect),
		tr::lng_participant_filter());
	_select.create(this, std::move(entity));
	_select->heightValue(
	) | rpl::start_with_next(
		[this] { updateScrollSkips(); },
		lifetime());
	_select->entity()->setSubmittedCallback([=](Qt::KeyboardModifiers) {
		content()->submitted();
	});
	_select->entity()->setQueryChangedCallback([=](const QString &query) {
		searchQueryChanged(query);
	});
	_select->entity()->setItemRemovedCallback([=](uint64 itemId) {
		if (_controller->handleDeselectForeignRow(itemId)) {
			return;
		}
		if (const auto peer = _controller->session().data().peerLoaded(PeerId(itemId))) {
			if (const auto row = peerListFindRow(itemId)) {
				content()->changeCheckState(row, false, anim::type::normal);
				update();
			}
			_controller->itemDeselectedHook(peer);
		}
	});
	_select->resizeToWidth(_controller->contentWidth());
	_select->moveToLeft(0, 0);
}

int PeerListBox::getTopScrollSkip() const {
	auto result = 0;
	if (_select && !_select->isHidden()) {
		result += _select->height();
	}
	return result;
}

void PeerListBox::updateScrollSkips() {
	// If we show / hide the search field scroll top is fixed.
	// If we resize search field by bubbles scroll bottom is fixed.
	setInnerTopSkip(getTopScrollSkip(), _scrollBottomFixed);
	if (!_select->animating()) {
		_scrollBottomFixed = true;
	}
}

void PeerListBox::prepare() {
	setContent(setInnerWidget(
		object_ptr<PeerListContent>(
			this,
			_controller.get()),
		st::boxScroll));
	content()->resizeToWidth(_controller->contentWidth());

	_controller->setDelegate(this);

	_controller->boxHeightValue(
	) | rpl::start_with_next([=](int height) {
		setDimensions(_controller->contentWidth(), height);
	}, lifetime());

	if (_select) {
		_select->finishAnimating();
		Ui::SendPendingMoveResizeEvents(_select);
		_scrollBottomFixed = true;
		onScrollToY(0);
	}

	content()->scrollToRequests(
	) | rpl::start_with_next([this](Ui::ScrollToRequest request) {
		onScrollToY(request.ymin, request.ymax);
	}, lifetime());

	if (_init) {
		_init(this);
	}
}

void PeerListBox::keyPressEvent(QKeyEvent *e) {
	if (e->key() == Qt::Key_Down) {
		content()->selectSkip(1);
	} else if (e->key() == Qt::Key_Up) {
		content()->selectSkip(-1);
	} else if (e->key() == Qt::Key_PageDown) {
		content()->selectSkipPage(height(), 1);
	} else if (e->key() == Qt::Key_PageUp) {
		content()->selectSkipPage(height(), -1);
	} else if (e->key() == Qt::Key_Escape && _select && !_select->entity()->getQuery().isEmpty()) {
		_select->entity()->clearQuery();
	} else {
		BoxContent::keyPressEvent(e);
	}
}

void PeerListBox::searchQueryChanged(const QString &query) {
	onScrollToY(0);
	content()->searchQueryChanged(query);
}

void PeerListBox::resizeEvent(QResizeEvent *e) {
	BoxContent::resizeEvent(e);

	if (_select) {
		_select->resizeToWidth(width());
		_select->moveToLeft(0, 0);

		updateScrollSkips();
	}

	content()->resizeToWidth(width());
}

void PeerListBox::paintEvent(QPaintEvent *e) {
	Painter p(this);

	const auto &bg = (_controller->listSt()
		? *_controller->listSt()
		: st::peerListBox).bg;
	for (const auto &rect : e->region()) {
		p.fillRect(rect, bg);
	}
}

void PeerListBox::setInnerFocus() {
	if (!_select || !_select->toggled()) {
		content()->setFocus();
	} else {
		_select->entity()->setInnerFocus();
	}
}

void PeerListBox::peerListSetRowChecked(
		not_null<PeerListRow*> row,
		bool checked) {
	if (checked) {
		addSelectItem(row, anim::type::normal);
		PeerListContentDelegate::peerListSetRowChecked(row, checked);
		peerListUpdateRow(row);

		// This call deletes row from _searchRows.
		//_select->entity()->clearQuery();
	} else {
		// The itemRemovedCallback will call changeCheckState() here.
		_select->entity()->removeItem(row->id());
		peerListUpdateRow(row);
	}
}

void PeerListBox::peerListSetForeignRowChecked(
		not_null<PeerListRow*> row,
		bool checked,
		anim::type animated) {
	if (checked) {
		addSelectItem(row, animated);

		// This call deletes row from _searchRows.
		//_select->entity()->clearQuery();
	} else {
		// The itemRemovedCallback will call changeCheckState() here.
		_select->entity()->removeItem(row->id());
	}
}

void PeerListBox::peerListScrollToTop() {
	onScrollToY(0);
}

void PeerListBox::peerListSetSearchMode(PeerListSearchMode mode) {
	PeerListContentDelegate::peerListSetSearchMode(mode);

	auto selectVisible = (mode != PeerListSearchMode::Disabled);
	if (selectVisible && !_select) {
		createMultiSelect();
		_select->toggle(!selectVisible, anim::type::instant);
	}
	if (_select) {
		_select->toggle(selectVisible, anim::type::normal);
		_scrollBottomFixed = false;
		setInnerFocus();
	}
}

PeerListController::PeerListController(std::unique_ptr<PeerListSearchController> searchController) : _searchController(std::move(searchController)) {
	if (_searchController) {
		_searchController->setDelegate(this);
	}
}

const style::PeerList &PeerListController::computeListSt() const {
	return _listSt ? *_listSt : st::peerListBox;
}

const style::MultiSelect &PeerListController::computeSelectSt() const {
	return _selectSt ? *_selectSt : st::defaultMultiSelect;
}

bool PeerListController::hasComplexSearch() const {
	return (_searchController != nullptr);
}

void PeerListController::search(const QString &query) {
	Expects(hasComplexSearch());

	_searchController->searchQuery(query);
}

void PeerListController::peerListSearchAddRow(not_null<PeerData*> peer) {
	if (auto row = delegate()->peerListFindRow(peer->id.value)) {
		Assert(row->id() == row->peer()->id.value);
		delegate()->peerListAppendFoundRow(row);
	} else if (auto row = createSearchRow(peer)) {
		Assert(row->id() == row->peer()->id.value);
		delegate()->peerListAppendSearchRow(std::move(row));
	}
}

void PeerListController::peerListSearchRefreshRows() {
	delegate()->peerListRefreshRows();
}

rpl::producer<int> PeerListController::onlineCountValue() const {
	return rpl::single(0);
}

void PeerListController::setDescriptionText(const QString &text) {
	if (text.isEmpty()) {
		setDescription(nullptr);
	} else {
		setDescription(object_ptr<Ui::FlatLabel>(nullptr, text, computeListSt().about));
	}
}

void PeerListController::setSearchLoadingText(const QString &text) {
	if (text.isEmpty()) {
		setSearchLoading(nullptr);
	} else {
		setSearchLoading(object_ptr<Ui::FlatLabel>(nullptr, text, st::membersAbout));
	}
}

void PeerListController::setSearchNoResultsText(const QString &text) {
	if (text.isEmpty()) {
		setSearchNoResults(nullptr);
	} else {
		setSearchNoResults(object_ptr<Ui::FlatLabel>(nullptr, text, st::membersAbout));
	}
}

base::unique_qptr<Ui::PopupMenu> PeerListController::rowContextMenu(
		QWidget *parent,
		not_null<PeerListRow*> row) {
	return nullptr;
}

std::unique_ptr<PeerListState> PeerListController::saveState() const {
	return delegate()->peerListSaveState();
}

void PeerListController::restoreState(
		std::unique_ptr<PeerListState> state) {
	delegate()->peerListRestoreState(std::move(state));
}

int PeerListController::contentWidth() const {
	return st::boxWideWidth;
}

rpl::producer<int> PeerListController::boxHeightValue() const {
	return rpl::single(st::boxMaxListHeight);
}

int PeerListController::descriptionTopSkipMin() const {
	return computeListSt().item.height;
}

void PeerListBox::addSelectItem(
		not_null<PeerData*> peer,
		anim::type animated) {
	const auto respect = _controller->respectSavedMessagesChat();
	const auto text = (respect && peer->isSelf())
		? tr::lng_saved_short(tr::now)
		: (respect && peer->isRepliesChat())
		? tr::lng_replies_messages(tr::now)
		: peer->shortName();
	addSelectItem(
		peer->id.value,
		text,
		PaintUserpicCallback(peer, respect),
		animated);
}

void PeerListBox::addSelectItem(
		not_null<PeerListRow*> row,
		anim::type animated) {
	addSelectItem(
		row->id(),
		row->generateShortName(),
		row->generatePaintUserpicCallback(),
		animated);
}

void PeerListBox::addSelectItem(
		uint64 itemId,
		const QString &text,
		Ui::MultiSelect::PaintRoundImage paintUserpic,
		anim::type animated) {
	if (!_select) {
		createMultiSelect();
		_select->hide(anim::type::instant);
	}
	const auto &activeBg = (_controller->selectSt()
		? *_controller->selectSt()
		: st::defaultMultiSelect).item.textActiveBg;
	if (animated == anim::type::instant) {
		_select->entity()->addItemInBunch(
			itemId,
			text,
			activeBg,
			std::move(paintUserpic));
	} else {
		_select->entity()->addItem(
			itemId,
			text,
			activeBg,
			std::move(paintUserpic));
	}
}

void PeerListBox::peerListFinishSelectedRowsBunch() {
	Expects(_select != nullptr);

	_select->entity()->finishItemsBunch();
}

bool PeerListBox::peerListIsRowChecked(not_null<PeerListRow*> row) {
	return _select ? _select->entity()->hasItem(row->id()) : false;
}

int PeerListBox::peerListSelectedRowsCount() {
	return _select ? _select->entity()->getItemsCount() : 0;
}

auto PeerListBox::collectSelectedRows()
-> std::vector<not_null<PeerData*>> {
	auto result = std::vector<not_null<PeerData*>>();
	auto items = _select
		? _select->entity()->getItems()
		: QVector<uint64>();
	if (!items.empty()) {
		result.reserve(items.size());
		for (const auto itemId : items) {
			if (!_controller->isForeignRow(itemId)) {
				result.push_back(_controller->session().data().peer(PeerId(itemId)));
			}
		}
	}
	return result;
}

PeerListRow::PeerListRow(not_null<PeerData*> peer)
: PeerListRow(peer, peer->id.value) {
}

PeerListRow::PeerListRow(not_null<PeerData*> peer, PeerListRowId id)
: _id(id)
, _peer(peer)
, _hidden(false)
, _initialized(false)
, _isSearchResult(false)
, _isSavedMessagesChat(false)
, _isRepliesMessagesChat(false) {
}

PeerListRow::PeerListRow(PeerListRowId id)
: _id(id)
, _hidden(false)
, _initialized(false)
, _isSearchResult(false)
, _isSavedMessagesChat(false)
, _isRepliesMessagesChat(false) {
}

PeerListRow::~PeerListRow() = default;

bool PeerListRow::checked() const {
	return _checkbox && _checkbox->checked();
}

void PeerListRow::setCustomStatus(const QString &status, bool active) {
	setStatusText(status);
	_statusType = active ? StatusType::CustomActive : StatusType::Custom;
	_statusValidTill = 0;
}

void PeerListRow::clearCustomStatus() {
	_statusType = StatusType::Online;
	refreshStatus();
}

void PeerListRow::refreshStatus() {
	if (!_initialized
		|| special()
		|| _statusType == StatusType::Custom
		|| _statusType == StatusType::CustomActive) {
		return;
	}
	_statusType = StatusType::LastSeen;
	_statusValidTill = 0;
	if (auto user = peer()->asUser()) {
		if (_isSavedMessagesChat) {
			setStatusText(tr::lng_saved_forward_here(tr::now));
		} else if (user->isInaccessible()) {
			setStatusText(ktr("ktg_user_status_unaccessible"));
		} else {
			auto time = base::unixtime::now();
			setStatusText(Data::OnlineText(user, time));
			if (Data::OnlineTextActive(user, time)) {
				_statusType = StatusType::Online;
			}
			_statusValidTill = crl::now()
				+ Data::OnlineChangeTimeout(user, time);
		}
	} else if (auto chat = peer()->asChat()) {
		if (!chat->amIn()) {
			setStatusText(tr::lng_chat_status_unaccessible(tr::now));
		} else if (chat->count > 0) {
			setStatusText(tr::lng_group_status(tr::now) + ", " + tr::lng_chat_status_members(tr::now, lt_count_decimal, chat->count));
		} else {
			setStatusText(tr::lng_group_status(tr::now));
		}
	} else if (peer()->isMegagroup()) {
		if (peer()->asChannel()->membersCountKnown()) {
			setStatusText(ktr("ktg_supergroup_status") + ", " + tr::lng_chat_status_members(tr::now, lt_count_decimal, peer()->asChannel()->membersCount()));
		} else {
			setStatusText(ktr("ktg_supergroup_status"));
		}
	} else if (peer()->isChannel()) {
		if (peer()->asChannel()->membersCountKnown()) {
			setStatusText(tr::lng_channel_status(tr::now) + ", " + tr::lng_chat_status_subscribers(tr::now, lt_count_decimal, peer()->asChannel()->membersCount()));
		} else {
			setStatusText(tr::lng_channel_status(tr::now));
		}
	}
}

crl::time PeerListRow::refreshStatusTime() const {
	return _statusValidTill;
}

void PeerListRow::refreshName(const style::PeerListItem &st) {
	if (!_initialized) {
		return;
	}
	const auto text = _isSavedMessagesChat
		? tr::lng_saved_messages(tr::now)
		: _isRepliesMessagesChat
		? tr::lng_replies_messages(tr::now)
		: generateName();
	_name.setText(st.nameStyle, text, Ui::NameTextOptions());
}

int PeerListRow::elementsCount() const {
	return 1;
}

QRect PeerListRow::elementGeometry(int element, int outerWidth) const {
	if (element != 1) {
		return QRect();
	}
	const auto size = rightActionSize();
	if (size.isEmpty()) {
		return QRect();
	}
	const auto margins = rightActionMargins();
	const auto right = margins.right();
	const auto top = margins.top();
	const auto left = outerWidth - right - size.width();
	return QRect(QPoint(left, top), size);
}

bool PeerListRow::elementDisabled(int element) const {
	return (element == 1) && rightActionDisabled();
}

bool PeerListRow::elementOnlySelect(int element) const {
	return false;
}

void PeerListRow::elementAddRipple(
		int element,
		QPoint point,
		Fn<void()> updateCallback) {
	if (element == 1) {
		rightActionAddRipple(point, std::move(updateCallback));
	}
}

void PeerListRow::elementsStopLastRipple() {
	rightActionStopLastRipple();
}

void PeerListRow::elementsPaint(
		Painter &p,
		int outerWidth,
		bool selected,
		int selectedElement) {
	const auto geometry = elementGeometry(1, outerWidth);
	if (!geometry.isEmpty()) {
		rightActionPaint(
			p,
			geometry.x(),
			geometry.y(),
			outerWidth,
			selected,
			(selectedElement == 1));
	}
}

QString PeerListRow::generateName() {
	return peer()->name;
}

QString PeerListRow::generateShortName() {
	return _isSavedMessagesChat
		? tr::lng_saved_short(tr::now)
		: _isRepliesMessagesChat
		? tr::lng_replies_messages(tr::now)
		: peer()->shortName();
}

std::shared_ptr<Data::CloudImageView> &PeerListRow::ensureUserpicView() {
	if (!_userpic) {
		_userpic = peer()->createUserpicView();
	}
	return _userpic;
}

PaintRoundImageCallback PeerListRow::generatePaintUserpicCallback() {
	const auto saved = _isSavedMessagesChat;
	const auto replies = _isRepliesMessagesChat;
	const auto peer = this->peer();
	auto userpic = saved ? nullptr : ensureUserpicView();
	return [=](Painter &p, int x, int y, int outerWidth, int size) mutable {
		if (saved) {
			Ui::EmptyUserpic::PaintSavedMessages(p, x, y, outerWidth, size);
		} else if (replies) {
			Ui::EmptyUserpic::PaintRepliesMessages(p, x, y, outerWidth, size);
		} else {
			peer->paintUserpicLeft(p, userpic, x, y, outerWidth, size);
		}
	};
}

void PeerListRow::invalidatePixmapsCache() {
	if (_checkbox) {
		_checkbox->invalidateCache();
	}
}

int PeerListRow::nameIconWidth() const {
	if (special()) {
		return 0;
	}
	auto hasCreatorRights = false;
	auto hasAdminRights = false;
	if (const auto chat = _peer->asChat()) {
		if (chat->amCreator()) {
			hasCreatorRights = true;
			hasAdminRights = true;
		} else if (chat->hasAdminRights()) {
			hasAdminRights = true;
		}
	} else if (const auto channel = _peer->asChannel()) {
		if (channel->amCreator()) {
			hasCreatorRights = true;
			hasAdminRights = true;
		} else if (channel->hasAdminRights()) {
			hasAdminRights = true;
		}
	}

	return special()
		? 0
		: (_peer->isVerified()
			? st::dialogsVerifiedIcon.width()
			: 0)
		+ (hasCreatorRights
			? st::infoMembersCreatorIcon.width()
			: hasAdminRights
				? st::infoMembersAdminIcon.width()
				: 0);
}

void PeerListRow::paintNameIcon(
		Painter &p,
		int x,
		int y,
		int outerWidth,
		bool selected) {
	if (special()) {
		return;
	}

	auto hasCreatorRights = false;
	auto hasAdminRights = false;
	if (const auto chat = _peer->asChat()) {
		if (chat->amCreator()) {
			hasCreatorRights = true;
			hasAdminRights = true;
		} else if (chat->hasAdminRights()) {
			hasAdminRights = true;
		}
	} else if (const auto channel = _peer->asChannel()) {
		if (channel->amCreator()) {
			hasCreatorRights = true;
			hasAdminRights = true;
		} else if (channel->hasAdminRights()) {
			hasAdminRights = true;
		}
	}

	auto icon = [&] {
		return hasCreatorRights
				? (selected
					? &st::infoMembersCreatorIconOver
					: &st::infoMembersCreatorIcon)
				: (selected
					? &st::infoMembersAdminIconOver
					: &st::infoMembersAdminIcon);
	}();
	if (_peer->isVerified()) { 
		st::dialogsVerifiedIcon.paint(p, x, y, outerWidth);
	}
	if (hasAdminRights) {
		icon->paint(p, x + (_peer->isVerified() ? st::dialogsVerifiedIcon.width() : 0 ), y, outerWidth);
	}
}

void PeerListRow::paintStatusText(
		Painter &p,
		const style::PeerListItem &st,
		int x,
		int y,
		int availableWidth,
		int outerWidth,
		bool selected) {
	auto statusHasOnlineColor = (_statusType == PeerListRow::StatusType::Online)
		|| (_statusType == PeerListRow::StatusType::CustomActive);
	p.setFont(st::contactsStatusFont);
	p.setPen(statusHasOnlineColor ? st.statusFgActive : (selected ? st.statusFgOver : st.statusFg));
	_status.drawLeftElided(p, x, y, availableWidth, outerWidth);
}

bool PeerListRow::hasAction() {
	return true;
}

template <typename MaskGenerator, typename UpdateCallback>
void PeerListRow::addRipple(const style::PeerListItem &st, MaskGenerator &&maskGenerator, QPoint point, UpdateCallback &&updateCallback) {
	if (!_ripple) {
		auto mask = maskGenerator();
		if (mask.isNull()) {
			return;
		}
		_ripple = std::make_unique<Ui::RippleAnimation>(st.button.ripple, std::move(mask), std::forward<UpdateCallback>(updateCallback));
	}
	_ripple->add(point);
}

int PeerListRow::adminRankWidth() const {
	return 0;
}

void PeerListRow::paintAdminRank(
		Painter &p,
		int x,
		int y,
		int outerWidth,
		bool selected) {
}

void PeerListRow::stopLastRipple() {
	if (_ripple) {
		_ripple->lastStop();
	}
}

void PeerListRow::paintRipple(Painter &p, int x, int y, int outerWidth) {
	if (_ripple) {
		_ripple->paint(p, x, y, outerWidth);
		if (_ripple->empty()) {
			_ripple.reset();
		}
	}
}

void PeerListRow::paintUserpic(
		Painter &p,
		const style::PeerListItem &st,
		int x,
		int y,
		int outerWidth) {
	if (_disabledState == State::DisabledChecked) {
		paintDisabledCheckUserpic(p, st, x, y, outerWidth);
	} else if (_checkbox) {
		_checkbox->paint(p, x, y, outerWidth);
	} else if (const auto callback = generatePaintUserpicCallback()) {
		callback(p, x, y, outerWidth, st.photoSize);
	}
}

// Emulates Ui::RoundImageCheckbox::paint() in a checked state.
void PeerListRow::paintDisabledCheckUserpic(
		Painter &p,
		const style::PeerListItem &st,
		int x,
		int y,
		int outerWidth) const {
	auto userpicRadius = st.checkbox.imageSmallRadius;
	auto userpicShift = st.checkbox.imageRadius - userpicRadius;
	auto userpicDiameter = st.checkbox.imageRadius * 2;
	auto userpicLeft = x + userpicShift;
	auto userpicTop = y + userpicShift;
	auto userpicEllipse = style::rtlrect(x, y, userpicDiameter, userpicDiameter, outerWidth);
	auto userpicBorderPen = st.disabledCheckFg->p;
	userpicBorderPen.setWidth(st.checkbox.selectWidth);

	auto iconDiameter = st.checkbox.check.size;
	auto iconLeft = x + userpicDiameter + st.checkbox.selectWidth - iconDiameter;
	auto iconTop = y + userpicDiameter + st.checkbox.selectWidth - iconDiameter;
	auto iconEllipse = style::rtlrect(iconLeft, iconTop, iconDiameter, iconDiameter, outerWidth);
	auto iconBorderPen = st.checkbox.check.border->p;
	iconBorderPen.setWidth(st.checkbox.selectWidth);

	if (_isSavedMessagesChat) {
		Ui::EmptyUserpic::PaintSavedMessages(p, userpicLeft, userpicTop, outerWidth, userpicRadius * 2);
	} else if (_isRepliesMessagesChat) {
		Ui::EmptyUserpic::PaintRepliesMessages(p, userpicLeft, userpicTop, outerWidth, userpicRadius * 2);
	} else {
		peer()->paintUserpicLeft(p, _userpic, userpicLeft, userpicTop, outerWidth, userpicRadius * 2);
	}

	{
		PainterHighQualityEnabler hq(p);

		p.setPen(userpicBorderPen);
		p.setBrush(Qt::NoBrush);
		switch (cUserpicCornersType()) {
			case 0:
				p.drawRoundedRect(
					userpicEllipse,
					0, 0);
				break;

			case 1:
				p.drawRoundedRect(
					userpicEllipse,
					st::buttonRadius, st::buttonRadius);
				break;

			case 2:
				p.drawRoundedRect(
					userpicEllipse,
					st::dateRadius, st::dateRadius);
				break;

			default:
				p.drawEllipse(userpicEllipse);
		}

		p.setPen(iconBorderPen);
		p.setBrush(st.disabledCheckFg);
		p.drawEllipse(iconEllipse);
	}

	st.checkbox.check.check.paint(p, iconEllipse.topLeft(), outerWidth);
}

void PeerListRow::setStatusText(const QString &text) {
	_status.setText(st::defaultTextStyle, text, Ui::NameTextOptions());
}

float64 PeerListRow::checkedRatio() {
	return _checkbox ? _checkbox->checkedAnimationRatio() : 0.;
}

void PeerListRow::lazyInitialize(const style::PeerListItem &st) {
	if (_initialized) {
		return;
	}
	_initialized = true;
	refreshName(st);
	refreshStatus();
}

void PeerListRow::createCheckbox(
		const style::RoundImageCheckbox &st,
		Fn<void()> updateCallback) {
	_checkbox = std::make_unique<Ui::RoundImageCheckbox>(
		st,
		std::move(updateCallback),
		generatePaintUserpicCallback());
}

void PeerListRow::setCheckedInternal(bool checked, anim::type animated) {
	Expects(_checkbox != nullptr);

	_checkbox->setChecked(checked, animated);
}

void PeerListRow::finishCheckedAnimation() {
	_checkbox->setChecked(_checkbox->checked(), anim::type::instant);
}

PeerListContent::PeerListContent(
	QWidget *parent,
	not_null<PeerListController*> controller)
: RpWidget(parent)
, _st(controller->computeListSt())
, _controller(controller)
, _rowHeight(_st.item.height) {
	_controller->session().downloaderTaskFinished(
	) | rpl::start_with_next([=] {
		update();
	}, lifetime());

	using UpdateFlag = Data::PeerUpdate::Flag;
	_controller->session().changes().peerUpdates(
		UpdateFlag::Name | UpdateFlag::Photo
	) | rpl::start_with_next([=](const Data::PeerUpdate &update) {
		if (update.flags & UpdateFlag::Name) {
			handleNameChanged(update.peer);
		}
		if (update.flags & UpdateFlag::Photo) {
			this->update();
		}
	}, lifetime());

	style::PaletteChanged(
	) | rpl::start_with_next([=] {
		invalidatePixmapsCache();
	}, lifetime());

	_repaintByStatus.setCallback([this] { update(); });
}

void PeerListContent::setMode(Mode mode) {
	if (mode == Mode::Default && _mode == Mode::Default) {
		return;
	}
	_mode = mode;
	switch (_mode) {
	case Mode::Default:
		_rowHeight = _st.item.height;
		break;
	case Mode::Custom:
		_rowHeight = _controller->customRowHeight();
		break;
	}
	const auto wasMouseSelection = _mouseSelection;
	const auto wasLastMousePosition = _lastMousePosition;
	_contextMenu = nullptr;
	if (wasMouseSelection) {
		setSelected(Selected());
	}
	setPressed(Selected());
	refreshRows();
	if (wasMouseSelection && wasLastMousePosition) {
		selectByMouse(*wasLastMousePosition);
	}
}

void PeerListContent::appendRow(std::unique_ptr<PeerListRow> row) {
	Expects(row != nullptr);

	if (_rowsById.find(row->id()) == _rowsById.cend()) {
		row->setAbsoluteIndex(_rows.size());
		addRowEntry(row.get());
		if (!_hiddenRows.empty()) {
			Assert(!row->hidden());
			_filterResults.push_back(row.get());
		}
		_rows.push_back(std::move(row));
	}
}

void PeerListContent::appendSearchRow(std::unique_ptr<PeerListRow> row) {
	Expects(row != nullptr);
	Expects(showingSearch());

	if (_rowsById.find(row->id()) == _rowsById.cend()) {
		row->setAbsoluteIndex(_searchRows.size());
		row->setIsSearchResult(true);
		addRowEntry(row.get());
		_filterResults.push_back(row.get());
		_searchRows.push_back(std::move(row));
	}
}

void PeerListContent::appendFoundRow(not_null<PeerListRow*> row) {
	Expects(showingSearch());

	auto index = findRowIndex(row);
	if (index.value < 0) {
		_filterResults.push_back(row);
	}
}

void PeerListContent::changeCheckState(
		not_null<PeerListRow*> row,
		bool checked,
		anim::type animated) {
	row->setChecked(
		checked,
		_st.item.checkbox,
		animated,
		[=] { updateRow(row); });
}

void PeerListContent::setRowHidden(not_null<PeerListRow*> row, bool hidden) {
	Expects(!row->isSearchResult());

	row->setHidden(hidden);
	if (hidden) {
		_hiddenRows.emplace(row);
	} else {
		_hiddenRows.remove(row);
	}
}

void PeerListContent::addRowEntry(not_null<PeerListRow*> row) {
	if (_controller->respectSavedMessagesChat() && !row->special()) {
		if (row->peer()->isSelf()) {
			row->setIsSavedMessagesChat(true);
		} else if (row->peer()->isRepliesChat()) {
			row->setIsRepliesMessagesChat(true);
		}
	}
	_rowsById.emplace(row->id(), row);
	if (!row->special()) {
		_rowsByPeer[row->peer()].push_back(row);
	}
	if (addingToSearchIndex()) {
		addToSearchIndex(row);
	}
	if (_controller->isRowSelected(row)) {
		Assert(row->special() || row->id() == row->peer()->id.value);
		changeCheckState(row, true, anim::type::instant);
	}
}

void PeerListContent::invalidatePixmapsCache() {
	auto invalidate = [](auto &&row) { row->invalidatePixmapsCache(); };
	ranges::for_each(_rows, invalidate);
	ranges::for_each(_searchRows, invalidate);
}

bool PeerListContent::addingToSearchIndex() const {
	// If we started indexing already, we continue.
	return (_searchMode != PeerListSearchMode::Disabled) || !_searchIndex.empty();
}

void PeerListContent::addToSearchIndex(not_null<PeerListRow*> row) {
	if (row->isSearchResult() || row->special()) {
		return;
	}

	removeFromSearchIndex(row);
	row->setNameFirstLetters(row->peer()->nameFirstLetters());
	for (auto ch : row->nameFirstLetters()) {
		_searchIndex[ch].push_back(row);
	}
}

void PeerListContent::removeFromSearchIndex(not_null<PeerListRow*> row) {
	const auto &nameFirstLetters = row->nameFirstLetters();
	if (!nameFirstLetters.empty()) {
		for (auto ch : row->nameFirstLetters()) {
			auto it = _searchIndex.find(ch);
			if (it != _searchIndex.cend()) {
				auto &entry = it->second;
				entry.erase(ranges::remove(entry, row), end(entry));
				if (entry.empty()) {
					_searchIndex.erase(it);
				}
			}
		}
		row->setNameFirstLetters({});
	}
}

void PeerListContent::prependRow(std::unique_ptr<PeerListRow> row) {
	Expects(row != nullptr);

	if (_rowsById.find(row->id()) == _rowsById.cend()) {
		addRowEntry(row.get());
		if (!_hiddenRows.empty()) {
			Assert(!row->hidden());
			_filterResults.insert(_filterResults.begin(), row.get());
		}
		_rows.insert(_rows.begin(), std::move(row));
		refreshIndices();
	}
}

void PeerListContent::prependRowFromSearchResult(not_null<PeerListRow*> row) {
	if (!row->isSearchResult()) {
		return;
	}
	Assert(_rowsById.find(row->id()) != _rowsById.cend());
	auto index = row->absoluteIndex();
	Assert(index >= 0 && index < _searchRows.size());
	Assert(_searchRows[index].get() == row);

	row->setIsSearchResult(false);
	if (!_hiddenRows.empty()) {
		Assert(!row->hidden());
		_filterResults.insert(_filterResults.begin(), row);
	}
	_rows.insert(_rows.begin(), std::move(_searchRows[index]));
	refreshIndices();
	removeRowAtIndex(_searchRows, index);

	if (addingToSearchIndex()) {
		addToSearchIndex(row);
	}
}

void PeerListContent::refreshIndices() {
	auto index = 0;
	for (auto &row : _rows) {
		row->setAbsoluteIndex(index++);
	}
}

void PeerListContent::removeRowAtIndex(
		std::vector<std::unique_ptr<PeerListRow>> &from,
		int index) {
	from.erase(from.begin() + index);
	for (auto i = index, count = int(from.size()); i != count; ++i) {
		from[i]->setAbsoluteIndex(i);
	}
}

PeerListRow *PeerListContent::findRow(PeerListRowId id) {
	auto it = _rowsById.find(id);
	return (it == _rowsById.cend()) ? nullptr : it->second.get();
}

void PeerListContent::removeRow(not_null<PeerListRow*> row) {
	auto index = row->absoluteIndex();
	auto isSearchResult = row->isSearchResult();
	auto &eraseFrom = isSearchResult ? _searchRows : _rows;

	Assert(index >= 0 && index < eraseFrom.size());
	Assert(eraseFrom[index].get() == row);

	auto pressedData = saveSelectedData(_pressed);
	auto contextedData = saveSelectedData(_contexted);
	setSelected(Selected());
	setPressed(Selected());
	setContexted(Selected());

	_rowsById.erase(row->id());
	if (!row->special()) {
		auto &byPeer = _rowsByPeer[row->peer()];
		byPeer.erase(ranges::remove(byPeer, row), end(byPeer));
	}
	removeFromSearchIndex(row);
	_filterResults.erase(
		ranges::remove(_filterResults, row),
		end(_filterResults));
	_hiddenRows.remove(row);
	removeRowAtIndex(eraseFrom, index);

	restoreSelection();
	setPressed(restoreSelectedData(pressedData));
	setContexted(restoreSelectedData(contextedData));
}

void PeerListContent::clearAllContent() {
	setSelected(Selected());
	setPressed(Selected());
	setContexted(Selected());
	_mouseSelection = false;
	_lastMousePosition = std::nullopt;
	_rowsById.clear();
	_rowsByPeer.clear();
	_filterResults.clear();
	_searchIndex.clear();
	_rows.clear();
	_searchRows.clear();
	_searchQuery
		= _normalizedSearchQuery
		= _mentionHighlight
		= QString();
}

void PeerListContent::convertRowToSearchResult(not_null<PeerListRow*> row) {
	if (row->isSearchResult()) {
		return;
	} else if (!showingSearch() || !_controller->hasComplexSearch()) {
		return removeRow(row);
	}
	auto index = row->absoluteIndex();
	Assert(index >= 0 && index < _rows.size());
	Assert(_rows[index].get() == row);

	removeFromSearchIndex(row);
	row->setIsSearchResult(true);
	row->setHidden(false);
	row->setAbsoluteIndex(_searchRows.size());
	_hiddenRows.remove(row);
	_searchRows.push_back(std::move(_rows[index]));
	removeRowAtIndex(_rows, index);
}

int PeerListContent::fullRowsCount() const {
	return _rows.size();
}

not_null<PeerListRow*> PeerListContent::rowAt(int index) const {
	Expects(index >= 0 && index < _rows.size());

	return _rows[index].get();
}

void PeerListContent::setDescription(object_ptr<Ui::FlatLabel> description) {
	_description = std::move(description);
	if (_description) {
		_description->setParent(this);
	}
}

void PeerListContent::setSearchLoading(object_ptr<Ui::FlatLabel> loading) {
	_searchLoading = std::move(loading);
	if (_searchLoading) {
		_searchLoading->setParent(this);
	}
}

void PeerListContent::setSearchNoResults(object_ptr<Ui::FlatLabel> noResults) {
	_searchNoResults = std::move(noResults);
	if (_searchNoResults) {
		_searchNoResults->setParent(this);
	}
}

void PeerListContent::setAboveWidget(object_ptr<TWidget> widget) {
	_aboveWidget = std::move(widget);
	if (_aboveWidget) {
		_aboveWidget->setParent(this);
	}
}

void PeerListContent::setAboveSearchWidget(object_ptr<TWidget> widget) {
	_aboveSearchWidget = std::move(widget);
	if (_aboveSearchWidget) {
		_aboveSearchWidget->setParent(this);
	}
}

void PeerListContent::setHideEmpty(bool hide) {
	_hideEmpty = hide;
	resizeToWidth(width());
}

void PeerListContent::setBelowWidget(object_ptr<TWidget> widget) {
	_belowWidget = std::move(widget);
	if (_belowWidget) {
		_belowWidget->setParent(this);
	}
}

int PeerListContent::labelHeight() const {
	if (_hideEmpty && !shownRowsCount()) {
		return 0;
	}
	auto computeLabelHeight = [](auto &label) {
		if (!label) {
			return 0;
		}
		return st::membersAboutLimitPadding.top() + label->height() + st::membersAboutLimitPadding.bottom();
	};
	if (showingSearch()) {
		if (!_filterResults.empty()) {
			return 0;
		}
		if (_controller->isSearchLoading()) {
			return computeLabelHeight(_searchLoading);
		}
		return computeLabelHeight(_searchNoResults);
	}
	return computeLabelHeight(_description);
}

void PeerListContent::refreshRows() {
	if (!_hiddenRows.empty()) {
		_filterResults.clear();
		for (const auto &row : _rows) {
			if (!row->hidden()) {
				_filterResults.push_back(row.get());
			}
		}
	}
	resizeToWidth(width());
	if (_visibleBottom > 0) {
		checkScrollForPreload();
	}
	if (_mouseSelection) {
		selectByMouse(QCursor::pos());
	}
	update();
}

void PeerListContent::setSearchMode(PeerListSearchMode mode) {
	if (_searchMode != mode) {
		if (!addingToSearchIndex()) {
			for (const auto &row : _rows) {
				addToSearchIndex(row.get());
			}
		}
		_searchMode = mode;
		if (_controller->hasComplexSearch()) {
			if (!_searchLoading) {
				setSearchLoading(object_ptr<Ui::FlatLabel>(
					this,
					tr::lng_contacts_loading(tr::now),
					st::membersAbout));
			}
		} else {
			clearSearchRows();
		}
	}
}

void PeerListContent::clearSearchRows() {
	while (!_searchRows.empty()) {
		removeRow(_searchRows.back().get());
	}
}

void PeerListContent::paintEvent(QPaintEvent *e) {
	Painter p(this);

	const auto clip = e->rect();
	if (_mode != Mode::Custom) {
		p.fillRect(clip, _st.item.button.textBg);
	}

	const auto repaintByStatusAfter = _repaintByStatus.remainingTime();
	auto repaintAfterMin = repaintByStatusAfter;

	const auto rowsTopCached = rowsTop();
	const auto now = crl::now();
	const auto yFrom = clip.y() - rowsTopCached;
	const auto yTo = clip.y() + clip.height() - rowsTopCached;
	p.translate(0, rowsTopCached);
	const auto count = shownRowsCount();
	if (count > 0) {
		const auto from = floorclamp(yFrom, _rowHeight, 0, count);
		const auto to = ceilclamp(yTo, _rowHeight, 0, count);
		p.translate(0, from * _rowHeight);
		for (auto index = from; index != to; ++index) {
			const auto repaintAfter = paintRow(p, now, RowIndex(index));
			if (repaintAfter > 0
				&& (repaintAfterMin < 0
					|| repaintAfterMin > repaintAfter)) {
				repaintAfterMin = repaintAfter;
			}
			p.translate(0, _rowHeight);
		}
	}
	if (repaintAfterMin != repaintByStatusAfter) {
		Assert(repaintAfterMin >= 0);
		_repaintByStatus.callOnce(repaintAfterMin);
	}
}

int PeerListContent::resizeGetHeight(int newWidth) {
	const auto rowsCount = shownRowsCount();
	const auto hideAll = !rowsCount && _hideEmpty;
	_aboveHeight = 0;
	if (_aboveWidget) {
		_aboveWidget->resizeToWidth(newWidth);
		_aboveWidget->moveToLeft(0, 0, newWidth);
		if (hideAll || showingSearch()) {
			_aboveWidget->hide();
		} else {
			_aboveWidget->show();
			_aboveHeight = _aboveWidget->height();
		}
	}
	if (_aboveSearchWidget) {
		_aboveSearchWidget->resizeToWidth(newWidth);
		_aboveSearchWidget->moveToLeft(0, 0, newWidth);
		if (hideAll || !showingSearch()) {
			_aboveSearchWidget->hide();
		} else {
			_aboveSearchWidget->show();
			_aboveHeight = _aboveSearchWidget->height();
		}
	}
	const auto labelTop = rowsTop()
		+ std::max(
			shownRowsCount() * _rowHeight,
			_controller->descriptionTopSkipMin());
	const auto labelWidth = newWidth - 2 * st::contactsPadding.left();
	if (_description) {
		_description->resizeToWidth(labelWidth);
		_description->moveToLeft(st::contactsPadding.left(), labelTop + st::membersAboutLimitPadding.top(), newWidth);
		_description->setVisible(!hideAll && !showingSearch());
	}
	if (_searchNoResults) {
		_searchNoResults->resizeToWidth(labelWidth);
		_searchNoResults->moveToLeft(st::contactsPadding.left(), labelTop + st::membersAboutLimitPadding.top(), newWidth);
		_searchNoResults->setVisible(!hideAll && showingSearch() && _filterResults.empty() && !_controller->isSearchLoading());
	}
	if (_searchLoading) {
		_searchLoading->resizeToWidth(labelWidth);
		_searchLoading->moveToLeft(st::contactsPadding.left(), labelTop + st::membersAboutLimitPadding.top(), newWidth);
		_searchLoading->setVisible(!hideAll && showingSearch() && _filterResults.empty() && _controller->isSearchLoading());
	}
	const auto label = labelHeight();
	const auto belowTop = (label > 0 || rowsCount > 0)
		? (labelTop + label + _st.padding.bottom())
		: _aboveHeight;
	_belowHeight = 0;
	if (_belowWidget) {
		_belowWidget->resizeToWidth(newWidth);
		_belowWidget->moveToLeft(0, belowTop, newWidth);
		if (hideAll || showingSearch()) {
			_belowWidget->hide();
		} else {
			_belowWidget->show();
			_belowHeight = _belowWidget->height();
		}
	}
	return belowTop + _belowHeight;
}

void PeerListContent::enterEventHook(QEnterEvent *e) {
	setMouseTracking(true);
}

void PeerListContent::leaveEventHook(QEvent *e) {
	setMouseTracking(false);
	mouseLeftGeometry();
}

void PeerListContent::mouseMoveEvent(QMouseEvent *e) {
	handleMouseMove(e->globalPos());
}

void PeerListContent::handleMouseMove(QPoint globalPosition) {
	if (!_lastMousePosition) {
		_lastMousePosition = globalPosition;
		return;
	} else if (!_mouseSelection
		&& *_lastMousePosition == globalPosition) {
		return;
	}
	selectByMouse(globalPosition);
}

void PeerListContent::mousePressEvent(QMouseEvent *e) {
	_pressButton = e->button();
	selectByMouse(e->globalPos());
	setPressed(_selected);
	if (auto row = getRow(_selected.index)) {
		auto updateCallback = [this, row, hint = _selected.index] {
			updateRow(row, hint);
		};
		if (_selected.element) {
			const auto elementRect = getElementRect(
				row,
				_selected.index,
				_selected.element);
			if (!elementRect.isEmpty()) {
				row->elementAddRipple(
					_selected.element,
					mapFromGlobal(QCursor::pos()) - elementRect.topLeft(),
					std::move(updateCallback));
			}
		} else {
			auto point = mapFromGlobal(QCursor::pos()) - QPoint(0, getRowTop(_selected.index));
			if (_mode == Mode::Custom) {
				row->addRipple(_st.item, _controller->customRowRippleMaskGenerator(), point, std::move(updateCallback));
			} else {
				const auto maskGenerator = [&] {
					return Ui::RippleAnimation::rectMask(
						QSize(width(), _rowHeight));
				};
				row->addRipple(_st.item, maskGenerator, point, std::move(updateCallback));
			}
		}
	}
	if (anim::Disabled() && !_selected.element) {
		mousePressReleased(e->button());
	}
}

void PeerListContent::mouseReleaseEvent(QMouseEvent *e) {
	mousePressReleased(e->button());
}

void PeerListContent::mousePressReleased(Qt::MouseButton button) {
	updateRow(_pressed.index);
	updateRow(_selected.index);

	auto pressed = _pressed;
	setPressed(Selected());
	if (button == Qt::LeftButton && pressed == _selected) {
		if (auto row = getRow(pressed.index)) {
			if (pressed.element) {
				_controller->rowElementClicked(row, pressed.element);
			} else {
				_controller->rowClicked(row);
			}
		}
	}
}

void PeerListContent::showRowMenu(
		not_null<PeerListRow*> row,
		bool highlightRow,
		Fn<void(not_null<Ui::PopupMenu*>)> destroyed) {
	const auto index = findRowIndex(row);
	showRowMenu(
		index,
		row,
		QCursor::pos(),
		highlightRow,
		std::move(destroyed));
}

bool PeerListContent::showRowMenu(
		RowIndex index,
		PeerListRow *row,
		QPoint globalPos,
		bool highlightRow,
		Fn<void(not_null<Ui::PopupMenu*>)> destroyed) {
	if (_contextMenu) {
		_contextMenu->setDestroyedCallback(nullptr);
		_contextMenu = nullptr;
	}
	setContexted(Selected());
	if (_pressButton != Qt::LeftButton) {
		mousePressReleased(_pressButton);
	}

	if (highlightRow) {
		row = getRow(index);
	}
	if (!row) {
		return false;
	}

	_contextMenu = _controller->rowContextMenu(this, row);
	const auto raw = _contextMenu.get();
	if (!raw) {
		return false;
	}

	if (highlightRow) {
		setContexted({ index, false });
	}
	raw->setDestroyedCallback(crl::guard(
		this,
		[=] {
			if (highlightRow) {
				setContexted(Selected());
			}
			handleMouseMove(QCursor::pos());
			if (destroyed) {
				destroyed(raw);
			}
		}));
	raw->popup(globalPos);
	return true;
}

void PeerListContent::contextMenuEvent(QContextMenuEvent *e) {
	if (e->reason() == QContextMenuEvent::Mouse) {
		handleMouseMove(e->globalPos());
	}
	if (showRowMenu(_selected.index, nullptr, e->globalPos(), true)) {
		e->accept();
	}
}

void PeerListContent::setPressed(Selected pressed) {
	if (_pressed == pressed) {
		return;
	} else if (const auto row = getRow(_pressed.index)) {
		row->stopLastRipple();
		row->elementsStopLastRipple();
	}
	_pressed = pressed;
}

crl::time PeerListContent::paintRow(
		Painter &p,
		crl::time now,
		RowIndex index) {
	const auto row = getRow(index);
	Assert(row != nullptr);

	row->lazyInitialize(_st.item);
	const auto outerWidth = width();

	auto refreshStatusAt = row->refreshStatusTime();
	if (refreshStatusAt > 0 && now >= refreshStatusAt) {
		row->refreshStatus();
		refreshStatusAt = row->refreshStatusTime();
	}
	const auto refreshStatusIn = (refreshStatusAt > 0)
		? std::max(refreshStatusAt - now, crl::time(1))
		: 0;

	const auto peer = row->special() ? nullptr : row->peer().get();
	const auto active = (_contexted.index.value >= 0)
		? _contexted
		: (_pressed.index.value >= 0)
		? _pressed
		: _selected;
	const auto selected = (active.index == index)
		&& (!active.element || !row->elementOnlySelect(active.element));

	if (_mode == Mode::Custom) {
		_controller->customRowPaint(p, now, row, selected);
		return refreshStatusIn;
	}

	const auto &bg = selected
		? _st.item.button.textBgOver
		: _st.item.button.textBg;
	p.fillRect(0, 0, outerWidth, _rowHeight, bg);
	row->paintRipple(p, 0, 0, outerWidth);
	row->paintUserpic(
		p,
		_st.item,
		_st.item.photoPosition.x(),
		_st.item.photoPosition.y(),
		outerWidth);

	p.setPen(st::contactsNameFg);

	auto skipRight = _st.item.photoPosition.x();
<<<<<<< HEAD
	auto actionSize = !row->actionSize().isEmpty()
						&& (row->placeholderSize().isEmpty() 
							|| selected)
						? row->actionSize()
						: row->placeholderSize();
	auto actionMargins = actionSize.isEmpty() ? QMargins() : row->actionMargins();
	auto &name = row->name();
	auto namex = _st.item.namePosition.x();
	auto namew = width() - namex - skipRight;
	auto statusw = namew;
	if (!actionSize.isEmpty()) {
		statusw -= actionMargins.left()
			+ actionSize.width()
			+ actionMargins.right()
=======
	auto rightActionSize = row->rightActionSize();
	auto rightActionMargins = rightActionSize.isEmpty()
		? QMargins()
		: row->rightActionMargins();
	auto &name = row->name();
	auto namex = _st.item.namePosition.x();
	auto namew = outerWidth - namex - skipRight;
	if (!rightActionSize.isEmpty()) {
		namew -= rightActionMargins.left()
			+ rightActionSize.width()
			+ rightActionMargins.right()
>>>>>>> f55d3d1c
			- skipRight;
	}
	if (auto iconWidth = row->nameIconWidth()) {
		namew -= iconWidth;
		row->paintNameIcon(
			p,
			namex + qMin(name.maxWidth(), namew),
			_st.item.namePosition.y(),
			width(),
			selected);
	}
	if (auto adminRankWidth = row->adminRankWidth()) {
		namew -= adminRankWidth + skipRight;
		auto rankx = width() - adminRankWidth - skipRight;
		p.setFont(st::normalFont);
		row->paintAdminRank(
			p,
			rankx,
			_st.item.namePosition.y(),
			width(),
			selected);
	}
	auto nameCheckedRatio = row->disabled() ? 0. : row->checkedRatio();
	p.setPen(anim::pen(_st.item.nameFg, _st.item.nameFgChecked, nameCheckedRatio));
	name.drawLeftElided(p, namex, _st.item.namePosition.y(), namew, width());

	p.setFont(st::contactsStatusFont);
	if (row->isSearchResult()
		&& !_mentionHighlight.isEmpty()
		&& peer
		&& peer->userName().startsWith(
			_mentionHighlight,
			Qt::CaseInsensitive)) {
		const auto username = peer->userName();
		const auto availableWidth = statusw;
		auto highlightedPart = '@' + username.mid(0, _mentionHighlight.size());
		auto grayedPart = username.mid(_mentionHighlight.size());
		const auto highlightedWidth = st::contactsStatusFont->width(highlightedPart);
		if (highlightedWidth >= availableWidth || grayedPart.isEmpty()) {
			if (highlightedWidth > availableWidth) {
				highlightedPart = st::contactsStatusFont->elided(highlightedPart, availableWidth);
			}
			p.setPen(_st.item.statusFgActive);
			p.drawTextLeft(_st.item.statusPosition.x(), _st.item.statusPosition.y(), width(), highlightedPart);
		} else {
			grayedPart = st::contactsStatusFont->elided(grayedPart, availableWidth - highlightedWidth);
			p.setPen(_st.item.statusFgActive);
			p.drawTextLeft(_st.item.statusPosition.x(), _st.item.statusPosition.y(), width(), highlightedPart);
			p.setPen(selected ? _st.item.statusFgOver : _st.item.statusFg);
			p.drawTextLeft(_st.item.statusPosition.x() + highlightedWidth, _st.item.statusPosition.y(), width(), grayedPart);
		}
	} else {
		row->paintStatusText(p, _st.item, _st.item.statusPosition.x(), _st.item.statusPosition.y(), statusw, width(), selected);
	}

	row->elementsPaint(
		p,
		width(),
		selected,
		(active.index == index) ? active.element : 0);

	return refreshStatusIn;
}

PeerListContent::SkipResult PeerListContent::selectSkip(int direction) {
	if (hasPressed()) {
		return { _selected.index.value, _selected.index.value };
	}
	_mouseSelection = false;
	_lastMousePosition = std::nullopt;

	auto newSelectedIndex = _selected.index.value + direction;

	auto result = SkipResult();
	result.shouldMoveTo = newSelectedIndex;

	auto rowsCount = shownRowsCount();
	auto index = 0;
	auto firstEnabled = -1, lastEnabled = -1;
	enumerateShownRows([&firstEnabled, &lastEnabled, &index](not_null<PeerListRow*> row) {
		if (!row->disabled()) {
			if (firstEnabled < 0) {
				firstEnabled = index;
			}
			lastEnabled = index;
		}
		++index;
		return true;
	});
	if (firstEnabled < 0) {
		firstEnabled = rowsCount;
		lastEnabled = firstEnabled - 1;
	}

	Assert(lastEnabled < rowsCount);
	Assert(firstEnabled - 1 <= lastEnabled);

	// Always pass through the first enabled item when changing from / to none selected.
	if ((_selected.index.value > firstEnabled && newSelectedIndex < firstEnabled)
		|| (_selected.index.value < firstEnabled && newSelectedIndex > firstEnabled)) {
		newSelectedIndex = firstEnabled;
	}

	// Snap the index.
	newSelectedIndex = std::clamp(
		newSelectedIndex,
		firstEnabled - 1,
		lastEnabled);

	// Skip the disabled rows.
	if (newSelectedIndex < firstEnabled) {
		newSelectedIndex = -1;
	} else if (newSelectedIndex > lastEnabled) {
		newSelectedIndex = lastEnabled;
	} else if (getRow(RowIndex(newSelectedIndex))->disabled()) {
		auto delta = (direction > 0) ? 1 : -1;
		for (newSelectedIndex += delta; ; newSelectedIndex += delta) {
			// We must find an enabled row, firstEnabled <= us <= lastEnabled.
			Assert(newSelectedIndex >= 0 && newSelectedIndex < rowsCount);
			if (!getRow(RowIndex(newSelectedIndex))->disabled()) {
				break;
			}
		}
	}

	_selected.index.value = newSelectedIndex;
	_selected.element = 0;
	if (newSelectedIndex >= 0) {
		auto top = (newSelectedIndex > 0) ? getRowTop(RowIndex(newSelectedIndex)) : 0;
		auto bottom = (newSelectedIndex + 1 < rowsCount) ? getRowTop(RowIndex(newSelectedIndex + 1)) : height();
		_scrollToRequests.fire({ top, bottom });
	}

	update();

	_selectedIndex = _selected.index.value;
	result.reallyMovedTo = _selected.index.value;
	return result;
}

void PeerListContent::selectSkipPage(int height, int direction) {
	auto rowsToSkip = height / _rowHeight;
	if (!rowsToSkip) {
		return;
	}
	selectSkip(rowsToSkip * direction);
}

rpl::producer<int> PeerListContent::selectedIndexValue() const {
	return _selectedIndex.value();
}

bool PeerListContent::hasSelection() const {
	return _selected.index.value >= 0;
}

bool PeerListContent::hasPressed() const {
	return _pressed.index.value >= 0;
}

void PeerListContent::clearSelection() {
	setSelected(Selected());
}

void PeerListContent::mouseLeftGeometry() {
	if (_mouseSelection) {
		setSelected(Selected());
		_mouseSelection = false;
		_lastMousePosition = std::nullopt;
	}
}

void PeerListContent::loadProfilePhotos() {
	if (_visibleTop >= _visibleBottom) return;

	auto yFrom = _visibleTop;
	auto yTo = _visibleBottom + (_visibleBottom - _visibleTop) * PreloadHeightsCount;

	if (yTo < 0) return;
	if (yFrom < 0) yFrom = 0;

	auto rowsCount = shownRowsCount();
	if (rowsCount > 0) {
		auto from = yFrom / _rowHeight;
		if (from < 0) from = 0;
		if (from < rowsCount) {
			auto to = (yTo / _rowHeight) + 1;
			if (to > rowsCount) to = rowsCount;

			for (auto index = from; index != to; ++index) {
				const auto row = getRow(RowIndex(index));
				if (!row->special()) {
					row->peer()->loadUserpic();
				}
			}
		}
	}
}

void PeerListContent::checkScrollForPreload() {
	if (_visibleBottom + PreloadHeightsCount * (_visibleBottom - _visibleTop) >= height()) {
		_controller->loadMoreRows();
	}
}

void PeerListContent::searchQueryChanged(QString query) {
	const auto searchWordsList = TextUtilities::PrepareSearchWords(query);
	const auto normalizedQuery = searchWordsList.join(' ');
	if (_normalizedSearchQuery != normalizedQuery) {
		setSearchQuery(query, normalizedQuery);
		if (_controller->searchInLocal() && !searchWordsList.isEmpty()) {
			Assert(_hiddenRows.empty());

			auto minimalList = (const std::vector<not_null<PeerListRow*>>*)nullptr;
			for (const auto &searchWord : searchWordsList) {
				auto searchWordStart = searchWord[0].toLower();
				auto it = _searchIndex.find(searchWordStart);
				if (it == _searchIndex.cend()) {
					// Some word can't be found in any row.
					minimalList = nullptr;
					break;
				} else if (!minimalList || minimalList->size() > it->second.size()) {
					minimalList = &it->second;
				}
			}
			if (minimalList) {
				auto searchWordInNames = [](
						not_null<PeerData*> peer,
						const QString &searchWord) {
					for (auto &nameWord : peer->nameWords()) {
						if (nameWord.startsWith(searchWord)) {
							return true;
						}
					}
					return false;
				};
				auto allSearchWordsInNames = [&](
						not_null<PeerData*> peer) {
					for (const auto &searchWord : searchWordsList) {
						if (!searchWordInNames(peer, searchWord)) {
							return false;
						}
					}
					return true;
				};

				_filterResults.reserve(minimalList->size());
				for (const auto &row : *minimalList) {
					if (!row->special() && allSearchWordsInNames(row->peer())) {
						_filterResults.push_back(row);
					}
				}
			}
		}
		if (_controller->hasComplexSearch()) {
			_controller->search(_searchQuery);
		}
		refreshRows();
	}
}

std::unique_ptr<PeerListState> PeerListContent::saveState() const {
	Expects(_hiddenRows.empty());

	auto result = std::make_unique<PeerListState>();
	result->controllerState
		= std::make_unique<PeerListController::SavedStateBase>();
	result->list.reserve(_rows.size());
	for (const auto &row : _rows) {
		result->list.push_back(row->peer());
	}
	result->filterResults.reserve(_filterResults.size());
	for (const auto &row : _filterResults) {
		result->filterResults.push_back(row->peer());
	}
	result->searchQuery = _searchQuery;
	return result;
}

void PeerListContent::restoreState(
		std::unique_ptr<PeerListState> state) {
	if (!state || !state->controllerState) {
		return;
	}

	clearAllContent();

	for (auto peer : state->list) {
		if (auto row = _controller->createRestoredRow(peer)) {
			appendRow(std::move(row));
		}
	}
	auto query = state->searchQuery;
	auto searchWords = TextUtilities::PrepareSearchWords(query);
	setSearchQuery(query, searchWords.join(' '));
	for (auto peer : state->filterResults) {
		if (auto existingRow = findRow(peer->id.value)) {
			_filterResults.push_back(existingRow);
		} else if (auto row = _controller->createSearchRow(peer)) {
			appendSearchRow(std::move(row));
		}
	}
	refreshRows();
}

void PeerListContent::setSearchQuery(
		const QString &query,
		const QString &normalizedQuery) {
	setSelected(Selected());
	setPressed(Selected());
	setContexted(Selected());
	_mouseSelection = false;
	_lastMousePosition = std::nullopt;
	_searchQuery = query;
	_normalizedSearchQuery = normalizedQuery;
	_mentionHighlight = _searchQuery.startsWith('@')
		? _searchQuery.mid(1)
		: _searchQuery;
	_filterResults.clear();
	clearSearchRows();
}

bool PeerListContent::submitted() {
	if (const auto row = getRow(_selected.index)) {
		_controller->rowClicked(row);
		return true;
	} else if (showingSearch()) {
		if (const auto row = getRow(RowIndex(0))) {
			_controller->rowClicked(row);
			return true;
		}
	}
	return false;
}

void PeerListContent::visibleTopBottomUpdated(
		int visibleTop,
		int visibleBottom) {
	_visibleTop = visibleTop;
	_visibleBottom = visibleBottom;
	loadProfilePhotos();
	checkScrollForPreload();
}

void PeerListContent::setSelected(Selected selected) {
	updateRow(_selected.index);
	if (_selected == selected) {
		return;
	}
	_selected = selected;
	updateRow(_selected.index);
	setCursor(_selected.element ? style::cur_pointer : style::cur_default);

	_selectedIndex = _selected.index.value;
}

void PeerListContent::setContexted(Selected contexted) {
	updateRow(_contexted.index);
	if (_contexted != contexted) {
		_contexted = contexted;
		updateRow(_contexted.index);
	}
}

void PeerListContent::restoreSelection() {
	if (_mouseSelection) {
		selectByMouse(QCursor::pos());
	}
}

auto PeerListContent::saveSelectedData(Selected from)
-> SelectedSaved {
	if (auto row = getRow(from.index)) {
		return { row->id(), from };
	}
	return { PeerListRowId(0), from };
}

auto PeerListContent::restoreSelectedData(SelectedSaved from)
-> Selected {
	auto result = from.old;
	if (auto row = findRow(from.id)) {
		result.index = findRowIndex(row, result.index);
	} else {
		result.index.value = -1;
	}
	return result;
}

void PeerListContent::selectByMouse(QPoint globalPosition) {
	_mouseSelection = true;
	_lastMousePosition = globalPosition;
	const auto point = mapFromGlobal(globalPosition);
	const auto customMode = (_mode == Mode::Custom);
	auto in = parentWidget()->rect().contains(parentWidget()->mapFromGlobal(globalPosition));
	auto selected = Selected();
	auto rowsPointY = point.y() - rowsTop();
	selected.index.value = (in
		&& rowsPointY >= 0
		&& rowsPointY < shownRowsCount() * _rowHeight)
		? (rowsPointY / _rowHeight)
		: -1;
	if (selected.index.value >= 0) {
		const auto row = getRow(selected.index);
		if (row->disabled()
			|| (customMode
				&& !_controller->customRowSelectionPoint(
					row,
					point.x(),
					rowsPointY - (selected.index.value * _rowHeight)))) {
			selected = Selected();
		} else if (!customMode) {
<<<<<<< HEAD
			if (row->hasAction() && getActiveActionRect(row, selected.index).contains(point)) {
				selected.action = true;
=======
			for (auto i = 0, count = row->elementsCount(); i != count; ++i) {
				const auto rect = getElementRect(row, selected.index, i + 1);
				if (rect.contains(point)) {
					selected.element = i + 1;
					break;
				}
>>>>>>> f55d3d1c
			}
		}
	}
	setSelected(selected);
}

QRect PeerListContent::getElementRect(
		not_null<PeerListRow*> row,
		RowIndex index,
		int element) const {
	if (row->elementDisabled(element)) {
		return QRect();
	}
	const auto geometry = row->elementGeometry(element, width());
	if (geometry.isEmpty()) {
		return QRect();
	}
	return geometry.translated(0, getRowTop(index));
}

int PeerListContent::rowsTop() const {
	return _aboveHeight + _st.padding.top();
}

int PeerListContent::getRowTop(RowIndex index) const {
	if (index.value >= 0) {
		return rowsTop() + index.value * _rowHeight;
	}
	return -1;
}

void PeerListContent::updateRow(not_null<PeerListRow*> row, RowIndex hint) {
	updateRow(findRowIndex(row, hint));
}

void PeerListContent::updateRow(RowIndex index) {
	if (index.value < 0) {
		return;
	}
	if (const auto row = getRow(index); row && row->disabled()) {
		if (index == _selected.index) {
			setSelected(Selected());
		}
		if (index == _pressed.index) {
			setPressed(Selected());
		}
		if (index == _contexted.index) {
			setContexted(Selected());
		}
	}
	update(0, getRowTop(index), width(), _rowHeight);
}

template <typename Callback>
bool PeerListContent::enumerateShownRows(Callback callback) {
	return enumerateShownRows(0, shownRowsCount(), std::move(callback));
}

template <typename Callback>
bool PeerListContent::enumerateShownRows(int from, int to, Callback callback) {
	Assert(0 <= from);
	Assert(from <= to);
	if (showingSearch()) {
		Assert(to <= _filterResults.size());
		for (auto i = from; i != to; ++i) {
			if (!callback(_filterResults[i])) {
				return false;
			}
		}
	} else {
		Assert(to <= _rows.size());
		for (auto i = from; i != to; ++i) {
			if (!callback(_rows[i].get())) {
				return false;
			}
		}
	}
	return true;
}

PeerListRow *PeerListContent::getRow(RowIndex index) {
	if (index.value >= 0) {
		if (showingSearch()) {
			if (index.value < _filterResults.size()) {
				return _filterResults[index.value];
			}
		} else if (index.value < _rows.size()) {
			return _rows[index.value].get();
		}
	}
	return nullptr;
}

PeerListContent::RowIndex PeerListContent::findRowIndex(
		not_null<PeerListRow*> row,
		RowIndex hint) {
	if (!showingSearch()) {
		Assert(!row->isSearchResult());
		return RowIndex(row->absoluteIndex());
	}

	auto result = hint;
	if (getRow(result) == row) {
		return result;
	}

	auto count = shownRowsCount();
	for (result.value = 0; result.value != count; ++result.value) {
		if (getRow(result) == row) {
			return result;
		}
	}
	result.value = -1;
	return result;
}

void PeerListContent::handleNameChanged(not_null<PeerData*> peer) {
	auto byPeer = _rowsByPeer.find(peer);
	if (byPeer != _rowsByPeer.cend()) {
		for (auto row : byPeer->second) {
			if (addingToSearchIndex()) {
				addToSearchIndex(row);
			}
			row->refreshName(_st.item);
			updateRow(row);
		}
	}
}

PeerListContent::~PeerListContent() {
	if (_contextMenu) {
		_contextMenu->setDestroyedCallback(nullptr);
	}
}

void PeerListContentDelegate::peerListShowRowMenu(
		not_null<PeerListRow*> row,
		bool highlightRow,
		Fn<void(not_null<Ui::PopupMenu *>)> destroyed) {
	_content->showRowMenu(row, highlightRow, std::move(destroyed));
}<|MERGE_RESOLUTION|>--- conflicted
+++ resolved
@@ -1621,34 +1621,20 @@
 	p.setPen(st::contactsNameFg);
 
 	auto skipRight = _st.item.photoPosition.x();
-<<<<<<< HEAD
-	auto actionSize = !row->actionSize().isEmpty()
+	auto rightActionSize = !row->rightActionSize().isEmpty()
 						&& (row->placeholderSize().isEmpty() 
 							|| selected)
-						? row->actionSize()
+						? row->rightActionSize()
 						: row->placeholderSize();
-	auto actionMargins = actionSize.isEmpty() ? QMargins() : row->actionMargins();
-	auto &name = row->name();
-	auto namex = _st.item.namePosition.x();
-	auto namew = width() - namex - skipRight;
-	auto statusw = namew;
-	if (!actionSize.isEmpty()) {
-		statusw -= actionMargins.left()
-			+ actionSize.width()
-			+ actionMargins.right()
-=======
-	auto rightActionSize = row->rightActionSize();
-	auto rightActionMargins = rightActionSize.isEmpty()
-		? QMargins()
-		: row->rightActionMargins();
+	auto rightActionMargins = rightActionSize.isEmpty() ? QMargins() : row->rightActionMargins();
 	auto &name = row->name();
 	auto namex = _st.item.namePosition.x();
 	auto namew = outerWidth - namex - skipRight;
+	auto statusw = namew;
 	if (!rightActionSize.isEmpty()) {
-		namew -= rightActionMargins.left()
+		statusw -= rightActionMargins.left()
 			+ rightActionSize.width()
 			+ rightActionMargins.right()
->>>>>>> f55d3d1c
 			- skipRight;
 	}
 	if (auto iconWidth = row->nameIconWidth()) {
@@ -2061,17 +2047,12 @@
 					rowsPointY - (selected.index.value * _rowHeight)))) {
 			selected = Selected();
 		} else if (!customMode) {
-<<<<<<< HEAD
-			if (row->hasAction() && getActiveActionRect(row, selected.index).contains(point)) {
-				selected.action = true;
-=======
 			for (auto i = 0, count = row->elementsCount(); i != count; ++i) {
 				const auto rect = getElementRect(row, selected.index, i + 1);
 				if (rect.contains(point)) {
 					selected.element = i + 1;
 					break;
 				}
->>>>>>> f55d3d1c
 			}
 		}
 	}
