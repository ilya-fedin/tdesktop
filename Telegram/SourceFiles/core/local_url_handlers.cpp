/*
This file is part of Telegram Desktop,
the official desktop application for the Telegram messaging service.

For license and copyright information please follow this link:
https://github.com/telegramdesktop/tdesktop/blob/master/LEGAL
*/
#include "core/local_url_handlers.h"

#include "api/api_text_entities.h"
#include "base/qthelp_regex.h"
#include "base/qthelp_url.h"
#include "lang/lang_cloud_manager.h"
#include "lang/lang_keys.h"
#include "core/update_checker.h"
#include "core/application.h"
#include "boxes/confirm_phone_box.h"
#include "boxes/background_preview_box.h"
#include "boxes/confirm_box.h"
#include "boxes/share_box.h"
#include "boxes/connection_box.h"
#include "boxes/sticker_set_box.h"
#include "boxes/sessions_box.h"
#include "boxes/language_box.h"
#include "passport/passport_form_controller.h"
#include "window/window_session_controller.h"
#include "data/data_session.h"
#include "data/data_document.h"
#include "data/data_cloud_themes.h"
#include "data/data_channel.h"
#include "media/player/media_player_instance.h"
#include "window/window_session_controller.h"
#include "settings/settings_common.h"
#include "mainwindow.h"
#include "mainwidget.h"
#include "main/main_session.h"
#include "apiwrap.h"
#include "facades.h"
#include "app.h"

namespace Core {
namespace {

using Match = qthelp::RegularExpressionMatch;

bool JoinGroupByHash(
		Main::Session *session,
		const Match &match,
		const QVariant &context) {
	if (!session) {
		return false;
	}
	const auto hash = match->captured(1);
	session->api().checkChatInvite(hash, [=](const MTPChatInvite &result) {
		Core::App().hideMediaView();
		result.match([=](const MTPDchatInvite &data) {
			Ui::show(Box<ConfirmInviteBox>(session, data, [=] {
				session->api().importChatInvite(hash);
			}));
		}, [=](const MTPDchatInviteAlready &data) {
			if (const auto chat = session->data().processChat(data.vchat())) {
				App::wnd()->sessionController()->showPeerHistory(
					chat,
					Window::SectionShow::Way::Forward);
			}
		});
	}, [=](const RPCError &error) {
		if (error.code() != 400) {
			return;
		}
		Core::App().hideMediaView();
		Ui::show(Box<InformBox>(tr::lng_group_invite_bad_link(tr::now)));
	});
	return true;
}

bool ShowStickerSet(
		Main::Session *session,
		const Match &match,
		const QVariant &context) {
	if (!session) {
		return false;
	}
	Core::App().hideMediaView();
	Ui::show(Box<StickerSetBox>(
		App::wnd()->sessionController(),
		MTP_inputStickerSetShortName(MTP_string(match->captured(1)))));
	return true;
}

bool ShowTheme(
		Main::Session *session,
		const Match &match,
		const QVariant &context) {
	if (!session) {
		return false;
	}
	const auto clickFromMessageId = context.value<FullMsgId>();
	Core::App().hideMediaView();
	session->data().cloudThemes().resolve(
		match->captured(1),
		clickFromMessageId);
	return true;
}

void ShowLanguagesBox() {
	static auto Guard = base::binary_guard();
	Guard = LanguageBox::Show();
}

bool SetLanguage(
		Main::Session *session,
		const Match &match,
		const QVariant &context) {
	if (match->capturedRef(1).isEmpty()) {
		ShowLanguagesBox();
	} else {
		const auto languageId = match->captured(2);
		Lang::CurrentCloudManager().switchWithWarning(languageId);
	}
	return true;
}

bool ShareUrl(
		Main::Session *session,
		const Match &match,
		const QVariant &context) {
	if (!session) {
		return false;
	}
	auto params = url_parse_params(
		match->captured(1),
		qthelp::UrlParamNameTransform::ToLower);
	auto url = params.value(qsl("url"));
	if (url.isEmpty()) {
		return false;
	}
	App::main()->shareUrlLayer(url, params.value("text"));
	return true;
}

bool ConfirmPhone(
		Main::Session *session,
		const Match &match,
		const QVariant &context) {
	if (!session) {
		return false;
	}
	auto params = url_parse_params(
		match->captured(1),
		qthelp::UrlParamNameTransform::ToLower);
	auto phone = params.value(qsl("phone"));
	auto hash = params.value(qsl("hash"));
	if (phone.isEmpty() || hash.isEmpty()) {
		return false;
	}
	ConfirmPhoneBox::start(phone, hash);
	return true;
}

bool ShareGameScore(
		Main::Session *session,
		const Match &match,
		const QVariant &context) {
	if (!session) {
		return false;
	}
	const auto params = url_parse_params(
		match->captured(1),
		qthelp::UrlParamNameTransform::ToLower);
	ShareGameScoreByHash(session, params.value(qsl("hash")));
	return true;
}

bool ApplySocksProxy(
		Main::Session *session,
		const Match &match,
		const QVariant &context) {
	auto params = url_parse_params(
		match->captured(1),
		qthelp::UrlParamNameTransform::ToLower);
	ProxiesBoxController::ShowApplyConfirmation(
		MTP::ProxyData::Type::Socks5,
		params);
	return true;
}

bool ApplyMtprotoProxy(
		Main::Session *session,
		const Match &match,
		const QVariant &context) {
	auto params = url_parse_params(
		match->captured(1),
		qthelp::UrlParamNameTransform::ToLower);
	ProxiesBoxController::ShowApplyConfirmation(
		MTP::ProxyData::Type::Mtproto,
		params);
	return true;
}

bool ShowPassportForm(const QMap<QString, QString> &params) {
	const auto botId = params.value("bot_id", QString()).toInt();
	const auto scope = params.value("scope", QString());
	const auto callback = params.value("callback_url", QString());
	const auto publicKey = params.value("public_key", QString());
	const auto nonce = params.value(
		Passport::NonceNameByScope(scope),
		QString());
	const auto errors = params.value("errors", QString());
	if (const auto window = App::wnd()) {
		if (const auto controller = window->sessionController()) {
			controller->showPassportForm(Passport::FormRequest(
				botId,
				scope,
				callback,
				publicKey,
				nonce,
				errors));
			return true;
		}
	}
	return false;
}

bool ShowPassport(
		Main::Session *session,
		const Match &match,
		const QVariant &context) {
	return ShowPassportForm(url_parse_params(
		match->captured(1),
		qthelp::UrlParamNameTransform::ToLower));
}

bool ShowWallPaper(
		Main::Session *session,
		const Match &match,
		const QVariant &context) {
	if (!session) {
		return false;
	}
	const auto params = url_parse_params(
		match->captured(1),
		qthelp::UrlParamNameTransform::ToLower);
	return BackgroundPreviewBox::Start(
		session,
		params.value(qsl("slug")),
		params);
}

bool ResolveUsername(
		Main::Session *session,
		const Match &match,
		const QVariant &context) {
	if (!session) {
		return false;
	}
	const auto params = url_parse_params(
		match->captured(1),
		qthelp::UrlParamNameTransform::ToLower);
	const auto domain = params.value(qsl("domain"));
	const auto valid = [](const QString &domain) {
		return qthelp::regex_match(
			qsl("^[a-zA-Z0-9\\.\\_]+$"),
			domain,
			{}
		).valid();
	};
	if (domain == qsl("telegrampassport")) {
		return ShowPassportForm(params);
	} else if (!valid(domain)) {
		const auto searchParam = params.value(qsl("query"));
		if (!searchParam.isEmpty()) {
			App::searchByHashtag(searchParam, nullptr);
		}
		return false;
	}
	auto start = qsl("start");
	auto startToken = params.value(start);
	if (startToken.isEmpty()) {
		start = qsl("startgroup");
		startToken = params.value(start);
		if (startToken.isEmpty()) {
			start = QString();
		}
	}
	auto post = (start == qsl("startgroup"))
		? ShowAtProfileMsgId
		: ShowAtUnreadMsgId;
	auto postParam = params.value(qsl("post"));
	if (auto postId = postParam.toInt()) {
		post = postId;
	}
	const auto gameParam = params.value(qsl("game"));
	if (!gameParam.isEmpty() && valid(gameParam)) {
		startToken = gameParam;
		post = ShowAtGameShareMsgId;
	}
	const auto clickFromMessageId = context.value<FullMsgId>();
	const auto searchParam = params.value(qsl("query"));
	App::main()->openPeerByName(
		domain,
		post,
		startToken,
		clickFromMessageId,
		searchParam);
	return true;
}

bool ResolvePrivatePost(
		Main::Session *session,
		const Match &match,
		const QVariant &context) {
	if (!session) {
		return false;
	}
	const auto params = url_parse_params(
		match->captured(1),
		qthelp::UrlParamNameTransform::ToLower);
	const auto channelId = params.value(qsl("channel")).toInt();
	const auto msgId = params.value(qsl("post")).toInt();
	if (!channelId || !IsServerMsgId(msgId)) {
		return false;
	}
	const auto done = [=](not_null<PeerData*> peer) {
		App::wnd()->sessionController()->showPeerHistory(
			peer->id,
			Window::SectionShow::Way::Forward,
			msgId);
	};
	const auto fail = [=] {
		Ui::show(Box<InformBox>(tr::lng_error_post_link_invalid(tr::now)));
	};
	if (const auto channel = session->data().channelLoaded(channelId)) {
		done(channel);
		return true;
	}
	session->api().request(MTPchannels_GetChannels(
		MTP_vector<MTPInputChannel>(
			1,
			MTP_inputChannel(MTP_int(channelId), MTP_long(0)))
	)).done([=](const MTPmessages_Chats &result) {
		result.match([&](const auto &data) {
			const auto peer = session->data().processChats(data.vchats());
			if (peer && peer->id == peerFromChannel(channelId)) {
				done(peer);
			} else {
				fail();
			}
		});
	}).fail([=](const RPCError &error) {
		fail();
	}).send();
	return true;
}

bool ResolveSettings(
		Main::Session *session,
		const Match &match,
		const QVariant &context) {
	const auto section = match->captured(1).mid(1).toLower();
	if (!session) {
		if (section.isEmpty()) {
			App::wnd()->showSettings();
			return true;
		}
		return false;
	}
	if (section == qstr("devices")) {
		Ui::show(Box<SessionsBox>(session));
		return true;
	} else if (section == qstr("language")) {
		ShowLanguagesBox();
		return true;
	}
	const auto type = (section == qstr("folders"))
		? ::Settings::Type::Folders
		: (section == qstr("kotato"))
		? ::Settings::Type::Kotato
		: ::Settings::Type::Main;
	App::wnd()->sessionController()->showSettings(type);
	return true;
}

bool HandleUnknown(
		Main::Session *session,
		const Match &match,
		const QVariant &context) {
	if (!session) {
		return false;
	}
	const auto request = match->captured(1);
	const auto callback = [=](const MTPDhelp_deepLinkInfo &result) {
		const auto text = TextWithEntities{
			qs(result.vmessage()),
			Api::EntitiesFromMTP(result.ventities().value_or_empty())
		};
		if (result.is_update_app()) {
			const auto box = std::make_shared<QPointer<Ui::BoxContent>>();
			const auto callback = [=] {
				Core::UpdateApplication();
				if (*box) (*box)->closeBox();
			};
			*box = Ui::show(Box<ConfirmBox>(
				text,
				tr::lng_menu_update(tr::now),
				callback));
		} else {
			Ui::show(Box<InformBox>(text));
		}
	};
	session->api().requestDeepLinkInfo(request, callback);
	return true;
}

bool OpenMediaTimestamp(
		Main::Session *session,
		const Match &match,
		const QVariant &context) {
	if (!session) {
		return false;
	}
	const auto time = match->captured(2).toInt();
	if (time < 0) {
		return false;
	}
	const auto base = match->captured(1);
	if (base.startsWith(qstr("doc"))) {
		const auto parts = base.mid(3).split('_');
		const auto documentId = parts.value(0).toULongLong();
		const auto itemId = FullMsgId(
			parts.value(1).toInt(),
			parts.value(2).toInt());
		const auto document = session->data().document(documentId);
		session->settings().setMediaLastPlaybackPosition(
			documentId,
			time * crl::time(1000));
		if (document->isVideoFile()) {
			Core::App().showDocument(
				document,
				session->data().message(itemId));
		} else if (document->isSong()) {
			Media::Player::instance()->play({ document, itemId });
		}
		return true;
	}
	return false;
}

} // namespace

const std::vector<LocalUrlHandler> &LocalUrlHandlers() {
	static auto Result = std::vector<LocalUrlHandler>{
		{
			qsl("^join/?\\?invite=([a-zA-Z0-9\\.\\_\\-]+)(&|$)"),
			JoinGroupByHash
		},
		{
			qsl("^addstickers/?\\?set=([a-zA-Z0-9\\.\\_]+)(&|$)"),
			ShowStickerSet
		},
		{
			qsl("^addtheme/?\\?slug=([a-zA-Z0-9\\.\\_]+)(&|$)"),
			ShowTheme
		},
		{
			qsl("^setlanguage/?(\\?lang=([a-zA-Z0-9\\.\\_\\-]+))?(&|$)"),
			SetLanguage
		},
		{
			qsl("^msg_url/?\\?(.+)(#|$)"),
			ShareUrl
		},
		{
			qsl("^confirmphone/?\\?(.+)(#|$)"),
			ConfirmPhone
		},
		{
			qsl("^share_game_score/?\\?(.+)(#|$)"),
			ShareGameScore
		},
		{
			qsl("^socks/?\\?(.+)(#|$)"),
			ApplySocksProxy
		},
		{
			qsl("^proxy/?\\?(.+)(#|$)"),
			ApplyMtprotoProxy
		},
		{
			qsl("^passport/?\\?(.+)(#|$)"),
			ShowPassport
		},
		{
			qsl("^bg/?\\?(.+)(#|$)"),
			ShowWallPaper
		},
		{
			qsl("^resolve/?\\?(.+)(#|$)"),
			ResolveUsername
		},
		{
			qsl("^privatepost/?\\?(.+)(#|$)"),
			ResolvePrivatePost
		},
		{
<<<<<<< HEAD
			qsl("^settings(/folders|/devices|/kotato)?$"),
=======
			qsl("^settings(/folders|/devices|/language)?$"),
>>>>>>> c9553c2d
			ResolveSettings
		},
		{
			qsl("^([^\\?]+)(\\?|#|$)"),
			HandleUnknown
		},
	};
	return Result;
}

const std::vector<LocalUrlHandler> &InternalUrlHandlers() {
	static auto Result = std::vector<LocalUrlHandler>{
		{
			qsl("^media_timestamp/?\\?base=([a-zA-Z0-9\\.\\_\\-]+)&t=(\\d+)(&|$)"),
			OpenMediaTimestamp
		},
	};
	return Result;
}

QString TryConvertUrlToLocal(QString url) {
	if (url.size() > 8192) {
		url = url.mid(0, 8192);
	}

	using namespace qthelp;
	auto matchOptions = RegExOption::CaseInsensitive;
	auto telegramMeMatch = regex_match(qsl("^(https?://)?(www\\.)?(telegram\\.(me|dog)|t\\.me)/(.+)$"), url, matchOptions);
	if (telegramMeMatch) {
		auto query = telegramMeMatch->capturedRef(5);
		if (auto joinChatMatch = regex_match(qsl("^joinchat/([a-zA-Z0-9\\.\\_\\-]+)(\\?|$)"), query, matchOptions)) {
			return qsl("tg://join?invite=") + url_encode(joinChatMatch->captured(1));
		} else if (auto stickerSetMatch = regex_match(qsl("^addstickers/([a-zA-Z0-9\\.\\_]+)(\\?|$)"), query, matchOptions)) {
			return qsl("tg://addstickers?set=") + url_encode(stickerSetMatch->captured(1));
		} else if (auto themeMatch = regex_match(qsl("^addtheme/([a-zA-Z0-9\\.\\_]+)(\\?|$)"), query, matchOptions)) {
			return qsl("tg://addtheme?slug=") + url_encode(themeMatch->captured(1));
		} else if (auto languageMatch = regex_match(qsl("^setlanguage/([a-zA-Z0-9\\.\\_\\-]+)(\\?|$)"), query, matchOptions)) {
			return qsl("tg://setlanguage?lang=") + url_encode(languageMatch->captured(1));
		} else if (auto shareUrlMatch = regex_match(qsl("^share/url/?\\?(.+)$"), query, matchOptions)) {
			return qsl("tg://msg_url?") + shareUrlMatch->captured(1);
		} else if (auto confirmPhoneMatch = regex_match(qsl("^confirmphone/?\\?(.+)"), query, matchOptions)) {
			return qsl("tg://confirmphone?") + confirmPhoneMatch->captured(1);
		} else if (auto ivMatch = regex_match(qsl("^iv/?\\?(.+)(#|$)"), query, matchOptions)) {
			//
			// We need to show our t.me page, not the url directly.
			//
			//auto params = url_parse_params(ivMatch->captured(1), UrlParamNameTransform::ToLower);
			//auto previewedUrl = params.value(qsl("url"));
			//if (previewedUrl.startsWith(qstr("http://"), Qt::CaseInsensitive)
			//	|| previewedUrl.startsWith(qstr("https://"), Qt::CaseInsensitive)) {
			//	return previewedUrl;
			//}
			return url;
		} else if (auto socksMatch = regex_match(qsl("^socks/?\\?(.+)(#|$)"), query, matchOptions)) {
			return qsl("tg://socks?") + socksMatch->captured(1);
		} else if (auto proxyMatch = regex_match(qsl("^proxy/?\\?(.+)(#|$)"), query, matchOptions)) {
			return qsl("tg://proxy?") + proxyMatch->captured(1);
		} else if (auto bgMatch = regex_match(qsl("^bg/([a-zA-Z0-9\\.\\_\\-]+)(\\?(.+)?)?$"), query, matchOptions)) {
			const auto params = bgMatch->captured(3);
			return qsl("tg://bg?slug=") + bgMatch->captured(1) + (params.isEmpty() ? QString() : '&' + params);
		} else if (auto postMatch = regex_match(qsl("^c/(\\-?\\d+)/(\\d+)(#|$)"), query, matchOptions)) {
			return qsl("tg://privatepost?channel=%1&post=%2").arg(postMatch->captured(1)).arg(postMatch->captured(2));
		} else if (auto usernameMatch = regex_match(qsl("^([a-zA-Z0-9\\.\\_]+)(/?\\?|/?$|/(\\d+)/?(?:\\?|$))"), query, matchOptions)) {
			auto params = query.mid(usernameMatch->captured(0).size()).toString();
			auto postParam = QString();
			if (auto postMatch = regex_match(qsl("^/\\d+/?(?:\\?|$)"), usernameMatch->captured(2))) {
				postParam = qsl("&post=") + usernameMatch->captured(3);
			}
			return qsl("tg://resolve/?domain=") + url_encode(usernameMatch->captured(1)) + postParam + (params.isEmpty() ? QString() : '&' + params);
		}
	}
	return url;
}

bool InternalPassportLink(const QString &url) {
	const auto urlTrimmed = url.trimmed();
	if (!urlTrimmed.startsWith(qstr("tg://"), Qt::CaseInsensitive)) {
		return false;
	}
	const auto command = urlTrimmed.midRef(qstr("tg://").size());

	using namespace qthelp;
	const auto matchOptions = RegExOption::CaseInsensitive;
	const auto authMatch = regex_match(
		qsl("^passport/?\\?(.+)(#|$)"),
		command,
		matchOptions);
	const auto usernameMatch = regex_match(
		qsl("^resolve/?\\?(.+)(#|$)"),
		command,
		matchOptions);
	const auto usernameValue = usernameMatch->hasMatch()
		? url_parse_params(
			usernameMatch->captured(1),
			UrlParamNameTransform::ToLower).value(qsl("domain"))
		: QString();
	const auto authLegacy = (usernameValue == qstr("telegrampassport"));
	return authMatch->hasMatch() || authLegacy;
}

bool StartUrlRequiresActivate(const QString &url) {
	return Core::App().locked()
		? true
		: !InternalPassportLink(url);
}

} // namespace Core<|MERGE_RESOLUTION|>--- conflicted
+++ resolved
@@ -503,11 +503,7 @@
 			ResolvePrivatePost
 		},
 		{
-<<<<<<< HEAD
-			qsl("^settings(/folders|/devices|/kotato)?$"),
-=======
-			qsl("^settings(/folders|/devices|/language)?$"),
->>>>>>> c9553c2d
+			qsl("^settings(/folders|/devices|/language|/kotato?$"),
 			ResolveSettings
 		},
 		{
