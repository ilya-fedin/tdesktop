--- conflicted
+++ resolved
@@ -15,16 +15,9 @@
 #define TDESKTOP_ALPHA_VERSION (0ULL)
 #endif // TDESKTOP_OFFICIAL_TARGET
 
-<<<<<<< HEAD
-constexpr auto AppVersion = 1008013;
-constexpr auto AppVersionStr = "1.8.13";
+constexpr auto AppVersion = 1008015;
+constexpr auto AppVersionStr = "1.8.15";
 constexpr auto AppBetaVersion = true;
 constexpr auto AppAlphaVersion = TDESKTOP_ALPHA_VERSION;
 constexpr auto AppKotatoVersion = 1000007;
-constexpr auto AppKotatoVersionStr = "1.0.7";
-=======
-constexpr auto AppVersion = 1008015;
-constexpr auto AppVersionStr = "1.8.15";
-constexpr auto AppBetaVersion = false;
-constexpr auto AppAlphaVersion = TDESKTOP_ALPHA_VERSION;
->>>>>>> 261a83ed
+constexpr auto AppKotatoVersionStr = "1.0.7";