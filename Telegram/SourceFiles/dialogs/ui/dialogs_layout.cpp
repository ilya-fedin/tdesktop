--- conflicted
+++ resolved
@@ -91,35 +91,24 @@
 		bool selected,
 		bool active,
 		bool unreadMuted,
-<<<<<<< HEAD
-		bool mentionMuted,
+		bool mentionOrReactionMuted,
 		int lines = 2) {
-=======
-		bool mentionOrReactionMuted) {
->>>>>>> 95e806cb
 	auto skipBeforeMention = 0;
 	if (displayUnreadCounter || displayUnreadMark) {
 		const auto counter = (unreadCount > 0)
 			? QString::number(unreadCount)
 			: QString();
-<<<<<<< HEAD
-		const auto allowDigits = displayMentionBadge ? 1 : 3;
-		auto unreadRight = st::dialogsPadding.x() + (::Kotato::JsonSettings::GetInt("chat_list_lines") == 1 ? st::dialogsUnreadHeight : st::dialogsPhotoSize);
-		auto unreadTop = (lines == 1
-			? st::dialogsPadding.y()
-			: st::dialogsPadding.y() + st::dialogsPhotoSize - st::dialogsUnreadHeight);
-		auto unreadWidth = 0;
-=======
 		const auto allowDigits = (displayMentionBadge
 			|| displayReactionBadge)
 			? 1
 			: 3;
 		const auto unreadRight = st::dialogsPadding.x()
 			+ st::dialogsPhotoSize;
-		const auto unreadTop = st::dialogsPadding.y()
-			+ st::dialogsPhotoSize
-			- st::dialogsUnreadHeight;
->>>>>>> 95e806cb
+		const auto unreadTop = (lines == 1
+			? st::dialogsPadding.y()
+			: st::dialogsPadding.y()
+				+ st::dialogsPhotoSize
+				- st::dialogsUnreadHeight);
 
 		UnreadBadgeStyle st;
 		st.active = active;
@@ -134,24 +123,18 @@
 			allowDigits);
 		skipBeforeMention += badge.width() + st.padding;
 	}
-<<<<<<< HEAD
-	if (displayMentionBadge) {
-		auto counter = qsl("@");
-		auto unreadRight = st::dialogsPadding.x() + (::Kotato::JsonSettings::GetInt("chat_list_lines") == 1 ? st::dialogsUnreadHeight : st::dialogsPhotoSize) - skipBeforeMention;
-		auto unreadTop = (lines == 1
-			? st::dialogsPadding.y()
-			: st::dialogsPadding.y() + st::dialogsPhotoSize - st::dialogsUnreadHeight);
-		auto unreadWidth = 0;
-=======
 	if (displayMentionBadge || displayReactionBadge) {
 		const auto counter = QString();
 		const auto unreadRight = st::dialogsPadding.x()
-			+ st::dialogsPhotoSize
+			+ (::Kotato::JsonSettings::GetInt("chat_list_lines") == 1
+				? st::dialogsUnreadHeight
+				: st::dialogsPhotoSize)
 			- skipBeforeMention;
-		const auto unreadTop = st::dialogsPadding.y()
-			+ st::dialogsPhotoSize
-			- st::dialogsUnreadHeight;
->>>>>>> 95e806cb
+		const auto unreadTop = (lines == 1
+			? st::dialogsPadding.y()
+			: st::dialogsPadding.y()
+				+ st::dialogsPhotoSize
+				- st::dialogsUnreadHeight);
 
 		UnreadBadgeStyle st;
 		st.active = active;
@@ -853,7 +836,40 @@
 	return result;
 }
 
-<<<<<<< HEAD
+void PaintUnreadBadge(Painter &p, const QRect &rect, const UnreadBadgeStyle &st) {
+	Assert(rect.height() == st.size);
+
+	int index = (st.muted ? 0x03 : 0x00) + (st.active ? 0x02 : (st.selected ? 0x01 : 0x00));
+	int size = st.size, sizehalf = size / 2;
+
+	unreadBadgeStyle.createIfNull();
+	auto badgeData = unreadBadgeStyle->sizes;
+	if (st.sizeId > 0) {
+		Assert(st.sizeId < UnreadBadgeSizesCount);
+		badgeData = &unreadBadgeStyle->sizes[st.sizeId];
+	}
+	auto bg = unreadBadgeStyle->bg[index];
+	if (badgeData->left[index].isNull()) {
+		int imgsize = size * cIntRetinaFactor(), imgsizehalf = sizehalf * cIntRetinaFactor();
+		createCircleMask(badgeData, size);
+		badgeData->left[index] = PixmapFromImage(
+			colorizeCircleHalf(badgeData, imgsize, imgsizehalf, 0, bg));
+		badgeData->right[index] = PixmapFromImage(colorizeCircleHalf(
+			badgeData,
+			imgsize,
+			imgsizehalf,
+			imgsize - imgsizehalf,
+			bg));
+	}
+
+	int bar = rect.width() - 2 * sizehalf;
+	p.drawPixmap(rect.x(), rect.y(), badgeData->left[index]);
+	if (bar) {
+		p.fillRect(rect.x() + sizehalf, rect.y(), bar, rect.height(), bg);
+	}
+	p.drawPixmap(rect.x() + sizehalf + bar, rect.y(), badgeData->right[index]);
+}
+
 } // namepsace
 
 const style::icon *ChatTypeIcon(
@@ -888,71 +904,6 @@
 	return nullptr;
 }
 
-void paintUnreadBadge(Painter &p, const QRect &rect, const UnreadBadgeStyle &st) {
-=======
-void PaintUnreadBadge(Painter &p, const QRect &rect, const UnreadBadgeStyle &st) {
->>>>>>> 95e806cb
-	Assert(rect.height() == st.size);
-
-	int index = (st.muted ? 0x03 : 0x00) + (st.active ? 0x02 : (st.selected ? 0x01 : 0x00));
-	int size = st.size, sizehalf = size / 2;
-
-	unreadBadgeStyle.createIfNull();
-	auto badgeData = unreadBadgeStyle->sizes;
-	if (st.sizeId > 0) {
-		Assert(st.sizeId < UnreadBadgeSizesCount);
-		badgeData = &unreadBadgeStyle->sizes[st.sizeId];
-	}
-	auto bg = unreadBadgeStyle->bg[index];
-	if (badgeData->left[index].isNull()) {
-		int imgsize = size * cIntRetinaFactor(), imgsizehalf = sizehalf * cIntRetinaFactor();
-		createCircleMask(badgeData, size);
-		badgeData->left[index] = PixmapFromImage(
-			colorizeCircleHalf(badgeData, imgsize, imgsizehalf, 0, bg));
-		badgeData->right[index] = PixmapFromImage(colorizeCircleHalf(
-			badgeData,
-			imgsize,
-			imgsizehalf,
-			imgsize - imgsizehalf,
-			bg));
-	}
-
-	int bar = rect.width() - 2 * sizehalf;
-	p.drawPixmap(rect.x(), rect.y(), badgeData->left[index]);
-	if (bar) {
-		p.fillRect(rect.x() + sizehalf, rect.y(), bar, rect.height(), bg);
-	}
-	p.drawPixmap(rect.x() + sizehalf + bar, rect.y(), badgeData->right[index]);
-}
-
-} // namepsace
-
-const style::icon *ChatTypeIcon(
-		not_null<PeerData*> peer,
-		bool active,
-		bool selected) {
-	if (peer->isChat() || peer->isMegagroup()) {
-		return &(active
-			? st::dialogsChatIconActive
-			: (selected ? st::dialogsChatIconOver : st::dialogsChatIcon));
-	} else if (peer->isChannel()) {
-		return &(active
-			? st::dialogsChannelIconActive
-			: (selected
-				? st::dialogsChannelIconOver
-				: st::dialogsChannelIcon));
-	} else if (const auto user = peer->asUser()) {
-		if (ShowUserBotIcon(user)) {
-			return &(active
-				? st::dialogsBotIconActive
-				: (selected
-					? st::dialogsBotIconOver
-					: st::dialogsBotIcon));
-		}
-	}
-	return nullptr;
-}
-
 UnreadBadgeStyle::UnreadBadgeStyle()
 : size(st::dialogsUnreadHeight)
 , padding(st::dialogsUnreadPadding)
@@ -1101,8 +1052,7 @@
 			active,
 			selected,
 			unreadMuted,
-<<<<<<< HEAD
-			mentionMuted);
+			mentionOrReactionMuted);
 		if (flags & Flag::SearchResult
 			|| ::Kotato::JsonSettings::GetInt("chat_list_lines") > 1) {
 			const auto &color = active
@@ -1136,39 +1086,6 @@
 					selected,
 					{});
 			}
-=======
-			mentionOrReactionMuted);
-		const auto &color = active
-			? st::dialogsTextFgServiceActive
-			: (selected
-				? st::dialogsTextFgServiceOver
-				: st::dialogsTextFgService);
-		const auto itemRect = QRect(
-			nameleft,
-			texttop,
-			availableWidth,
-			st::dialogsTextFont->height);
-		const auto actionWasPainted = ShowSendActionInDialogs(history)
-			? history->sendActionPainter()->paint(
-				p,
-				itemRect.x(),
-				itemRect.y(),
-				itemRect.width(),
-				fullWidth,
-				color,
-				ms)
-			: false;
-		if (const auto folder = row->folder()) {
-			PaintListEntryText(p, itemRect, active, selected, row);
-		} else if (history && !actionWasPainted) {
-			history->lastItemDialogsView.paint(
-				p,
-				item,
-				itemRect,
-				active,
-				selected,
-				{});
->>>>>>> 95e806cb
 		}
 
 		return availableWidth;
@@ -1184,12 +1101,8 @@
 			selected,
 			active,
 			unreadMuted,
-<<<<<<< HEAD
-			mentionMuted,
+			mentionOrReactionMuted,
 			::Kotato::JsonSettings::GetInt("chat_list_lines"));
-=======
-			mentionOrReactionMuted);
->>>>>>> 95e806cb
 	};
 	if (::Kotato::JsonSettings::GetInt("chat_list_lines") == 1) {
 		paintOneLineRow(
@@ -1347,12 +1260,8 @@
 			selected,
 			active,
 			unreadMuted,
-<<<<<<< HEAD
-			mentionMuted,
+			mentionOrReactionMuted,
 			::Kotato::JsonSettings::GetInt("chat_list_lines"));
-=======
-			mentionOrReactionMuted);
->>>>>>> 95e806cb
 	};
 	if (::Kotato::JsonSettings::GetInt("chat_list_lines") == 1) {
 		paintOneLineRow(
