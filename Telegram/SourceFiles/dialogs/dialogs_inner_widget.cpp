/*
This file is part of Telegram Desktop,
the official desktop application for the Telegram messaging service.

For license and copyright information please follow this link:
https://github.com/telegramdesktop/tdesktop/blob/master/LEGAL
*/
#include "dialogs/dialogs_inner_widget.h"

#include "dialogs/dialogs_indexed_list.h"
#include "dialogs/dialogs_layout.h"
#include "dialogs/dialogs_widget.h"
#include "dialogs/dialogs_search_from_controllers.h"
#include "history/history.h"
#include "history/history_item.h"
#include "core/shortcuts.h"
#include "core/application.h"
#include "ui/widgets/buttons.h"
#include "ui/widgets/popup_menu.h"
#include "ui/text/text_utilities.h"
#include "ui/text/text_options.h"
#include "ui/ui_utility.h"
#include "data/data_drafts.h"
#include "data/data_folder.h"
#include "data/data_session.h"
#include "data/data_channel.h"
#include "data/data_chat.h"
#include "data/data_user.h"
#include "data/data_peer_values.h"
#include "data/data_histories.h"
#include "data/data_chat_filters.h"
#include "data/data_cloud_file.h"
#include "data/data_changes.h"
#include "data/stickers/data_stickers.h"
#include "base/unixtime.h"
#include "lang/lang_keys.h"
#include "mainwindow.h"
#include "mainwidget.h"
#include "storage/storage_account.h"
#include "apiwrap.h"
#include "main/main_session.h"
#include "main/main_session_settings.h"
#include "window/notifications_manager.h"
#include "window/window_session_controller.h"
#include "window/window_peer_menu.h"
#include "ui/widgets/multi_select.h"
#include "ui/empty_userpic.h"
#include "ui/unread_badge.h"
#include "boxes/filters/edit_filter_box.h"
#include "api/api_chat_filters.h"
#include "styles/style_dialogs.h"
#include "styles/style_chat_helpers.h"
#include "styles/style_window.h"

namespace Dialogs {
namespace {

constexpr auto kHashtagResultsLimit = 5;
constexpr auto kStartReorderThreshold = 30;

inline int DialogsRowHeight() {
	return (DialogListLines() == 1 ? st::dialogsImportantBarHeight : st::dialogsRowHeight);
}

inline int DialogsPhotoSize() {
	return (DialogListLines() == 1 ? st::dialogsUnreadHeight : st::dialogsPhotoSize);
}

int FixedOnTopDialogsCount(not_null<Dialogs::IndexedList*> list) {
	auto result = 0;
	for (const auto row : *list) {
		if (!row->entry()->fixedOnTopIndex()) {
			break;
		}
		++result;
	}
	return result;
}

int PinnedDialogsCount(
		FilterId filterId,
		not_null<Dialogs::IndexedList*> list) {
	auto result = 0;
	for (const auto row : *list) {
		if (row->entry()->fixedOnTopIndex()) {
			continue;
		} else if (!row->entry()->isPinnedDialog(filterId)) {
			break;
		}
		++result;
	}
	return result;
}

} // namespace

struct InnerWidget::CollapsedRow {
	CollapsedRow(Data::Folder *folder) : folder(folder) {
	}

	Data::Folder *folder = nullptr;
	BasicRow row;
};

struct InnerWidget::HashtagResult {
	HashtagResult(const QString &tag) : tag(tag) {
	}
	QString tag;
	BasicRow row;
};

struct InnerWidget::PeerSearchResult {
	PeerSearchResult(not_null<PeerData*> peer) : peer(peer) {
	}
	not_null<PeerData*> peer;
	BasicRow row;
};

InnerWidget::InnerWidget(
	QWidget *parent,
	not_null<Window::SessionController*> controller)
: RpWidget(parent)
, _controller(controller)
, _pinnedShiftAnimation([=](crl::time now) {
	return pinnedShiftAnimationCallback(now);
})
, _cancelSearchInChat(this, st::dialogsCancelSearchInPeer)
, _cancelSearchFromUser(this, st::dialogsCancelSearchInPeer) {

#ifndef OS_MAC_OLD // Qt 5.3.2 build is working with glitches otherwise.
	setAttribute(Qt::WA_OpaquePaintEvent, true);
#endif // OS_MAC_OLD

	_cancelSearchInChat->setClickedCallback([=] { cancelSearchInChat(); });
	_cancelSearchInChat->hide();
	_cancelSearchFromUser->hide();

	session().downloaderTaskFinished(
	) | rpl::start_with_next([=] {
		update();
	}, lifetime());

	Core::App().notifications().settingsChanged(
	) | rpl::start_with_next([=](Window::Notifications::ChangeType change) {
		if (change == Window::Notifications::ChangeType::CountMessages) {
			// Folder rows change their unread badge with this setting.
			update();
		}
	}, lifetime());

	session().data().contactsLoaded().changes(
	) | rpl::start_with_next([=] {
		refresh();
		refreshEmptyLabel();
	}, lifetime());

	session().data().itemRemoved(
	) | rpl::start_with_next([=](not_null<const HistoryItem*> item) {
		itemRemoved(item);
	}, lifetime());

	session().data().dialogsRowReplacements(
	) | rpl::start_with_next([=](Data::Session::DialogsRowReplacement r) {
		dialogRowReplaced(r.old, r.now);
	}, lifetime());

	session().data().itemRepaintRequest(
	) | rpl::start_with_next([=](auto item) {
		const auto history = item->history();
		if (history->textCachedFor == item) {
			history->updateChatListEntry();
		}
		if (const auto folder = history->folder()) {
			if (folder->textCachedFor == item) {
				folder->updateChatListEntry();
			}
		}
	}, lifetime());

	session().data().sendActionAnimationUpdated(
	) | rpl::start_with_next([=](
			const Data::Session::SendActionAnimationUpdate &update) {
		using RowPainter = Layout::RowPainter;
		const auto updateRect = RowPainter::sendActionAnimationRect(
			update.width,
			update.height,
			width(),
			update.textUpdated);
		updateDialogRow(
			RowDescriptor(update.history, FullMsgId()),
			updateRect,
			UpdateRowSection::Default | UpdateRowSection::Filtered);
	}, lifetime());

	session().data().speakingAnimationUpdated(
	) | rpl::start_with_next([=](not_null<History*> history) {
		updateDialogRowCornerStatus(history);
	}, lifetime());

	setupOnlineStatusCheck();

	rpl::merge(
		session().data().chatsListChanges(),
		session().data().chatsListLoadedEvents()
	) | rpl::filter([=](Data::Folder *folder) {
		return (folder == _openedFolder);
	}) | rpl::start_with_next([=] {
		refresh();
	}, lifetime());

	rpl::merge(
		session().settings().archiveCollapsedChanges() | rpl::to_empty,
		session().data().chatsFilters().changed()
	) | rpl::start_with_next([=] {
		refreshWithCollapsedRows();
	}, lifetime());

	session().settings().archiveInMainMenuChanges(
	) | rpl::start_with_next([=] {
		refresh();
	}, lifetime());

	DialogListLinesChanges(
	) | rpl::start_with_next([=] {
		refresh();
	}, lifetime());

	session().changes().historyUpdates(
		Data::HistoryUpdate::Flag::IsPinned
		| Data::HistoryUpdate::Flag::ChatOccupied
	) | rpl::start_with_next([=](const Data::HistoryUpdate &update) {
		if (update.flags & Data::HistoryUpdate::Flag::IsPinned) {
			stopReorderPinned();
		}
		if (update.flags & Data::HistoryUpdate::Flag::ChatOccupied) {
			this->update();
			_updated.fire({});
		}
	}, lifetime());

	using UpdateFlag = Data::PeerUpdate::Flag;
	session().changes().peerUpdates(
		UpdateFlag::Name
		| UpdateFlag::Photo
		| UpdateFlag::IsContact
	) | rpl::start_with_next([=](const Data::PeerUpdate &update) {
		if (update.flags & (UpdateFlag::Name | UpdateFlag::Photo)) {
			this->update();
			_updated.fire({});
		}
		if (update.flags & UpdateFlag::IsContact) {
			// contactsNoChatsList could've changed.
			Ui::PostponeCall(this, [=] { refresh(); });
		}
	}, lifetime());

	session().changes().messageUpdates(
		Data::MessageUpdate::Flag::DialogRowRepaint
		| Data::MessageUpdate::Flag::DialogRowRefresh
	) | rpl::start_with_next([=](const Data::MessageUpdate &update) {
		const auto item = update.item;
		if (update.flags & Data::MessageUpdate::Flag::DialogRowRefresh) {
			refreshDialogRow({ item->history(), item->fullId() });
		}
		if (update.flags & Data::MessageUpdate::Flag::DialogRowRepaint) {
			repaintDialogRow({ item->history(), item->fullId() });
		}
	}, lifetime());

	session().changes().entryUpdates(
		Data::EntryUpdate::Flag::Repaint
	) | rpl::start_with_next([=](const Data::EntryUpdate &update) {
		const auto entry = update.entry;
		const auto repaintId = (_state == WidgetState::Default)
			? _filterId
			: 0;
		if (const auto links = entry->chatListLinks(repaintId)) {
			repaintDialogRow(repaintId, links->main);
		}
		if (session().supportMode()
			&& !session().settings().supportAllSearchResults()) {
			repaintDialogRow({ entry, FullMsgId() });
		}
	}, lifetime());

	_controller->activeChatEntryValue(
	) | rpl::combine_previous(
	) | rpl::start_with_next([=](
			RowDescriptor previous,
			RowDescriptor next) {
		updateDialogRow(previous);
		updateDialogRow(next);
	}, lifetime());

	_controller->activeChatsFilter(
	) | rpl::start_with_next([=](FilterId filterId) {
		switchToFilter(filterId);
	}, lifetime());

	handleChatListEntryRefreshes();

	refreshWithCollapsedRows(true);

	setupShortcuts();
}

Main::Session &InnerWidget::session() const {
	return _controller->session();
}

void InnerWidget::refreshWithCollapsedRows(bool toTop) {
	const auto pressed = _collapsedPressed;
	const auto selected = _collapsedSelected;

	setCollapsedPressed(-1);
	_collapsedSelected = -1;

	_collapsedRows.clear();
	const auto list = shownDialogs();
	const auto archive = !list->empty()
		? (*list->begin())->folder()
		: nullptr;
	const auto inMainMenu = session().settings().archiveInMainMenu();
	if (archive && (session().settings().archiveCollapsed() || inMainMenu || DialogListLines() == 1)) {
		if (_selected && _selected->folder() == archive) {
			_selected = nullptr;
		}
		if (_pressed && _pressed->folder() == archive) {
			setPressed(nullptr);
		}
		_skipTopDialogs = 1;
		if (!inMainMenu && !_filterId) {
			_collapsedRows.push_back(
				std::make_unique<CollapsedRow>(archive));
		}
	} else {
		_skipTopDialogs = 0;
	}

	Assert(!needCollapsedRowsRefresh());
	refresh(toTop);

	if (selected >= 0 && selected < _collapsedRows.size()) {
		_collapsedSelected = selected;
	}
	if (pressed >= 0 && pressed < _collapsedRows.size()) {
		setCollapsedPressed(pressed);
	}
}

int InnerWidget::dialogsOffset() const {
	return _collapsedRows.size() * st::dialogsImportantBarHeight
		- _skipTopDialogs * DialogsRowHeight();
}

int InnerWidget::fixedOnTopCount() const {
	auto result = 0;
	for (const auto row : *shownDialogs()) {
		if (row->entry()->fixedOnTopIndex()) {
			++result;
		} else {
			break;
		}
	}
	return result;
}

int InnerWidget::pinnedOffset() const {
	return dialogsOffset() + fixedOnTopCount() * DialogsRowHeight();
}

int InnerWidget::filteredOffset() const {
	return _hashtagResults.size() * st::mentionHeight;
}

int InnerWidget::peerSearchOffset() const {
	return filteredOffset() + (_filterResults.size() * DialogsRowHeight()) + st::searchedBarHeight;
}

int InnerWidget::searchedOffset() const {
	auto result = peerSearchOffset() + (_peerSearchResults.empty() ? 0 : ((_peerSearchResults.size() * DialogsRowHeight()) + st::searchedBarHeight));
	if (_searchInChat) {
		result += searchInChatSkip();
	}
	return result;
}

int InnerWidget::searchInChatSkip() const {
	auto result = st::searchedBarHeight + st::dialogsSearchInHeight;
	if (_searchFromPeer) {
		result += st::lineWidth + st::dialogsSearchInHeight;
	}
	return result;
}

void InnerWidget::changeOpenedFolder(Data::Folder *folder) {
	if (_openedFolder == folder) {
		return;
	}
	stopReorderPinned();
	//const auto mouseSelection = _mouseSelection;
	//const auto lastMousePosition = _lastMousePosition;
	clearSelection();
	_openedFolder = folder;
	refreshWithCollapsedRows(true);
	// This doesn't work, because we clear selection in leaveEvent on hide.
	//if (mouseSelection && lastMousePosition) {
	//	selectByMouse(*lastMousePosition);
	//}
	if (_loadMoreCallback) {
		_loadMoreCallback();
	}
}

void InnerWidget::paintEvent(QPaintEvent *e) {
	Painter p(this);

	const auto r = e->rect();
	if (_controller->widget()->contentOverlapped(this, r)) {
		return;
	}
	const auto activeEntry = _controller->activeChatEntryCurrent();
	auto fullWidth = width();
	auto dialogsClip = r;
	auto ms = crl::now();
	if (_state == WidgetState::Default) {
		paintCollapsedRows(p, r);

		const auto rows = shownDialogs();
		const auto &list = rows->all();
		const auto otherStart = std::max(int(rows->size()) - _skipTopDialogs, 0) * DialogsRowHeight();
		const auto active = activeEntry.key;
		const auto selected = _menuRow.key
			? _menuRow.key
			: (isPressed()
				? (_pressed
					? _pressed->key()
					: Key())
				: (_selected
					? _selected->key()
					: Key()));
		if (otherStart) {
			const auto skip = dialogsOffset();
			auto reorderingPinned = (_aboveIndex >= 0 && !_pinnedRows.empty());
			if (reorderingPinned) {
				dialogsClip = dialogsClip.marginsAdded(QMargins(0, DialogsRowHeight(), 0, DialogsRowHeight()));
			}

			const auto promoted = fixedOnTopCount();
			const auto paintDialog = [&](not_null<Row*> row) {
				const auto pinned = row->pos() - promoted;
				const auto count = _pinnedRows.size();
				const auto xadd = 0;
				const auto yadd = base::in_range(pinned, 0, count)
					? qRound(_pinnedRows[pinned].yadd.current())
					: 0;
				if (xadd || yadd) {
					p.translate(xadd, yadd);
				}
				const auto isActive = (row->key() == active);
				const auto isSelected = (row->key() == selected);
				Layout::RowPainter::paint(
					p,
					row,
					_filterId,
					fullWidth,
					isActive,
					isSelected,
					ms);
				if (xadd || yadd) {
					p.translate(-xadd, -yadd);
				}
			};

			auto i = list.cfind(dialogsClip.top() - skip, DialogsRowHeight());
			while (i != list.cend() && (*i)->pos() < _skipTopDialogs) {
				++i;
			}
			if (i != list.cend()) {
				auto lastPaintedPos = (*i)->pos();

				// If we're reordering pinned chats we need to fill this area background first.
				if (reorderingPinned) {
					p.fillRect(0, (promoted - _skipTopDialogs) * DialogsRowHeight(), fullWidth, DialogsRowHeight() * _pinnedRows.size(), st::dialogsBg);
				}

				p.translate(0, (lastPaintedPos - _skipTopDialogs) * DialogsRowHeight());
				for (auto e = list.cend(); i != e; ++i) {
					auto row = (*i);
					if ((lastPaintedPos - _skipTopDialogs) * DialogsRowHeight() >= dialogsClip.top() - skip + dialogsClip.height()) {
						break;
					}

					// Skip currently dragged chat to paint it above others after.
					if (lastPaintedPos != promoted + _aboveIndex
						|| _aboveIndex < 0) {
						paintDialog(row);
					}

					p.translate(0, DialogsRowHeight());
					++lastPaintedPos;
				}

				// Paint the dragged chat above all others.
				if (_aboveIndex >= 0) {
					auto i = list.cfind(promoted + _aboveIndex, 1);
					auto pos = (i == list.cend()) ? -1 : (*i)->pos();
					if (pos == promoted + _aboveIndex) {
						p.translate(0, (pos - lastPaintedPos) * DialogsRowHeight());
						paintDialog(*i);
						p.translate(0, (lastPaintedPos - pos) * DialogsRowHeight());
					}
				}
			}
		}
		if (!otherStart) {
			p.fillRect(dialogsClip, st::dialogsBg);
		}
	} else if (_state == WidgetState::Filtered) {
		if (!_hashtagResults.empty()) {
			auto from = floorclamp(r.y(), st::mentionHeight, 0, _hashtagResults.size());
			auto to = ceilclamp(r.y() + r.height(), st::mentionHeight, 0, _hashtagResults.size());
			p.translate(0, from * st::mentionHeight);
			if (from < _hashtagResults.size()) {
				auto htagwidth = fullWidth - st::dialogsPadding.x() * 2;

				p.setFont(st::mentionFont);
				for (; from < to; ++from) {
					auto &result = _hashtagResults[from];
					bool selected = (from == (isPressed() ? _hashtagPressed : _hashtagSelected));
					p.fillRect(0, 0, fullWidth, st::mentionHeight, selected ? st::mentionBgOver : st::dialogsBg);
					result->row.paintRipple(p, 0, 0, fullWidth);
					auto &tag = result->tag;
					if (selected) {
						int skip = (st::mentionHeight - st::smallCloseIconOver.height()) / 2;
						st::smallCloseIconOver.paint(p, QPoint(fullWidth - st::smallCloseIconOver.width() - skip, skip), width());
					}
					auto first = (_hashtagFilter.size() < 2) ? QString() : ('#' + tag.mid(0, _hashtagFilter.size() - 1));
					auto second = (_hashtagFilter.size() < 2) ? ('#' + tag) : tag.mid(_hashtagFilter.size() - 1);
					auto firstwidth = st::mentionFont->width(first);
					auto secondwidth = st::mentionFont->width(second);
					if (htagwidth < firstwidth + secondwidth) {
						if (htagwidth < firstwidth + st::mentionFont->elidew) {
							first = st::mentionFont->elided(first + second, htagwidth);
							second = QString();
						} else {
							second = st::mentionFont->elided(second, htagwidth - firstwidth);
						}
					}

					p.setFont(st::mentionFont);
					if (!first.isEmpty()) {
						p.setPen(selected ? st::mentionFgOverActive : st::mentionFgActive);
						p.drawText(st::dialogsPadding.x(), st::mentionTop + st::mentionFont->ascent, first);
					}
					if (!second.isEmpty()) {
						p.setPen(selected ? st::mentionFgOver : st::mentionFg);
						p.drawText(st::dialogsPadding.x() + firstwidth, st::mentionTop + st::mentionFont->ascent, second);
					}
					p.translate(0, st::mentionHeight);
				}
			}
		}
		if (!_filterResults.empty()) {
			auto skip = filteredOffset();
			auto from = floorclamp(r.y() - skip, DialogsRowHeight(), 0, _filterResults.size());
			auto to = ceilclamp(r.y() + r.height() - skip, DialogsRowHeight(), 0, _filterResults.size());
			p.translate(0, from * DialogsRowHeight());
			if (from < _filterResults.size()) {
				for (; from < to; ++from) {
					const auto row = _filterResults[from];
					const auto key = row->key();
					const auto active = (activeEntry.key == key)
						&& !activeEntry.fullId;
					const auto selected = _menuRow.key
						? (key == _menuRow.key)
						: (from == (isPressed()
							? _filteredPressed
							: _filteredSelected));
					Layout::RowPainter::paint(
						p,
						_filterResults[from],
						_filterId,
						fullWidth,
						active,
						selected,
						ms);
					p.translate(0, DialogsRowHeight());
				}
			}
		}

		if (!_peerSearchResults.empty()) {
			p.fillRect(0, 0, fullWidth, st::searchedBarHeight, st::searchedBarBg);
			p.setFont(st::searchedBarFont);
			p.setPen(st::searchedBarFg);
			p.drawTextLeft(st::searchedBarPosition.x(), st::searchedBarPosition.y(), width(), tr::lng_search_global_results(tr::now));
			p.translate(0, st::searchedBarHeight);

			auto skip = peerSearchOffset();
			auto from = floorclamp(r.y() - skip, DialogsRowHeight(), 0, _peerSearchResults.size());
			auto to = ceilclamp(r.y() + r.height() - skip, DialogsRowHeight(), 0, _peerSearchResults.size());
			p.translate(0, from * DialogsRowHeight());
			if (from < _peerSearchResults.size()) {
				const auto activePeer = activeEntry.key.peer();
				for (; from < to; ++from) {
					const auto &result = _peerSearchResults[from];
					const auto peer = result->peer;
					const auto active = !activeEntry.fullId
						&& activePeer
						&& ((peer == activePeer)
							|| (peer->migrateTo() == activePeer));
					const auto selected = (from == (isPressed()
						? _peerSearchPressed
						: _peerSearchSelected));
					paintPeerSearchResult(p, result.get(), fullWidth, active, selected);
					p.translate(0, DialogsRowHeight());
				}
			}
		}

		if (_searchInChat) {
			paintSearchInChat(p);
			p.translate(0, searchInChatSkip());
			if (_waitingForSearch && _searchResults.empty()) {
				p.fillRect(
					0,
					0,
					fullWidth,
					st::searchedBarHeight,
					st::searchedBarBg);
				p.setFont(st::searchedBarFont);
				p.setPen(st::searchedBarFg);
				p.drawTextLeft(
					st::searchedBarPosition.x(),
					st::searchedBarPosition.y(),
					width(),
					tr::lng_dlg_search_for_messages(tr::now));
				p.translate(0, st::searchedBarHeight);
			}
		}

		const auto showUnreadInSearchResults = uniqueSearchResults();
		if (!_waitingForSearch || !_searchResults.empty()) {
			const auto text = _searchResults.empty()
				? tr::lng_search_no_results(tr::now)
				: showUnreadInSearchResults
				? qsl("Search results")
				: tr::lng_search_found_results(
					tr::now,
					lt_count,
					_searchedMigratedCount + _searchedCount);
			p.fillRect(0, 0, fullWidth, st::searchedBarHeight, st::searchedBarBg);
			p.setFont(st::searchedBarFont);
			p.setPen(st::searchedBarFg);
			p.drawTextLeft(st::searchedBarPosition.x(), st::searchedBarPosition.y(), width(), text);
			p.translate(0, st::searchedBarHeight);

			auto skip = searchedOffset();
			auto from = floorclamp(r.y() - skip, DialogsRowHeight(), 0, _searchResults.size());
			auto to = ceilclamp(r.y() + r.height() - skip, DialogsRowHeight(), 0, _searchResults.size());
			p.translate(0, from * DialogsRowHeight());
			if (from < _searchResults.size()) {
				for (; from < to; ++from) {
					const auto &result = _searchResults[from];
					const auto active = isSearchResultActive(result.get(), activeEntry);
					const auto selected = _menuRow.key
						? isSearchResultActive(result.get(), _menuRow)
						: (from == (isPressed()
							? _searchedPressed
							: _searchedSelected));
					Layout::RowPainter::paint(
						p,
						result.get(),
						fullWidth,
						active,
						selected,
						ms,
						showUnreadInSearchResults);
					p.translate(0, DialogsRowHeight());
				}
			}
		}
	}
}

void InnerWidget::paintCollapsedRows(Painter &p, QRect clip) const {
	auto index = 0;
	const auto rowHeight = st::dialogsImportantBarHeight;
	for (const auto &row : _collapsedRows) {
		const auto increment = gsl::finally([&] {
			p.translate(0, rowHeight);
			++index;
		});

		const auto y = index * rowHeight;
		if (!clip.intersects(QRect(0, y, width(), rowHeight))) {
			continue;
		}
		const auto selected = (index == _collapsedSelected)
			|| (index == _collapsedPressed);
		paintCollapsedRow(p, row.get(), selected);
	}
}

void InnerWidget::paintCollapsedRow(
		Painter &p,
		not_null<const CollapsedRow*> row,
		bool selected) const {
	Expects(row->folder != nullptr);

	const auto text = row->folder->chatListName();
	const auto unread = row->folder->chatListUnreadCount();
	Layout::PaintCollapsedRow(
		p,
		row->row,
		row->folder,
		text,
		unread,
		width(),
		selected);
}

bool InnerWidget::isSearchResultActive(
		not_null<FakeRow*> result,
		const RowDescriptor &entry) const {
	const auto item = result->item();
	const auto peer = item->history()->peer;
	return (item->fullId() == entry.fullId)
		|| (peer->migrateTo()
			&& (peerToChannel(peer->migrateTo()->id) == entry.fullId.channel)
			&& (item->id == -entry.fullId.msg))
		|| (uniqueSearchResults() && peer == entry.key.peer());
}

void InnerWidget::paintPeerSearchResult(
		Painter &p,
		not_null<const PeerSearchResult*> result,
		int fullWidth,
		bool active,
		bool selected) const {
	QRect fullRect(0, 0, fullWidth, DialogsRowHeight());
	p.fillRect(fullRect, active ? st::dialogsBgActive : (selected ? st::dialogsBgOver : st::dialogsBg));
	if (!active) {
		result->row.paintRipple(p, 0, 0, fullWidth);
	}

	auto peer = result->peer;
	auto userpicPeer = (peer->migrateTo() ? peer->migrateTo() : peer);
	userpicPeer->paintUserpicLeft(p, result->row.userpicView(), st::dialogsPadding.x(), st::dialogsPadding.y(), width(), DialogsPhotoSize());

	auto nameleft = st::dialogsPadding.x() + DialogsPhotoSize() + st::dialogsPhotoPadding;
	auto namewidth = fullWidth - nameleft - st::dialogsPadding.x();
	QRect rectForName(
		nameleft,
		(DialogListLines() == 1) ? st::dialogsPadding.y() : st::dialogsPadding.y() + st::dialogsNameTop,
		namewidth,
		st::msgNameFont->height);

	// draw chat icon
	if (auto chatTypeIcon = Layout::ChatTypeIcon(peer, active, selected)) {
		chatTypeIcon->paint(p, rectForName.topLeft(), fullWidth);
		rectForName.setLeft(rectForName.left() + st::dialogsChatTypeSkip);
	}
	const auto badgeStyle = Ui::PeerBadgeStyle{
		(active
			? &st::dialogsVerifiedIconActive
			: selected
			? &st::dialogsVerifiedIconOver
			: &st::dialogsVerifiedIcon),
		(active
			? &st::dialogsScamFgActive
			: selected
			? &st::dialogsScamFgOver
			: &st::dialogsScamFg) };
	const auto badgeWidth = Ui::DrawPeerBadgeGetWidth(
		peer,
		p,
		rectForName,
		peer->nameText().maxWidth(),
		fullWidth,
		badgeStyle);
	rectForName.setWidth(rectForName.width() - badgeWidth);

	if (DialogListLines() == 1) {
		QString text = peer->nameText().toString();
		p.setPen(active
			? st::dialogsNameFgActive
			: selected
			? st::dialogsNameFgOver
			: st::dialogsNameFg);
		p.setFont(st::dialogsTextFont);

		Ui::Text::String textStr;
		textStr.setText(st::dialogsTextStyle, text, Ui::NameTextOptions());
		textStr.drawElided(p, rectForName.left(), rectForName.top(), rectForName.width());
	} else {
		QRect tr(nameleft, st::dialogsPadding.y() + st::msgNameFont->height + st::dialogsSkip, namewidth, st::dialogsTextFont->height);
		p.setFont(st::dialogsTextFont);
		QString username = peer->userName();
		if (!active && username.startsWith(_peerSearchQuery, Qt::CaseInsensitive)) {
			auto first = '@' + username.mid(0, _peerSearchQuery.size());
			auto second = username.mid(_peerSearchQuery.size());
			auto w = st::dialogsTextFont->width(first);
			if (w >= tr.width()) {
				p.setPen(st::dialogsTextFgService);
				p.drawText(tr.left(), tr.top() + st::dialogsTextFont->ascent, st::dialogsTextFont->elided(first, tr.width()));
			} else {
				p.setPen(st::dialogsTextFgService);
				p.drawText(tr.left(), tr.top() + st::dialogsTextFont->ascent, first);
				p.setPen(st::dialogsTextFg);
				p.drawText(tr.left() + w, tr.top() + st::dialogsTextFont->ascent, st::dialogsTextFont->elided(second, tr.width() - w));
			}
		} else {
			p.setPen(active ? st::dialogsTextFgActive : st::dialogsTextFgService);
			p.drawText(tr.left(), tr.top() + st::dialogsTextFont->ascent, st::dialogsTextFont->elided('@' + username, tr.width()));
		}

		p.setPen(active ? st::dialogsTextFgActive : st::dialogsNameFg);
		peer->nameText().drawElided(p, rectForName.left(), rectForName.top(), rectForName.width());
	}
}

void InnerWidget::paintSearchInChat(Painter &p) const {
	auto height = searchInChatSkip();

	auto top = st::searchedBarHeight;
	p.fillRect(0, 0, width(), top, st::searchedBarBg);
	p.setFont(st::searchedBarFont);
	p.setPen(st::searchedBarFg);
	p.drawTextLeft(st::searchedBarPosition.x(), st::searchedBarPosition.y(), width(), tr::lng_dlg_search_in(tr::now));

	auto fullRect = QRect(0, top, width(), height - top);
	p.fillRect(fullRect, st::dialogsBg);
	if (_searchFromPeer) {
		p.fillRect(QRect(0, top + st::dialogsSearchInHeight, width(), st::lineWidth), st::shadowFg);
	}

	p.setPen(st::dialogsNameFg);
	if (const auto peer = _searchInChat.peer()) {
		if (peer->isSelf()) {
			paintSearchInSaved(p, top, _searchInChatText);
		} else if (peer->isRepliesChat()) {
			paintSearchInReplies(p, top, _searchInChatText);
		} else {
			paintSearchInPeer(p, peer, _searchInChatUserpic, top, _searchInChatText);
		}
	} else {
		Unexpected("Empty Key in paintSearchInChat.");
	}
	if (const auto from = _searchFromPeer) {
		top += st::dialogsSearchInHeight + st::lineWidth;
		p.setPen(st::dialogsTextFg);
		p.setTextPalette(st::dialogsSearchFromPalette);
		paintSearchInPeer(p, from, _searchFromUserUserpic, top, _searchFromUserText);
		p.restoreTextPalette();
	}
}
template <typename PaintUserpic>
void InnerWidget::paintSearchInFilter(
		Painter &p,
		PaintUserpic paintUserpic,
		int top,
		const style::icon *icon,
		const Ui::Text::String &text) const {
	const auto savedPen = p.pen();
	const auto userpicLeft = st::dialogsPadding.x();
	const auto userpicTop = top
		+ (st::dialogsSearchInHeight - st::dialogsSearchInPhotoSize) / 2;
	paintUserpic(p, userpicLeft, userpicTop, st::dialogsSearchInPhotoSize);

	const auto nameleft = st::dialogsPadding.x()
		+ st::dialogsSearchInPhotoSize
		+ st::dialogsSearchInPhotoPadding;
	const auto namewidth = width()
		- nameleft
		- st::dialogsPadding.x() * 2
		- st::dialogsCancelSearch.width;
	auto rectForName = QRect(
		nameleft,
		top + (st::dialogsSearchInHeight - st::msgNameFont->height) / 2,
		namewidth,
		st::msgNameFont->height);
	if (icon) {
		icon->paint(p, rectForName.topLeft(), width());
		rectForName.setLeft(rectForName.left() + st::dialogsChatTypeSkip);
	}
	p.setPen(savedPen);
	text.drawLeftElided(
		p,
		rectForName.left(),
		rectForName.top(),
		rectForName.width(),
		width());
}

void InnerWidget::paintSearchInPeer(
		Painter &p,
		not_null<PeerData*> peer,
		std::shared_ptr<Data::CloudImageView> &userpic,
		int top,
		const Ui::Text::String &text) const {
	const auto paintUserpic = [&](Painter &p, int x, int y, int size) {
		peer->paintUserpicLeft(p, userpic, x, y, width(), size);
	};
	const auto icon = Layout::ChatTypeIcon(peer, false, false);
	paintSearchInFilter(p, paintUserpic, top, icon, text);
}

void InnerWidget::paintSearchInSaved(
		Painter &p,
		int top,
		const Ui::Text::String &text) const {
	const auto paintUserpic = [&](Painter &p, int x, int y, int size) {
		Ui::EmptyUserpic::PaintSavedMessages(p, x, y, width(), size);
	};
	paintSearchInFilter(p, paintUserpic, top, nullptr, text);
}

void InnerWidget::paintSearchInReplies(
		Painter &p,
		int top,
		const Ui::Text::String &text) const {
	const auto paintUserpic = [&](Painter &p, int x, int y, int size) {
		Ui::EmptyUserpic::PaintRepliesMessages(p, x, y, width(), size);
	};
	paintSearchInFilter(p, paintUserpic, top, nullptr, text);
}

void InnerWidget::mouseMoveEvent(QMouseEvent *e) {
	const auto globalPosition = e->globalPos();
	if (!_lastMousePosition) {
		_lastMousePosition = globalPosition;
		return;
	} else if (!_mouseSelection
		&& *_lastMousePosition == globalPosition) {
		return;
	}
	selectByMouse(globalPosition);
}

void InnerWidget::clearIrrelevantState() {
	if (_state == WidgetState::Default) {
		_hashtagSelected = -1;
		setHashtagPressed(-1);
		_hashtagDeleteSelected = _hashtagDeletePressed = false;
		_filteredSelected = -1;
		setFilteredPressed(-1);
		_peerSearchSelected = -1;
		setPeerSearchPressed(-1);
		_searchedSelected = -1;
		setSearchedPressed(-1);
	} else if (_state == WidgetState::Filtered) {
		_collapsedSelected = -1;
		setCollapsedPressed(-1);
		_selected = nullptr;
		setPressed(nullptr);
	}
}

void InnerWidget::selectByMouse(QPoint globalPosition) {
	const auto local = mapFromGlobal(globalPosition);
	if (updateReorderPinned(local)) {
		return;
	}
	_mouseSelection = true;
	_lastMousePosition = globalPosition;

	const auto w = width();
	const auto mouseY = local.y();
	clearIrrelevantState();
	if (_state == WidgetState::Default) {
		const auto offset = dialogsOffset();
		const auto collapsedSelected = (mouseY >= 0
			&& mouseY < _collapsedRows.size() * st::dialogsImportantBarHeight)
			? (mouseY / st::dialogsImportantBarHeight)
			: -1;
		const auto selected = (collapsedSelected >= 0)
			? nullptr
			: (mouseY >= offset)
			? shownDialogs()->rowAtY(
				mouseY - offset,
				DialogsRowHeight())
			: nullptr;
		if (_selected != selected || _collapsedSelected != collapsedSelected) {
			updateSelectedRow();
			_selected = selected;
			_collapsedSelected = collapsedSelected;
			updateSelectedRow();
			setCursor((_selected || _collapsedSelected)
				? style::cur_pointer
				: style::cur_default);
		}
	} else if (_state == WidgetState::Filtered) {
		auto wasSelected = isSelected();
		if (_hashtagResults.empty()) {
			_hashtagSelected = -1;
			_hashtagDeleteSelected = false;
		} else {
			auto skip = 0;
			auto hashtagSelected = (mouseY >= skip) ? ((mouseY - skip) / st::mentionHeight) : -1;
			if (hashtagSelected < 0 || hashtagSelected >= _hashtagResults.size()) {
				hashtagSelected = -1;
			}
			if (_hashtagSelected != hashtagSelected) {
				updateSelectedRow();
				_hashtagSelected = hashtagSelected;
				updateSelectedRow();
			}
			_hashtagDeleteSelected = (_hashtagSelected >= 0) && (local.x() >= w - st::mentionHeight);
		}
		if (!_filterResults.empty()) {
			auto skip = filteredOffset();
			auto filteredSelected = (mouseY >= skip) ? ((mouseY - skip) / DialogsRowHeight()) : -1;
			if (filteredSelected < 0 || filteredSelected >= _filterResults.size()) {
				filteredSelected = -1;
			}
			if (_filteredSelected != filteredSelected) {
				updateSelectedRow();
				_filteredSelected = filteredSelected;
				updateSelectedRow();
			}
		}
		if (!_peerSearchResults.empty()) {
			auto skip = peerSearchOffset();
			auto peerSearchSelected = (mouseY >= skip) ? ((mouseY - skip) / DialogsRowHeight()) : -1;
			if (peerSearchSelected < 0 || peerSearchSelected >= _peerSearchResults.size()) {
				peerSearchSelected = -1;
			}
			if (_peerSearchSelected != peerSearchSelected) {
				updateSelectedRow();
				_peerSearchSelected = peerSearchSelected;
				updateSelectedRow();
			}
		}
		if (!_waitingForSearch && !_searchResults.empty()) {
			auto skip = searchedOffset();
			auto searchedSelected = (mouseY >= skip) ? ((mouseY - skip) / DialogsRowHeight()) : -1;
			if (searchedSelected < 0 || searchedSelected >= _searchResults.size()) {
				searchedSelected = -1;
			}
			if (_searchedSelected != searchedSelected) {
				updateSelectedRow();
				_searchedSelected = searchedSelected;
				updateSelectedRow();
			}
		}
		if (wasSelected != isSelected()) {
			setCursor(wasSelected ? style::cur_default : style::cur_pointer);
		}
	}
}

void InnerWidget::mousePressEvent(QMouseEvent *e) {
	selectByMouse(e->globalPos());

	_pressButton = e->button();
	setPressed(_selected);
	setCollapsedPressed(_collapsedSelected);
	setHashtagPressed(_hashtagSelected);
	_hashtagDeletePressed = _hashtagDeleteSelected;
	setFilteredPressed(_filteredSelected);
	setPeerSearchPressed(_peerSearchSelected);
	setSearchedPressed(_searchedSelected);
	if (base::in_range(_collapsedSelected, 0, _collapsedRows.size())) {
		auto row = &_collapsedRows[_collapsedSelected]->row;
		row->addRipple(e->pos(), QSize(width(), st::dialogsImportantBarHeight), [this, index = _collapsedSelected] {
			update(0, (index * st::dialogsImportantBarHeight), width(), st::dialogsImportantBarHeight);
		});
	} else if (_pressed) {
		auto row = _pressed;
		row->addRipple(e->pos() - QPoint(0, dialogsOffset() + _pressed->pos() * DialogsRowHeight()), QSize(width(), DialogsRowHeight()), [this, row] {
			if (!_pinnedShiftAnimation.animating()) {
				row->entry()->updateChatListEntry();
			}
		});
		_dragStart = e->pos();
	} else if (base::in_range(_hashtagPressed, 0, _hashtagResults.size()) && !_hashtagDeletePressed) {
		auto row = &_hashtagResults[_hashtagPressed]->row;
		row->addRipple(e->pos(), QSize(width(), st::mentionHeight), [this, index = _hashtagPressed] {
			update(0, index * st::mentionHeight, width(), st::mentionHeight);
		});
	} else if (base::in_range(_filteredPressed, 0, _filterResults.size())) {
		const auto row = _filterResults[_filteredPressed];
		const auto filterId = _filterId;
		row->addRipple(
			e->pos() - QPoint(0, filteredOffset() + _filteredPressed * st::dialogsRowHeight),
			QSize(width(), DialogsRowHeight()),
			[=] { repaintDialogRow(filterId, row); });
	} else if (base::in_range(_peerSearchPressed, 0, _peerSearchResults.size())) {
		auto &result = _peerSearchResults[_peerSearchPressed];
		auto row = &result->row;
		row->addRipple(
			e->pos() - QPoint(0, peerSearchOffset() + _peerSearchPressed * DialogsRowHeight()),
			QSize(width(), DialogsRowHeight()),
			[this, peer = result->peer] { updateSearchResult(peer); });
	} else if (base::in_range(_searchedPressed, 0, _searchResults.size())) {
		auto &row = _searchResults[_searchedPressed];
		row->addRipple(e->pos() - QPoint(0, searchedOffset() + _searchedPressed * DialogsRowHeight()), QSize(width(), DialogsRowHeight()), [this, index = _searchedPressed] {
			rtlupdate(0, searchedOffset() + index * DialogsRowHeight(), width(), DialogsRowHeight());
		});
	}
	if (anim::Disabled()
		&& (!_pressed || !_pressed->entry()->isPinnedDialog(_filterId))) {
		mousePressReleased(e->globalPos(), e->button());
	}
}

void InnerWidget::checkReorderPinnedStart(QPoint localPosition) {
	if (!_pressed || _dragging || _state != WidgetState::Default) {
		return;
	} else if (qAbs(localPosition.y() - _dragStart.y())
		< style::ConvertScale(kStartReorderThreshold)) {
		return;
	}
	_dragging = _pressed;
	if (updateReorderIndexGetCount() < 2) {
		_dragging = nullptr;
	} else {
		const auto &order = session().data().pinnedChatsOrder(
			_openedFolder,
			_filterId);
		_pinnedOnDragStart = base::flat_set<Key>{
			order.begin(),
			order.end()
		};
		_pinnedRows[_draggingIndex].yadd = anim::value(0, localPosition.y() - _dragStart.y());
		_pinnedRows[_draggingIndex].animStartTime = crl::now();
		_pinnedShiftAnimation.start();
	}
}

int InnerWidget::countPinnedIndex(Row *ofRow) {
	if (!ofRow || !ofRow->entry()->isPinnedDialog(_filterId)) {
		return -1;
	}
	auto result = 0;
	for (const auto row : *shownDialogs()) {
		if (row->entry()->fixedOnTopIndex()) {
			continue;
		} else if (!row->entry()->isPinnedDialog(_filterId)) {
			break;
		} else if (row == ofRow) {
			return result;
		}
		++result;
	}
	return -1;
}

void InnerWidget::savePinnedOrder() {
	const auto &newOrder = session().data().pinnedChatsOrder(
		_openedFolder,
		_filterId);
	if (newOrder.size() != _pinnedOnDragStart.size()) {
		return; // Something has changed in the set of pinned chats.
	}
	for (const auto &key : newOrder) {
		if (!_pinnedOnDragStart.contains(key)) {
			return; // Something has changed in the set of pinned chats.
		}
	}
	if (_filterId) {
		Api::SaveNewFilterPinned(&session(), _filterId);
	} else {
		session().api().savePinnedOrder(_openedFolder);
	}
}

void InnerWidget::finishReorderPinned() {
	auto wasDragging = (_dragging != nullptr);
	if (wasDragging) {
		savePinnedOrder();
		_dragging = nullptr;
	}

	_draggingIndex = -1;
	if (!_pinnedShiftAnimation.animating()) {
		_pinnedRows.clear();
		_aboveIndex = -1;
	}
	if (wasDragging) {
		draggingScrollDelta(0);
	}
}

void InnerWidget::stopReorderPinned() {
	_pinnedShiftAnimation.stop();
	finishReorderPinned();
}

int InnerWidget::updateReorderIndexGetCount() {
	auto index = countPinnedIndex(_dragging);
	if (index < 0) {
		finishReorderPinned();
		return 0;
	}

	const auto count = Dialogs::PinnedDialogsCount(_filterId, shownDialogs());
	Assert(index < count);
	if (count < 2) {
		stopReorderPinned();
		return 0;
	}

	_draggingIndex = index;
	_aboveIndex = _draggingIndex;
	while (count > _pinnedRows.size()) {
		_pinnedRows.emplace_back();
	}
	while (count < _pinnedRows.size()) {
		_pinnedRows.pop_back();
	}
	return count;
}

bool InnerWidget::updateReorderPinned(QPoint localPosition) {
	checkReorderPinnedStart(localPosition);
	auto pinnedCount = updateReorderIndexGetCount();
	if (pinnedCount < 2) {
		return false;
	}

	const auto list = shownDialogs();
	auto yaddWas = _pinnedRows[_draggingIndex].yadd.current();
	auto shift = 0;
	auto now = crl::now();
	auto rowHeight = DialogsRowHeight();
	if (_dragStart.y() > localPosition.y() && _draggingIndex > 0) {
		shift = -floorclamp(_dragStart.y() - localPosition.y() + (rowHeight / 2), rowHeight, 0, _draggingIndex);

		for (auto from = _draggingIndex, to = _draggingIndex + shift; from > to; --from) {
			list->movePinned(_dragging, -1);
			std::swap(_pinnedRows[from], _pinnedRows[from - 1]);
			_pinnedRows[from].yadd = anim::value(_pinnedRows[from].yadd.current() - rowHeight, 0);
			_pinnedRows[from].animStartTime = now;
		}
	} else if (_dragStart.y() < localPosition.y() && _draggingIndex + 1 < pinnedCount) {
		shift = floorclamp(localPosition.y() - _dragStart.y() + (rowHeight / 2), rowHeight, 0, pinnedCount - _draggingIndex - 1);

		for (auto from = _draggingIndex, to = _draggingIndex + shift; from < to; ++from) {
			list->movePinned(_dragging, 1);
			std::swap(_pinnedRows[from], _pinnedRows[from + 1]);
			_pinnedRows[from].yadd = anim::value(_pinnedRows[from].yadd.current() + rowHeight, 0);
			_pinnedRows[from].animStartTime = now;
		}
	}
	if (shift) {
		_draggingIndex += shift;
		_aboveIndex = _draggingIndex;
		_dragStart.setY(_dragStart.y() + shift * rowHeight);
		if (!_pinnedShiftAnimation.animating()) {
			_pinnedShiftAnimation.start();
		}
	}
	_aboveTopShift = qCeil(_pinnedRows[_aboveIndex].yadd.current());
	_pinnedRows[_draggingIndex].yadd = anim::value(yaddWas - shift * rowHeight, localPosition.y() - _dragStart.y());
	if (!_pinnedRows[_draggingIndex].animStartTime) {
		_pinnedRows[_draggingIndex].yadd.finish();
	}
	pinnedShiftAnimationCallback(now);

	const auto delta = [&] {
		if (localPosition.y() < _visibleTop) {
			return localPosition.y() - _visibleTop;
		} else if ((_openedFolder || _filterId)
			&& localPosition.y() > _visibleBottom) {
			return localPosition.y() - _visibleBottom;
		}
		return 0;
	}();

	draggingScrollDelta(delta);
	return true;
}

bool InnerWidget::pinnedShiftAnimationCallback(crl::time now) {
	if (anim::Disabled()) {
		now += st::stickersRowDuration;
	}

	auto wasAnimating = false;
	auto animating = false;
	auto updateMin = -1;
	auto updateMax = 0;
	for (auto i = 0, l = static_cast<int>(_pinnedRows.size()); i != l; ++i) {
		auto start = _pinnedRows[i].animStartTime;
		if (start) {
			wasAnimating = true;
			if (updateMin < 0) updateMin = i;
			updateMax = i;
			if (start + st::stickersRowDuration > now && now >= start) {
				_pinnedRows[i].yadd.update(float64(now - start) / st::stickersRowDuration, anim::sineInOut);
				animating = true;
			} else {
				_pinnedRows[i].yadd.finish();
				_pinnedRows[i].animStartTime = 0;
			}
		}
	}
	updateReorderIndexGetCount();
	if (_draggingIndex >= 0) {
		if (updateMin < 0 || updateMin > _draggingIndex) {
			updateMin = _draggingIndex;
		}
		if (updateMax < _draggingIndex) updateMax = _draggingIndex;
	}
	if (updateMin >= 0) {
		auto top = pinnedOffset();
		auto updateFrom = top + DialogsRowHeight() * (updateMin - 1);
		auto updateHeight = DialogsRowHeight() * (updateMax - updateMin + 3);
		if (base::in_range(_aboveIndex, 0, _pinnedRows.size())) {
			// Always include currently dragged chat in its current and old positions.
			auto aboveRowBottom = top + (_aboveIndex + 1) * DialogsRowHeight();
			auto aboveTopShift = qCeil(_pinnedRows[_aboveIndex].yadd.current());
			accumulate_max(updateHeight, (aboveRowBottom - updateFrom) + _aboveTopShift);
			accumulate_max(updateHeight, (aboveRowBottom - updateFrom) + aboveTopShift);
			_aboveTopShift = aboveTopShift;
		}
		update(0, updateFrom, width(), updateHeight);
	}
	if (!animating) {
		_aboveIndex = _draggingIndex;
	}
	return animating;
}

void InnerWidget::mouseReleaseEvent(QMouseEvent *e) {
	mousePressReleased(e->globalPos(), e->button());
}

void InnerWidget::mousePressReleased(
		QPoint globalPosition,
		Qt::MouseButton button) {
	auto wasDragging = (_dragging != nullptr);
	if (wasDragging) {
		updateReorderIndexGetCount();
		if (_draggingIndex >= 0) {
			_pinnedRows[_draggingIndex].yadd.start(0.);
			_pinnedRows[_draggingIndex].animStartTime = crl::now();
			if (!_pinnedShiftAnimation.animating()) {
				_pinnedShiftAnimation.start();
			}
		}
		finishReorderPinned();
	}

	auto collapsedPressed = _collapsedPressed;
	setCollapsedPressed(-1);
	auto pressed = _pressed;
	setPressed(nullptr);
	auto hashtagPressed = _hashtagPressed;
	setHashtagPressed(-1);
	auto hashtagDeletePressed = _hashtagDeletePressed;
	_hashtagDeletePressed = false;
	auto filteredPressed = _filteredPressed;
	setFilteredPressed(-1);
	auto peerSearchPressed = _peerSearchPressed;
	setPeerSearchPressed(-1);
	auto searchedPressed = _searchedPressed;
	setSearchedPressed(-1);
	if (wasDragging) {
		selectByMouse(globalPosition);
	}
	updateSelectedRow();
	if (!wasDragging && button == Qt::LeftButton) {
		if ((collapsedPressed >= 0 && collapsedPressed == _collapsedSelected)
			|| (pressed && pressed == _selected)
			|| (hashtagPressed >= 0
				&& hashtagPressed == _hashtagSelected
				&& hashtagDeletePressed == _hashtagDeleteSelected)
			|| (filteredPressed >= 0 && filteredPressed == _filteredSelected)
			|| (peerSearchPressed >= 0
				&& peerSearchPressed == _peerSearchSelected)
			|| (searchedPressed >= 0
				&& searchedPressed == _searchedSelected)) {
			chooseRow();
		}
	}
}

void InnerWidget::setCollapsedPressed(int pressed) {
	if (_collapsedPressed != pressed) {
		if (_collapsedPressed >= 0) {
			_collapsedRows[_collapsedPressed]->row.stopLastRipple();
		}
		_collapsedPressed = pressed;
	}
}

void InnerWidget::setPressed(Row *pressed) {
	if (_pressed != pressed) {
		if (_pressed) {
			_pressed->stopLastRipple();
		}
		_pressed = pressed;
	}
}

void InnerWidget::setHashtagPressed(int pressed) {
	if (base::in_range(_hashtagPressed, 0, _hashtagResults.size())) {
		_hashtagResults[_hashtagPressed]->row.stopLastRipple();
	}
	_hashtagPressed = pressed;
}

void InnerWidget::setFilteredPressed(int pressed) {
	if (base::in_range(_filteredPressed, 0, _filterResults.size())) {
		_filterResults[_filteredPressed]->stopLastRipple();
	}
	_filteredPressed = pressed;
}

void InnerWidget::setPeerSearchPressed(int pressed) {
	if (base::in_range(_peerSearchPressed, 0, _peerSearchResults.size())) {
		_peerSearchResults[_peerSearchPressed]->row.stopLastRipple();
	}
	_peerSearchPressed = pressed;
}

void InnerWidget::setSearchedPressed(int pressed) {
	if (base::in_range(_searchedPressed, 0, _searchResults.size())) {
		_searchResults[_searchedPressed]->stopLastRipple();
	}
	_searchedPressed = pressed;
}

void InnerWidget::resizeEvent(QResizeEvent *e) {
	resizeEmptyLabel();
	const auto widthForCancelButton = qMax(width(), st::columnMinimalWidthLeft);
	const auto left = widthForCancelButton - st::dialogsSearchInSkip - _cancelSearchInChat->width();
	const auto top = (st::dialogsSearchInHeight - st::dialogsCancelSearchInPeer.height) / 2;
	_cancelSearchInChat->moveToLeft(left, st::searchedBarHeight + top);
	_cancelSearchFromUser->moveToLeft(left, st::searchedBarHeight + st::dialogsSearchInHeight + st::lineWidth + top);
}

void InnerWidget::dialogRowReplaced(
		Row *oldRow,
		Row *newRow) {
	if (_state == WidgetState::Filtered) {
		for (auto i = _filterResults.begin(); i != _filterResults.end();) {
			if (*i == oldRow) { // this row is shown in filtered and maybe is in contacts!
				if (newRow) {
					*i = newRow;
					++i;
				} else {
					i = _filterResults.erase(i);
				}
			} else {
				++i;
			}
		}
	}
	if (_selected == oldRow) {
		_selected = newRow;
	}
	if (_pressed == oldRow) {
		setPressed(newRow);
	}
	if (_dragging == oldRow) {
		if (newRow) {
			_dragging = newRow;
		} else {
			stopReorderPinned();
		}
	}
}

void InnerWidget::handleChatListEntryRefreshes() {
	using Event = Data::Session::ChatListEntryRefresh;
	session().data().chatListEntryRefreshes(
	) | rpl::filter([=](const Event &event) {
		return (event.filterId == _filterId);
	}) | rpl::start_with_next([=](const Event &event) {
		const auto rowHeight = DialogsRowHeight();
		const auto from = dialogsOffset() + event.moved.from * rowHeight;
		const auto to = dialogsOffset() + event.moved.to * rowHeight;
		const auto &key = event.key;
		const auto entry = key.entry();

		// Don't jump in chats list scroll position while dragging.
		if (!_dragging
			&& (from != to)
			&& (entry->folder() == _openedFolder)
			&& (_state == WidgetState::Default)) {
			dialogMoved(from, to);
		}

		if (event.existenceChanged) {
			if (!entry->inChatList()) {
				if (key == _menuRow.key && _menu) {
					InvokeQueued(this, [=] { _menu = nullptr; });
				}
				if (_selected && _selected->key() == key) {
					_selected = nullptr;
				}
				if (_pressed && _pressed->key() == key) {
					setPressed(nullptr);
				}
				const auto i = ranges::find(_filterResults, key, &Row::key);
				if (i != _filterResults.end()) {
					if (_filteredSelected == (i - _filterResults.begin())
						&& (i + 1) == _filterResults.end()) {
						_filteredSelected = -1;
					}
					_filterResults.erase(i);
				}
				_updated.fire({});
			}
			refresh();
		} else if (_state == WidgetState::Default && from != to) {
			update(
				0,
				std::min(from, to),
				width(),
				std::abs(from - to) + rowHeight);
		}
	}, lifetime());
}

void InnerWidget::repaintCollapsedFolderRow(not_null<Data::Folder*> folder) {
	for (auto i = 0, l = int(_collapsedRows.size()); i != l; ++i) {
		if (_collapsedRows[i]->folder == folder) {
			update(0, i * st::dialogsImportantBarHeight, width(), st::dialogsImportantBarHeight);
			return;
		}
	}
}

int InnerWidget::defaultRowTop(not_null<Row*> row) const {
	const auto position = row->pos();
	auto top = dialogsOffset();
	if (base::in_range(position, 0, _pinnedRows.size())) {
		top += qRound(_pinnedRows[position].yadd.current());
	}
	return top + position * DialogsRowHeight();
}

void InnerWidget::repaintDialogRow(
		FilterId filterId,
		not_null<Row*> row) {
	if (_state == WidgetState::Default) {
		if (_filterId == filterId) {
			if (const auto folder = row->folder()) {
				repaintCollapsedFolderRow(folder);
			}
			update(0, defaultRowTop(row), width(), DialogsRowHeight());
		}
	} else if (_state == WidgetState::Filtered) {
		if (!filterId) {
			for (auto i = 0, l = int(_filterResults.size()); i != l; ++i) {
				if (_filterResults[i]->key() == row->key()) {
					update(
						0,
						filteredOffset() + i * DialogsRowHeight(),
						width(),
						DialogsRowHeight());
					break;
				}
			}
		}
	}
}

void InnerWidget::repaintDialogRow(RowDescriptor row) {
	updateDialogRow(row);
}

void InnerWidget::refreshDialogRow(RowDescriptor row) {
	if (row.fullId) {
		for (const auto &result : _searchResults) {
			if (result->item()->fullId() == row.fullId) {
				result->invalidateCache();
			}
		}
	}
	repaintDialogRow(row);
}

void InnerWidget::updateSearchResult(not_null<PeerData*> peer) {
	if (_state == WidgetState::Filtered) {
		if (!_peerSearchResults.empty()) {
			auto index = 0, add = peerSearchOffset();
			for (const auto &result : _peerSearchResults) {
				if (result->peer == peer) {
					rtlupdate(0, add + index * DialogsRowHeight(), width(), DialogsRowHeight());
					break;
				}
				++index;
			}
		}
	}
}

void InnerWidget::updateDialogRow(
		RowDescriptor row,
		QRect updateRect,
		UpdateRowSections sections) {
	if (updateRect.isEmpty()) {
		updateRect = QRect(0, 0, width(), DialogsRowHeight());
	}
	if (IsServerMsgId(-row.fullId.msg)) {
		if (const auto peer = row.key.peer()) {
			if (const auto from = peer->migrateFrom()) {
				if (const auto migrated = from->owner().historyLoaded(from)) {
					row = RowDescriptor(
						migrated,
						FullMsgId(0, -row.fullId.msg));
				}
			}
		}
	}

	const auto updateRow = [&](int rowTop) {
		rtlupdate(
			updateRect.x(),
			rowTop + updateRect.y(),
			updateRect.width(),
			updateRect.height());
	};
	if (_state == WidgetState::Default) {
		if (sections & UpdateRowSection::Default) {
			if (const auto folder = row.key.folder()) {
				repaintCollapsedFolderRow(folder);
			}
			if (const auto dialog = shownDialogs()->getRow(row.key)) {
				const auto position = dialog->pos();
				auto top = dialogsOffset();
				if (base::in_range(position, 0, _pinnedRows.size())) {
					top += qRound(_pinnedRows[position].yadd.current());
				}
				updateRow(top + position * DialogsRowHeight());
			}
		}
	} else if (_state == WidgetState::Filtered) {
		if ((sections & UpdateRowSection::Filtered)
			&& !_filterResults.empty()) {
			const auto add = filteredOffset();
			auto index = 0;
			for (const auto result : _filterResults) {
				if (result->key() == row.key) {
					updateRow(add + index * DialogsRowHeight());
					break;
				}
				++index;
			}
		}
		if ((sections & UpdateRowSection::PeerSearch)
			&& !_peerSearchResults.empty()) {
			if (const auto peer = row.key.peer()) {
				const auto add = peerSearchOffset();
				auto index = 0;
				for (const auto &result : _peerSearchResults) {
					if (result->peer == peer) {
						updateRow(add + index * DialogsRowHeight());
						break;
					}
					++index;
				}
			}
		}
		if ((sections & UpdateRowSection::MessageSearch)
			&& !_searchResults.empty()) {
			const auto add = searchedOffset();
			auto index = 0;
			for (const auto &result : _searchResults) {
				if (isSearchResultActive(result.get(), row)) {
					updateRow(add + index * DialogsRowHeight());
					break;
				}
				++index;
			}
		}
	}
}

void InnerWidget::enterEventHook(QEvent *e) {
	setMouseTracking(true);
}

void InnerWidget::updateSelectedRow(Key key) {
	if (_state == WidgetState::Default) {
		if (key) {
			const auto entry = key.entry();
			if (!entry->inChatList(_filterId)) {
				return;
			}
			auto position = entry->posInChatList(_filterId);
			auto top = dialogsOffset();
			if (base::in_range(position, 0, _pinnedRows.size())) {
				top += qRound(_pinnedRows[position].yadd.current());
			}
			update(0, top + position * DialogsRowHeight(), width(), DialogsRowHeight());
		} else if (_selected) {
			update(0, dialogsOffset() + _selected->pos() * DialogsRowHeight(), width(), DialogsRowHeight());
		} else if (_collapsedSelected >= 0) {
			update(0, _collapsedSelected * st::dialogsImportantBarHeight, width(), st::dialogsImportantBarHeight);
		}
	} else if (_state == WidgetState::Filtered) {
		if (key) {
			for (auto i = 0, l = int(_filterResults.size()); i != l; ++i) {
				if (_filterResults[i]->key() == key) {
					update(0, filteredOffset() + i * DialogsRowHeight(), width(), DialogsRowHeight());
					break;
				}
			}
		} else if (_hashtagSelected >= 0) {
			update(0, _hashtagSelected * st::mentionHeight, width(), st::mentionHeight);
		} else if (_filteredSelected >= 0) {
			update(0, filteredOffset() + _filteredSelected * DialogsRowHeight(), width(), DialogsRowHeight());
		} else if (_peerSearchSelected >= 0) {
			update(0, peerSearchOffset() + _peerSearchSelected * DialogsRowHeight(), width(), DialogsRowHeight());
		} else if (_searchedSelected >= 0) {
			update(0, searchedOffset() + _searchedSelected * DialogsRowHeight(), width(), DialogsRowHeight());
		}
	}
}

not_null<IndexedList*> InnerWidget::shownDialogs() const {
	return _filterId
		? session().data().chatsFilters().chatsList(_filterId)->indexed()
		: session().data().chatsList(_openedFolder)->indexed();
}

void InnerWidget::leaveEventHook(QEvent *e) {
	setMouseTracking(false);
	clearSelection();
}

void InnerWidget::dragLeft() {
	setMouseTracking(false);
	clearSelection();
}

FilterId InnerWidget::filterId() const {
	return _filterId;
}

void InnerWidget::clearSelection() {
	_mouseSelection = false;
	_lastMousePosition = std::nullopt;
	if (isSelected()) {
		updateSelectedRow();
		_collapsedSelected = -1;
		_selected = nullptr;
		_filteredSelected
			= _searchedSelected
			= _peerSearchSelected
			= _hashtagSelected
			= -1;
		setCursor(style::cur_default);
	}
}

void InnerWidget::fillSupportSearchMenu(not_null<Ui::PopupMenu*> menu) {
	const auto all = session().settings().supportAllSearchResults();
	const auto text = all ? "Only one from chat" : "Show all messages";
	menu->addAction(text, [=] {
		session().settings().setSupportAllSearchResults(!all);
		session().saveSettingsDelayed();
	});
}

void InnerWidget::fillArchiveSearchMenu(not_null<Ui::PopupMenu*> menu) {
	const auto folder = session().data().folderLoaded(Data::Folder::kId);
	if (!folder
		|| !folder->chatsList()->fullSize().current()
		|| _searchInChat) {
		return;
	}
	const auto skip = session().settings().skipArchiveInSearch();
	const auto text = skip
		? tr::lng_dialogs_show_archive_in_search(tr::now)
		: tr::lng_dialogs_skip_archive_in_search(tr::now);
	menu->addAction(text, [=] {
		session().settings().setSkipArchiveInSearch(!skip);
		session().saveSettingsDelayed();
	});
}

void InnerWidget::contextMenuEvent(QContextMenuEvent *e) {
	_menu = nullptr;

	if (e->reason() == QContextMenuEvent::Mouse) {
		selectByMouse(e->globalPos());
	}

	const auto row = [&]() -> RowDescriptor {
		if (_state == WidgetState::Default) {
			if (_selected) {
				return { _selected->key(), FullMsgId() };
			} else if (base::in_range(_collapsedSelected, 0, _collapsedRows.size())) {
				if (const auto folder = _collapsedRows[_collapsedSelected]->folder) {
					return { folder, FullMsgId() };
				}
			}
		} else if (_state == WidgetState::Filtered) {
			if (base::in_range(_filteredSelected, 0, _filterResults.size())) {
				return { _filterResults[_filteredSelected]->key(), FullMsgId() };
			} else if (base::in_range(_searchedSelected, 0, _searchResults.size())) {
				return {
					_searchResults[_searchedSelected]->item()->history(),
					_searchResults[_searchedSelected]->item()->fullId()
				};
			}
		}
		return RowDescriptor();
	}();
	if (!row.key) return;

	_menuRow = row;
	if (_pressButton != Qt::LeftButton) {
		mousePressReleased(e->globalPos(), _pressButton);
	}

	_menu = base::make_unique_q<Ui::PopupMenu>(this);
	if (row.fullId) {
		if (session().supportMode()) {
			fillSupportSearchMenu(_menu.get());
		} else {
			fillArchiveSearchMenu(_menu.get());
		}
	} else {
		Window::FillDialogsEntryMenu(
			_controller,
			Dialogs::EntryState{
				.key = row.key,
				.section = Dialogs::EntryState::Section::ChatsList,
				.filterId = _filterId,
			},
			[&](const QString &text, Fn<void()> callback) {
				return _menu->addAction(text, std::move(callback));
			});
	}
	connect(_menu.get(), &QObject::destroyed, [=] {
		if (_menuRow.key) {
			updateDialogRow(base::take(_menuRow));
		}
		const auto globalPosition = QCursor::pos();
		if (rect().contains(mapFromGlobal(globalPosition))) {
			setMouseTracking(true);
			selectByMouse(globalPosition);
		}
	});
	if (_menu->empty()) {
		_menu = nullptr;
	} else {
		_menu->popup(e->globalPos());
		e->accept();
	}
}

void InnerWidget::onParentGeometryChanged() {
	const auto globalPosition = QCursor::pos();
	if (rect().contains(mapFromGlobal(globalPosition))) {
		setMouseTracking(true);
		if (_mouseSelection) {
			selectByMouse(globalPosition);
		}
	}
}

void InnerWidget::applyFilterUpdate(QString newFilter, bool force) {
	const auto mentionsSearch = (newFilter == qstr("@"));
	const auto words = mentionsSearch
		? QStringList(newFilter)
		: TextUtilities::PrepareSearchWords(newFilter);
	newFilter = words.isEmpty() ? QString() : words.join(' ');
	if (newFilter != _filter || force) {
		_filter = newFilter;
		if (_filter.isEmpty() && !_searchFromPeer) {
			clearFilter();
		} else {
			_state = WidgetState::Filtered;
			_waitingForSearch = true;
			_filterResults.clear();
			_filterResultsGlobal.clear();
			const auto append = [&](not_null<IndexedList*> list) {
				const auto results = list->filtered(words);
				_filterResults.insert(
					end(_filterResults),
					begin(results),
					end(results));
			};
			if (!_searchInChat && !words.isEmpty()) {
				append(session().data().chatsList()->indexed());
				const auto id = Data::Folder::kId;
				if (const auto folder = session().data().folderLoaded(id)) {
					append(folder->chatsList()->indexed());
				}
				append(session().data().contactsNoChatsList());
			}
			refresh(true);
		}
		clearMouseSelection(true);
	}
	if (_state != WidgetState::Default) {
		searchMessages();
	}
}

void InnerWidget::onHashtagFilterUpdate(QStringRef newFilter) {
	if (newFilter.isEmpty() || newFilter.at(0) != '#' || _searchInChat) {
		_hashtagFilter = QString();
		if (!_hashtagResults.empty()) {
			_hashtagResults.clear();
			refresh(true);
			clearMouseSelection(true);
		}
		return;
	}
	_hashtagFilter = newFilter.toString();
	if (cRecentSearchHashtags().isEmpty() && cRecentWriteHashtags().isEmpty()) {
		session().local().readRecentHashtagsAndBots();
	}
	auto &recent = cRecentSearchHashtags();
	_hashtagResults.clear();
	if (!recent.isEmpty()) {
		_hashtagResults.reserve(qMin(recent.size(), kHashtagResultsLimit));
		for (const auto &tag : recent) {
			if (tag.first.startsWith(_hashtagFilter.midRef(1), Qt::CaseInsensitive)
				&& tag.first.size() + 1 != newFilter.size()) {
				_hashtagResults.push_back(std::make_unique<HashtagResult>(tag.first));
				if (_hashtagResults.size() == kHashtagResultsLimit) break;
			}
		}
	}
	refresh(true);
	clearMouseSelection(true);
}

InnerWidget::~InnerWidget() {
	clearSearchResults();
}

void InnerWidget::clearSearchResults(bool clearPeerSearchResults) {
	if (clearPeerSearchResults) _peerSearchResults.clear();
	_searchResults.clear();
	_searchedCount = _searchedMigratedCount = 0;
	_lastSearchDate = 0;
	_lastSearchPeer = nullptr;
	_lastSearchId = _lastSearchMigratedId = 0;
}

PeerData *InnerWidget::updateFromParentDrag(QPoint globalPosition) {
	selectByMouse(globalPosition);
	const auto getPeerFromRow = [](Row *row) -> PeerData* {
		if (const auto history = row ? row->history() : nullptr) {
			return history->peer;
		}
		return nullptr;
	};
	if (_state == WidgetState::Default) {
		return getPeerFromRow(_selected);
	} else if (_state == WidgetState::Filtered) {
		if (base::in_range(_filteredSelected, 0, _filterResults.size())) {
			return getPeerFromRow(_filterResults[_filteredSelected]);
		} else if (base::in_range(_peerSearchSelected, 0, _peerSearchResults.size())) {
			return _peerSearchResults[_peerSearchSelected]->peer;
		} else if (base::in_range(_searchedSelected, 0, _searchResults.size())) {
			return _searchResults[_searchedSelected]->item()->history()->peer;
		}
	}
	return nullptr;
}

void InnerWidget::setLoadMoreCallback(Fn<void()> callback) {
	_loadMoreCallback = std::move(callback);
}

auto InnerWidget::chosenRow() const -> rpl::producer<ChosenRow> {
	return _chosenRow.events();
}

rpl::producer<> InnerWidget::updated() const {
	return _updated.events();
}

rpl::producer<> InnerWidget::listBottomReached() const {
	return _listBottomReached.events();
}

rpl::producer<> InnerWidget::cancelSearchFromUserRequests() const {
	return _cancelSearchFromUser->clicks() | rpl::to_empty;
}

void InnerWidget::visibleTopBottomUpdated(
		int visibleTop,
		int visibleBottom) {
	_visibleTop = visibleTop;
	_visibleBottom = visibleBottom;
	loadPeerPhotos();
	if (_visibleTop + PreloadHeightsCount * (_visibleBottom - _visibleTop) >= height()) {
		if (_loadMoreCallback) {
			_loadMoreCallback();
		}
	}
}

void InnerWidget::itemRemoved(not_null<const HistoryItem*> item) {
	int wasCount = _searchResults.size();
	for (auto i = _searchResults.begin(); i != _searchResults.end();) {
		if ((*i)->item() == item) {
			i = _searchResults.erase(i);
			if (item->history() == _searchInMigrated) {
				if (_searchedMigratedCount > 0) --_searchedMigratedCount;
			} else {
				if (_searchedCount > 0) --_searchedCount;
			}
		} else {
			++i;
		}
	}
	if (wasCount != _searchResults.size()) {
		refresh();
	}
}

bool InnerWidget::uniqueSearchResults() const {
	return _controller->uniqueChatsInSearchResults();
}

bool InnerWidget::hasHistoryInResults(not_null<History*> history) const {
	using Result = std::unique_ptr<FakeRow>;
	const auto inSearchResults = ranges::find(
		_searchResults,
		history,
		[](const Result &result) { return result->item()->history(); }
	) != end(_searchResults);
	if (inSearchResults) {
		return true;
	}
	const auto inFilteredResults = ranges::find(
		_filterResults,
		history.get(),
		[](Row *row) { return row->history(); }
	) != end(_filterResults);
	if (inFilteredResults) {
		return true;
	}
	const auto inPeerSearchResults = ranges::find(
		_peerSearchResults,
		history->peer,
		[](const auto &result) { return result->peer; }
	) != end(_peerSearchResults);
	if (inPeerSearchResults) {
		return true;
	}
	return false;
}

bool InnerWidget::searchReceived(
		const QVector<MTPMessage> &messages,
		HistoryItem *inject,
		SearchRequestType type,
		int fullCount) {
	const auto uniquePeers = uniqueSearchResults();
	if (type == SearchRequestType::FromStart || type == SearchRequestType::PeerFromStart) {
		clearSearchResults(false);
	}
	auto isGlobalSearch = (type == SearchRequestType::FromStart || type == SearchRequestType::FromOffset);
	auto isMigratedSearch = (type == SearchRequestType::MigratedFromStart || type == SearchRequestType::MigratedFromOffset);

	TimeId lastDateFound = 0;
	if (inject
		&& (!_searchInChat
			|| inject->history() == _searchInChat.history())) {
		Assert(_searchResults.empty());
		_searchResults.push_back(
			std::make_unique<FakeRow>(
				_searchInChat,
				inject));
		++fullCount;
	}
	for (const auto &message : messages) {
		auto msgId = IdFromMessage(message);
		auto peerId = PeerFromMessage(message);
		auto lastDate = DateFromMessage(message);
		if (const auto peer = session().data().peerLoaded(peerId)) {
			if (lastDate) {
				const auto item = session().data().addNewMessage(
					message,
					MTPDmessage_ClientFlags(),
					NewMessageType::Existing);
				const auto history = item->history();
				if (!uniquePeers || !hasHistoryInResults(history)) {
					_searchResults.push_back(
						std::make_unique<FakeRow>(
							_searchInChat,
							item));
					if (uniquePeers && !history->unreadCountKnown()) {
						history->owner().histories().requestDialogEntry(history);
					}
				}
				lastDateFound = lastDate;
				if (isGlobalSearch) {
					_lastSearchDate = lastDateFound;
				}
			}
			if (isGlobalSearch) {
				_lastSearchPeer = peer;
			}
		} else {
			LOG(("API Error: a search results with not loaded peer %1"
				).arg(peerId.value));
		}
		if (isMigratedSearch) {
			_lastSearchMigratedId = msgId;
		} else {
			_lastSearchId = msgId;
		}
	}
	if (isMigratedSearch) {
		_searchedMigratedCount = fullCount;
	} else {
		_searchedCount = fullCount;
	}
	if (_waitingForSearch
		&& (!_searchResults.empty()
			|| !_searchInMigrated
			|| type == SearchRequestType::MigratedFromStart
			|| type == SearchRequestType::MigratedFromOffset)) {
		_waitingForSearch = false;
	}

	refresh();

	return lastDateFound != 0;
}

void InnerWidget::peerSearchReceived(
		const QString &query,
		const QVector<MTPPeer> &my,
		const QVector<MTPPeer> &result) {
	if (_state != WidgetState::Filtered) {
		return;
	}

	const auto alreadyAdded = [&](not_null<PeerData*> peer) {
		for (const auto &row : _filterResults) {
			if (const auto history = row->history()) {
				if (history->peer == peer) {
					return true;
				}
			}
		}
		return false;
	};
	_peerSearchQuery = query.toLower().trimmed();
	_peerSearchResults.clear();
	_peerSearchResults.reserve(result.size());
	for	(const auto &mtpPeer : my) {
		if (const auto peer = session().data().peerLoaded(peerFromMTP(mtpPeer))) {
			if (alreadyAdded(peer)) {
				continue;
			}
			auto row = std::make_unique<Row>(
				peer->owner().history(peer),
				_filterResults.size());
			const auto [i, ok] = _filterResultsGlobal.emplace(
				peer,
				std::move(row));
			_filterResults.emplace_back(i->second.get());
		} else {
			LOG(("API Error: "
				"user %1 was not loaded in InnerWidget::peopleReceived()"
				).arg(peerFromMTP(mtpPeer).value));
		}
	}
	for (const auto &mtpPeer : result) {
		if (const auto peer = session().data().peerLoaded(peerFromMTP(mtpPeer))) {
			if (const auto history = peer->owner().historyLoaded(peer)) {
				if (history->inChatList()) {
					continue; // skip existing chats
				}
			}
			_peerSearchResults.push_back(std::make_unique<PeerSearchResult>(
				peer));
		} else {
			LOG(("API Error: "
				"user %1 was not loaded in InnerWidget::peopleReceived()"
				).arg(peerFromMTP(mtpPeer).value));
		}
	}
	refresh();
}

Data::Folder *InnerWidget::shownFolder() const {
	return _openedFolder;
}

bool InnerWidget::needCollapsedRowsRefresh() const {
	const auto list = shownDialogs();
	const auto archive = !list->empty()
		? (*list->begin())->folder()
		: nullptr;
	const auto collapsedHasArchive = !_collapsedRows.empty()
		&& (_collapsedRows.back()->folder != nullptr);
	const auto archiveIsCollapsed = (archive != nullptr)
		&& (session().settings().archiveCollapsed() || DialogListLines() == 1);
	const auto archiveIsInMainMenu = (archive != nullptr)
		&& session().settings().archiveInMainMenu();
	return archiveIsInMainMenu
		? (collapsedHasArchive || _skipTopDialogs != 1)
		: archiveIsCollapsed
			? (!collapsedHasArchive || _skipTopDialogs != 1)
			: (collapsedHasArchive || _skipTopDialogs != 0);
}

void InnerWidget::editOpenedFilter() {
	if (_filterId > 0) {
		EditExistingFilter(_controller, _filterId);
	}
}

void InnerWidget::refresh(bool toTop) {
	if (needCollapsedRowsRefresh()) {
		return refreshWithCollapsedRows(toTop);
	}
	refreshEmptyLabel();
	const auto list = shownDialogs();
	auto h = 0;
	if (_state == WidgetState::Default) {
		if (list->empty()) {
			h = st::dialogsEmptyHeight;
		} else {
			h = dialogsOffset() + list->size() * DialogsRowHeight();
		}
	} else if (_state == WidgetState::Filtered) {
		if (_waitingForSearch) {
			h = searchedOffset() + (_searchResults.size() * DialogsRowHeight()) + ((_searchResults.empty() && !_searchInChat) ? -st::searchedBarHeight : 0);
		} else {
			h = searchedOffset() + (_searchResults.size() * DialogsRowHeight());
		}
	}
	resize(width(), h);
	if (toTop) {
		stopReorderPinned();
		mustScrollTo(0, 0);
		loadPeerPhotos();
	}
	_controller->dialogsListDisplayForced().set(
		_searchInChat || !_filter.isEmpty(),
		true);
	update();
}

void InnerWidget::refreshEmptyLabel() {
	const auto data = &session().data();
	const auto state = !shownDialogs()->empty()
		? EmptyState::None
		: (!_filterId && data->contactsLoaded().current())
		? EmptyState::NoContacts
		: (_filterId > 0) && data->chatsList()->loaded()
		? EmptyState::EmptyFolder
		: EmptyState::Loading;
	if (state == EmptyState::None) {
		_emptyState = state;
		_empty.destroy();
		return;
	} else if (_emptyState == state) {
		_empty->setVisible(_state == WidgetState::Default);
		return;
	}
	_emptyState = state;
	auto phrase = (state == EmptyState::NoContacts)
		? tr::lng_no_chats()
		: (state == EmptyState::EmptyFolder)
		? tr::lng_no_chats_filter()
		: tr::lng_contacts_loading();
	auto link = (state == EmptyState::NoContacts)
		? tr::lng_add_contact_button()
		: (state == EmptyState::EmptyFolder)
		? tr::lng_filters_context_edit()
		: rpl::single(QString());
	auto full = rpl::combine(
		std::move(phrase),
		std::move(link)
	) | rpl::map([](const QString &phrase, const QString &link) {
		auto result = Ui::Text::WithEntities(phrase);
		if (!link.isEmpty()) {
			result.append("\n\n").append(Ui::Text::Link(link));
		}
		return result;
	});
	_empty.create(this, std::move(full), st::dialogsEmptyLabel);
	resizeEmptyLabel();
	_empty->setClickHandlerFilter([=](const auto &...) {
		if (_emptyState == EmptyState::NoContacts) {
			_controller->showAddContact();
		} else if (_emptyState == EmptyState::EmptyFolder) {
			editOpenedFilter();
		}
		return false;
	});
	_empty->setVisible(_state == WidgetState::Default);
}

void InnerWidget::resizeEmptyLabel() {
	if (!_empty) {
		return;
	}
	const auto useWidth = std::min(
		_empty->naturalWidth(),
		width() - 2 * st::dialogsEmptySkip);
	const auto left = (width() - useWidth) / 2;
	_empty->resizeToWidth(useWidth);
	_empty->move(left, (st::dialogsEmptyHeight - _empty->height()) / 2);
}

void InnerWidget::clearMouseSelection(bool clearSelection) {
	_mouseSelection = false;
	_lastMousePosition = std::nullopt;
	if (clearSelection) {
		if (_state == WidgetState::Default) {
			_collapsedSelected = -1;
			_selected = nullptr;
		} else if (_state == WidgetState::Filtered) {
			_filteredSelected
				= _peerSearchSelected
				= _searchedSelected
				= _hashtagSelected = -1;
		}
		setCursor(style::cur_default);
	}
}

WidgetState InnerWidget::state() const {
	return _state;
}

bool InnerWidget::hasFilteredResults() const {
	return !_filterResults.empty() && _hashtagResults.empty();
}

void InnerWidget::searchInChat(Key key, PeerData *from) {
	_searchInMigrated = nullptr;
	if (const auto peer = key.peer()) {
		if (const auto migrateTo = peer->migrateTo()) {
			return searchInChat(peer->owner().history(migrateTo), from);
		} else if (const auto migrateFrom = peer->migrateFrom()) {
			_searchInMigrated = peer->owner().history(migrateFrom);
		}
	}
	_searchInChat = key;
	_searchFromPeer = from;
	if (_searchInChat) {
		_controller->closeFolder();
		onHashtagFilterUpdate(QStringRef());
		_cancelSearchInChat->show();
		refreshSearchInChatLabel();
	} else {
		_cancelSearchInChat->hide();
	}
	if (_searchFromPeer) {
		_cancelSearchFromUser->show();
		_searchFromUserUserpic = _searchFromPeer->createUserpicView();
	} else {
		_cancelSearchFromUser->hide();
		_searchFromUserUserpic = nullptr;
	}

	if (const auto peer = _searchInChat.peer()) {
		_searchInChatUserpic = peer->createUserpicView();
	} else {
		_searchInChatUserpic = nullptr;
	}

	_controller->dialogsListDisplayForced().set(
		_searchInChat || !_filter.isEmpty(),
		true);
}

void InnerWidget::refreshSearchInChatLabel() {
	const auto dialog = [&] {
		if (const auto peer = _searchInChat.peer()) {
			if (peer->isSelf()) {
				return tr::lng_saved_messages(tr::now);
			} else if (peer->isRepliesChat()) {
				return tr::lng_replies_messages(tr::now);
			}
			return peer->name;
		}
		return QString();
	}();
	if (!dialog.isEmpty()) {
		_searchInChatText.setText(
			st::msgNameStyle,
			dialog,
			Ui::DialogTextOptions());
	}
	const auto from = _searchFromPeer ? _searchFromPeer->name : QString();
	if (!from.isEmpty()) {
		const auto fromUserText = tr::lng_dlg_search_from(
			tr::now,
			lt_user,
			textcmdLink(1, from));
		_searchFromUserText.setText(
			st::dialogsSearchFromStyle,
			fromUserText,
			Ui::DialogTextOptions());
	}
}

void InnerWidget::clearFilter() {
	if (_state == WidgetState::Filtered || _searchInChat) {
		if (_searchInChat) {
			_state = WidgetState::Filtered;
			_waitingForSearch = true;
		} else {
			_state = WidgetState::Default;
		}
		_hashtagResults.clear();
		_filterResults.clear();
		_filterResultsGlobal.clear();
		_peerSearchResults.clear();
		_searchResults.clear();
		_lastSearchDate = 0;
		_lastSearchPeer = nullptr;
		_lastSearchId = _lastSearchMigratedId = 0;
		_filter = QString();
		refresh(true);
	}
}

void InnerWidget::selectSkip(int32 direction) {
	clearMouseSelection();
	if (_state == WidgetState::Default) {
		const auto list = shownDialogs();
		if (_collapsedRows.empty() && list->size() <= _skipTopDialogs) {
			return;
		}
		if (_collapsedSelected < 0 && !_selected) {
			if (!_collapsedRows.empty()) {
				_collapsedSelected = 0;
			} else {
				_selected = *(list->cbegin() + _skipTopDialogs);
			}
		} else {
			auto cur = (_collapsedSelected >= 0)
				? _collapsedSelected
				: int(_collapsedRows.size()
					+ (list->cfind(_selected) - list->cbegin() - _skipTopDialogs));
			cur = std::clamp(
				cur + direction,
				0,
				static_cast<int>(_collapsedRows.size()
					+ list->size()
					- _skipTopDialogs
					- 1));
			if (cur < _collapsedRows.size()) {
				_collapsedSelected = cur;
				_selected = nullptr;
			} else {
				_collapsedSelected = -1;
				_selected = *(list->cbegin() + _skipTopDialogs + cur - _collapsedRows.size());
			}
		}
		if (_collapsedSelected >= 0 || _selected) {
			const auto fromY = (_collapsedSelected >= 0)
				? (_collapsedSelected * st::dialogsImportantBarHeight)
				: (dialogsOffset() + _selected->pos() * DialogsRowHeight());
			mustScrollTo(fromY, fromY + DialogsRowHeight());
		}
	} else if (_state == WidgetState::Filtered) {
		if (_hashtagResults.empty() && _filterResults.empty() && _peerSearchResults.empty() && _searchResults.empty()) {
			return;
		}
		if ((_hashtagSelected < 0 || _hashtagSelected >= _hashtagResults.size()) &&
			(_filteredSelected < 0 || _filteredSelected >= _filterResults.size()) &&
			(_peerSearchSelected < 0 || _peerSearchSelected >= _peerSearchResults.size()) &&
			(_searchedSelected < 0 || _searchedSelected >= _searchResults.size())) {
			if (_hashtagResults.empty() && _filterResults.empty() && _peerSearchResults.empty()) {
				_searchedSelected = 0;
			} else if (_hashtagResults.empty() && _filterResults.empty()) {
				_peerSearchSelected = 0;
			} else if (_hashtagResults.empty()) {
				_filteredSelected = 0;
			} else {
				_hashtagSelected = 0;
			}
		} else {
			int32 cur = base::in_range(_hashtagSelected, 0, _hashtagResults.size())
				? _hashtagSelected
				: (base::in_range(_filteredSelected, 0, _filterResults.size())
					? (_hashtagResults.size() + _filteredSelected)
					: (base::in_range(_peerSearchSelected, 0, _peerSearchResults.size())
						? (_peerSearchSelected + _filterResults.size() + _hashtagResults.size())
						: (_searchedSelected + _peerSearchResults.size() + _filterResults.size() + _hashtagResults.size())));
			cur = std::clamp(
				cur + direction,
				0,
				static_cast<int>(_hashtagResults.size()
					+ _filterResults.size()
					+ _peerSearchResults.size()
					+ _searchResults.size()) - 1);
			if (cur < _hashtagResults.size()) {
				_hashtagSelected = cur;
				_filteredSelected = _peerSearchSelected = _searchedSelected = -1;
			} else if (cur < _hashtagResults.size() + _filterResults.size()) {
				_filteredSelected = cur - _hashtagResults.size();
				_hashtagSelected = _peerSearchSelected = _searchedSelected = -1;
			} else if (cur < _hashtagResults.size() + _filterResults.size() + _peerSearchResults.size()) {
				_peerSearchSelected = cur - _hashtagResults.size() - _filterResults.size();
				_hashtagSelected = _filteredSelected = _searchedSelected = -1;
			} else {
				_hashtagSelected = _filteredSelected = _peerSearchSelected = -1;
				_searchedSelected = cur - _hashtagResults.size() - _filterResults.size() - _peerSearchResults.size();
			}
		}
		if (base::in_range(_hashtagSelected, 0, _hashtagResults.size())) {
			mustScrollTo(_hashtagSelected * st::mentionHeight, (_hashtagSelected + 1) * st::mentionHeight);
		} else if (base::in_range(_filteredSelected, 0, _filterResults.size())) {
			mustScrollTo(filteredOffset() + _filteredSelected * DialogsRowHeight(), filteredOffset() + (_filteredSelected + 1) * DialogsRowHeight());
		} else if (base::in_range(_peerSearchSelected, 0, _peerSearchResults.size())) {
			mustScrollTo(peerSearchOffset() + _peerSearchSelected * DialogsRowHeight() + (_peerSearchSelected ? 0 : -st::searchedBarHeight), peerSearchOffset() + (_peerSearchSelected + 1) * DialogsRowHeight());
		} else {
			mustScrollTo(searchedOffset() + _searchedSelected * DialogsRowHeight() + (_searchedSelected ? 0 : -st::searchedBarHeight), searchedOffset() + (_searchedSelected + 1) * DialogsRowHeight());
		}
	}
	update();
}

void InnerWidget::scrollToEntry(const RowDescriptor &entry) {
	int32 fromY = -1;
	if (_state == WidgetState::Default) {
		if (auto row = shownDialogs()->getRow(entry.key)) {
			fromY = dialogsOffset() + row->pos() * DialogsRowHeight();
		}
	} else if (_state == WidgetState::Filtered) {
		for (int32 i = 0, c = _searchResults.size(); i < c; ++i) {
			if (isSearchResultActive(_searchResults[i].get(), entry)) {
				fromY = searchedOffset() + i * DialogsRowHeight();
				break;
			}
		}
		if (fromY < 0) {
			for (auto i = 0, c = int(_filterResults.size()); i != c; ++i) {
				if (_filterResults[i]->key() == entry.key) {
					fromY = filteredOffset() + (i * DialogsRowHeight());
					break;
				}
			}
		}
	}
	if (fromY >= 0) {
		mustScrollTo(fromY, fromY + DialogsRowHeight());
	}
}

void InnerWidget::selectSkipPage(int32 pixels, int32 direction) {
	clearMouseSelection();
	const auto list = shownDialogs();
	int toSkip = pixels / int(DialogsRowHeight());
	if (_state == WidgetState::Default) {
		if (!_selected) {
			if (direction > 0 && list->size() > _skipTopDialogs) {
				_selected = *(list->cbegin() + _skipTopDialogs);
				_collapsedSelected = -1;
			} else {
				return;
			}
		}
		if (direction > 0) {
			for (auto i = list->cfind(_selected), end = list->cend(); i != end && (toSkip--); ++i) {
				_selected = *i;
			}
		} else {
			for (auto i = list->cfind(_selected), b = list->cbegin(); i != b && (*i)->pos() > _skipTopDialogs && (toSkip--);) {
				_selected = *(--i);
			}
			if (toSkip && !_collapsedRows.empty()) {
				_collapsedSelected = std::max(int(_collapsedRows.size()) - toSkip, 0);
				_selected = nullptr;
			}
		}
		if (_collapsedSelected >= 0 || _selected) {
			const auto fromY = (_collapsedSelected >= 0)
				? (_collapsedSelected * st::dialogsImportantBarHeight)
				: (dialogsOffset() + _selected->pos() * DialogsRowHeight());
			mustScrollTo(fromY, fromY + DialogsRowHeight());
		}
	} else {
		return selectSkip(direction * toSkip);
	}
	update();
}

void InnerWidget::loadPeerPhotos() {
	if (!parentWidget()) return;

	const auto list = shownDialogs();
	auto yFrom = _visibleTop;
	auto yTo = _visibleTop + (_visibleBottom - _visibleTop) * (PreloadHeightsCount + 1);
	if (_state == WidgetState::Default) {
		auto otherStart = list->size() * DialogsRowHeight();
		if (yFrom < otherStart) {
			for (auto i = list->cfind(yFrom, DialogsRowHeight()), end = list->cend(); i != end; ++i) {
				if (((*i)->pos() * DialogsRowHeight()) >= yTo) {
					break;
				}
				(*i)->entry()->loadUserpic();
			}
			yFrom = 0;
		} else {
			yFrom -= otherStart;
		}
		yTo -= otherStart;
	} else if (_state == WidgetState::Filtered) {
		int32 from = (yFrom - filteredOffset()) / DialogsRowHeight();
		if (from < 0) from = 0;
		if (from < _filterResults.size()) {
<<<<<<< HEAD
			int32 to = (yTo / int32(DialogsRowHeight())) + 1, w = width();
=======
			int32 to = (yTo / int32(st::dialogsRowHeight)) + 1;
>>>>>>> b69cac3e
			if (to > _filterResults.size()) to = _filterResults.size();

			for (; from < to; ++from) {
				_filterResults[from]->entry()->loadUserpic();
			}
		}

		from = (yFrom > filteredOffset() + st::searchedBarHeight ? ((yFrom - filteredOffset() - st::searchedBarHeight) / int32(DialogsRowHeight())) : 0) - _filterResults.size();
		if (from < 0) from = 0;
		if (from < _peerSearchResults.size()) {
<<<<<<< HEAD
			int32 to = (yTo > filteredOffset() + st::searchedBarHeight ? ((yTo - filteredOffset() - st::searchedBarHeight) / int32(DialogsRowHeight())) : 0) - _filterResults.size() + 1, w = width();
=======
			int32 to = (yTo > filteredOffset() + st::searchedBarHeight ? ((yTo - filteredOffset() - st::searchedBarHeight) / int32(st::dialogsRowHeight)) : 0) - _filterResults.size() + 1;
>>>>>>> b69cac3e
			if (to > _peerSearchResults.size()) to = _peerSearchResults.size();

			for (; from < to; ++from) {
				_peerSearchResults[from]->peer->loadUserpic();
			}
		}
		from = (yFrom > filteredOffset() + ((_peerSearchResults.empty() ? 0 : st::searchedBarHeight) + st::searchedBarHeight) ? ((yFrom - filteredOffset() - (_peerSearchResults.empty() ? 0 : st::searchedBarHeight) - st::searchedBarHeight) / int32(DialogsRowHeight())) : 0) - _filterResults.size() - _peerSearchResults.size();
		if (from < 0) from = 0;
		if (from < _searchResults.size()) {
<<<<<<< HEAD
			int32 to = (yTo > filteredOffset() + (_peerSearchResults.empty() ? 0 : st::searchedBarHeight) + st::searchedBarHeight ? ((yTo - filteredOffset() - (_peerSearchResults.empty() ? 0 : st::searchedBarHeight) - st::searchedBarHeight) / int32(DialogsRowHeight())) : 0) - _filterResults.size() - _peerSearchResults.size() + 1, w = width();
=======
			int32 to = (yTo > filteredOffset() + (_peerSearchResults.empty() ? 0 : st::searchedBarHeight) + st::searchedBarHeight ? ((yTo - filteredOffset() - (_peerSearchResults.empty() ? 0 : st::searchedBarHeight) - st::searchedBarHeight) / int32(st::dialogsRowHeight)) : 0) - _filterResults.size() - _peerSearchResults.size() + 1;
>>>>>>> b69cac3e
			if (to > _searchResults.size()) to = _searchResults.size();

			for (; from < to; ++from) {
				_searchResults[from]->item()->history()->peer->loadUserpic();
			}
		}
	}
}

bool InnerWidget::chooseCollapsedRow() {
	if (_state != WidgetState::Default) {
		return false;
	} else if ((_collapsedSelected < 0)
		|| (_collapsedSelected >= _collapsedRows.size())) {
		return false;
	}
	const auto &row = _collapsedRows[_collapsedSelected];
	Assert(row->folder != nullptr);
	_controller->openFolder(row->folder);
	return true;
}

void InnerWidget::switchToFilter(FilterId filterId) {
	const auto found = ranges::contains(
		session().data().chatsFilters().list(),
		filterId,
		&Data::ChatFilter::id);
	if (!found) {
		filterId = 0;
	}
	if (_filterId == filterId) {
		mustScrollTo(0, 0);
		return;
	}
	if (_openedFolder) {
		_filterId = filterId;
	} else {
		clearSelection();
		stopReorderPinned();
		_filterId = filterId;
		refreshWithCollapsedRows(true);
	}
	refreshEmptyLabel();
}

bool InnerWidget::chooseHashtag() {
	if (_state != WidgetState::Filtered) {
		return false;
	} else if ((_hashtagSelected < 0)
		|| (_hashtagSelected >= _hashtagResults.size())) {
		return false;
	}
	const auto &hashtag = _hashtagResults[_hashtagSelected];
	if (_hashtagDeleteSelected) {
		auto recent = cRecentSearchHashtags();
		for (auto i = recent.begin(); i != recent.cend();) {
			if (i->first == hashtag->tag) {
				i = recent.erase(i);
			} else {
				++i;
			}
		}
		cSetRecentSearchHashtags(recent);
		session().local().writeRecentHashtagsAndBots();
		refreshHashtags();
		selectByMouse(QCursor::pos());
	} else {
		session().local().saveRecentSearchHashtags('#' + hashtag->tag);
		completeHashtag(hashtag->tag);
	}
	return true;
}

ChosenRow InnerWidget::computeChosenRow() const {
	if (_state == WidgetState::Default) {
		if (_selected) {
			return {
				_selected->key(),
				Data::UnreadMessagePosition
			};
		}
	} else if (_state == WidgetState::Filtered) {
		if (base::in_range(_filteredSelected, 0, _filterResults.size())) {
			return {
				_filterResults[_filteredSelected]->key(),
				Data::UnreadMessagePosition,
				true
			};
		} else if (base::in_range(_peerSearchSelected, 0, _peerSearchResults.size())) {
			return {
				session().data().history(_peerSearchResults[_peerSearchSelected]->peer),
				Data::UnreadMessagePosition
			};
		} else if (base::in_range(_searchedSelected, 0, _searchResults.size())) {
			const auto result = _searchResults[_searchedSelected].get();
			return {
				result->item()->history(),
				result->item()->position()
			};
		}
	}
	return ChosenRow();
}

bool InnerWidget::chooseRow() {
	if (chooseCollapsedRow()) {
		return true;
	} else if (chooseHashtag()) {
		return true;
	}
	const auto chosen = computeChosenRow();
	if (chosen.key) {
		if (IsServerMsgId(chosen.message.fullId.msg)) {
			session().local().saveRecentSearchHashtags(_filter);
		}
		_chosenRow.fire_copy(chosen);
		return true;
	}
	return false;
}

RowDescriptor InnerWidget::chatListEntryBefore(
		const RowDescriptor &which) const {
	if (!which.key) {
		return RowDescriptor();
	}
	if (_state == WidgetState::Default) {
		const auto list = shownDialogs();
		if (const auto row = list->getRow(which.key)) {
			const auto i = list->cfind(row);
			if (i != list->cbegin()) {
				return RowDescriptor(
					(*(i - 1))->key(),
					FullMsgId(NoChannel, ShowAtUnreadMsgId));
			}
		}
		return RowDescriptor();
	}

	const auto whichHistory = which.key.history();
	if (!whichHistory) {
		return RowDescriptor();
	}
	if (!_searchResults.empty()) {
		for (auto b = _searchResults.cbegin(), i = b + 1, e = _searchResults.cend(); i != e; ++i) {
			if (isSearchResultActive(i->get(), which)) {
				const auto j = i - 1;
				return RowDescriptor(
					(*j)->item()->history(),
					(*j)->item()->fullId());
			}
		}
		if (isSearchResultActive(_searchResults[0].get(), which)) {
			if (_peerSearchResults.empty()) {
				if (_filterResults.empty()) {
					return RowDescriptor();
				}
				return RowDescriptor(
					_filterResults.back()->key(),
					FullMsgId(NoChannel, ShowAtUnreadMsgId));
			}
			return RowDescriptor(
				session().data().history(_peerSearchResults.back()->peer),
				FullMsgId(NoChannel, ShowAtUnreadMsgId));
		}
	}
	if (!_peerSearchResults.empty()
		&& _peerSearchResults[0]->peer == whichHistory->peer) {
		if (_filterResults.empty()) {
			return RowDescriptor();
		}
		return RowDescriptor(
			_filterResults.back()->key(),
			FullMsgId(NoChannel, ShowAtUnreadMsgId));
	}
	if (!_peerSearchResults.empty()) {
		for (auto b = _peerSearchResults.cbegin(), i = b + 1, e = _peerSearchResults.cend(); i != e; ++i) {
			if ((*i)->peer == whichHistory->peer) {
				return RowDescriptor(
					session().data().history((*(i - 1))->peer),
					FullMsgId(NoChannel, ShowAtUnreadMsgId));
			}
		}
	}
	if (_filterResults.empty() || _filterResults[0]->key() == which.key) {
		return RowDescriptor();
	}

	for (auto b = _filterResults.cbegin(), i = b + 1, e = _filterResults.cend(); i != e; ++i) {
		if ((*i)->key() == which.key) {
			return RowDescriptor(
				(*(i - 1))->key(),
				FullMsgId(NoChannel, ShowAtUnreadMsgId));
		}
	}
	return RowDescriptor();
}

RowDescriptor InnerWidget::chatListEntryAfter(
		const RowDescriptor &which) const {
	if (!which.key) {
		return RowDescriptor();
	}
	if (_state == WidgetState::Default) {
		const auto list = shownDialogs();
		if (const auto row = list->getRow(which.key)) {
			const auto i = list->cfind(row) + 1;
			if (i != list->cend()) {
				return RowDescriptor(
					(*i)->key(),
					FullMsgId(NoChannel, ShowAtUnreadMsgId));
			}
		}
		return RowDescriptor();
	}

	const auto whichHistory = which.key.history();
	if (!whichHistory) {
		return RowDescriptor();
	}
	for (auto i = _searchResults.cbegin(), e = _searchResults.cend(); i != e; ++i) {
		if (isSearchResultActive(i->get(), which)) {
			if (++i != e) {
				return RowDescriptor(
					(*i)->item()->history(),
					(*i)->item()->fullId());
			}
			return RowDescriptor();
		}
	}
	for (auto i = _peerSearchResults.cbegin(), e = _peerSearchResults.cend(); i != e; ++i) {
		if ((*i)->peer == whichHistory->peer) {
			++i;
			if (i != e) {
				return RowDescriptor(
					session().data().history((*i)->peer),
					FullMsgId(NoChannel, ShowAtUnreadMsgId));
			} else if (!_searchResults.empty()) {
				return RowDescriptor(
					_searchResults.front()->item()->history(),
					_searchResults.front()->item()->fullId());
			}
			return RowDescriptor();
		}
	}
	for (auto i = _filterResults.cbegin(), e = _filterResults.cend(); i != e; ++i) {
		if ((*i)->key() == which.key) {
			++i;
			if (i != e) {
				return RowDescriptor(
					(*i)->key(),
					FullMsgId(NoChannel, ShowAtUnreadMsgId));
			} else if (!_peerSearchResults.empty()) {
				return RowDescriptor(
					session().data().history(_peerSearchResults.front()->peer),
					FullMsgId(NoChannel, ShowAtUnreadMsgId));
			} else if (!_searchResults.empty()) {
				return RowDescriptor(
					_searchResults.front()->item()->history(),
					_searchResults.front()->item()->fullId());
			}
			return RowDescriptor();
		}
	}
	return RowDescriptor();
}

RowDescriptor InnerWidget::chatListEntryFirst() const {
	if (_state == WidgetState::Default) {
		const auto list = shownDialogs();
		const auto i = list->cbegin();
		if (i != list->cend()) {
			return RowDescriptor(
				(*i)->key(),
				FullMsgId(NoChannel, ShowAtUnreadMsgId));
		}
		return RowDescriptor();
	} else if (!_filterResults.empty()) {
		return RowDescriptor(
			_filterResults.front()->key(),
			FullMsgId(NoChannel, ShowAtUnreadMsgId));
	} else if (!_peerSearchResults.empty()) {
		return RowDescriptor(
			session().data().history(_peerSearchResults.front()->peer),
			FullMsgId(NoChannel, ShowAtUnreadMsgId));
	} else if (!_searchResults.empty()) {
		return RowDescriptor(
			_searchResults.front()->item()->history(),
			_searchResults.front()->item()->fullId());
	}
	return RowDescriptor();
}

RowDescriptor InnerWidget::chatListEntryLast() const {
	if (_state == WidgetState::Default) {
		const auto list = shownDialogs();
		const auto i = list->cend();
		if (i != list->cbegin()) {
			return RowDescriptor(
				(*(i - 1))->key(),
				FullMsgId(NoChannel, ShowAtUnreadMsgId));
		}
		return RowDescriptor();
	} else if (!_searchResults.empty()) {
		return RowDescriptor(
			_searchResults.back()->item()->history(),
			_searchResults.back()->item()->fullId());
	} else if (!_peerSearchResults.empty()) {
		return RowDescriptor(
			session().data().history(_peerSearchResults.back()->peer),
			FullMsgId(NoChannel, ShowAtUnreadMsgId));
	} else if (!_filterResults.empty()) {
		return RowDescriptor(
			_filterResults.back()->key(),
			FullMsgId(NoChannel, ShowAtUnreadMsgId));
	}
	return RowDescriptor();
}

int32 InnerWidget::lastSearchDate() const {
	return _lastSearchDate;
}

PeerData *InnerWidget::lastSearchPeer() const {
	return _lastSearchPeer;
}

MsgId InnerWidget::lastSearchId() const {
	return _lastSearchId;
}

MsgId InnerWidget::lastSearchMigratedId() const {
	return _lastSearchMigratedId;
}

void InnerWidget::setupOnlineStatusCheck() {
	session().changes().peerUpdates(
		Data::PeerUpdate::Flag::OnlineStatus
		| Data::PeerUpdate::Flag::GroupCall
	) | rpl::start_with_next([=](const Data::PeerUpdate &update) {
		if (update.peer->isUser()) {
			userOnlineUpdated(update.peer);
		} else {
			groupHasCallUpdated(update.peer);
		}
	}, lifetime());
}

void InnerWidget::updateDialogRowCornerStatus(not_null<History*> history) {
	const auto user = history->peer->isUser();
	const auto size = user
		? st::dialogsOnlineBadgeSize
		: st::dialogsCallBadgeSize;
	const auto stroke = st::dialogsOnlineBadgeStroke;
	const auto skip = user
		? st::dialogsOnlineBadgeSkip
		: st::dialogsCallBadgeSkip;
	const auto updateRect = QRect(
		DialogsPhotoSize() - skip.x() - size,
		DialogsPhotoSize() - skip.y() - size,
		size,
		size
	).marginsAdded(
		{ stroke, stroke, stroke, stroke }
	).translated(
		st::dialogsPadding
	);
	updateDialogRow(
		RowDescriptor(
			history,
			FullMsgId()),
		updateRect,
		UpdateRowSection::Default | UpdateRowSection::Filtered);
}

void InnerWidget::userOnlineUpdated(not_null<PeerData*> peer) {
	const auto user = peer->isSelf() ? nullptr : peer->asUser();
	if (!user) {
		return;
	}
	const auto history = session().data().historyLoaded(user);
	if (!history) {
		return;
	}
	updateRowCornerStatusShown(history, Data::IsUserOnline(user));
}

void InnerWidget::groupHasCallUpdated(not_null<PeerData*> peer) {
	const auto group = peer->asMegagroup();
	if (!group) {
		return;
	}
	const auto history = session().data().historyLoaded(group);
	if (!history) {
		return;
	}
	updateRowCornerStatusShown(history, Data::ChannelHasActiveCall(group));
}

void InnerWidget::updateRowCornerStatusShown(
		not_null<History*> history,
		bool shown) {
	const auto repaint = [=] {
		updateDialogRowCornerStatus(history);
	};
	repaint();

	const auto findRow = [&](not_null<History*> history)
		-> std::pair<Row*, int> {
		if (state() == WidgetState::Default) {
			const auto row = shownDialogs()->getRow({ history });
			return { row, row ? defaultRowTop(row) : 0 };
		}
		const auto i = ranges::find(
			_filterResults,
			history.get(),
			[](not_null<Row*> row) { return row->history(); });
		const auto index = (i - begin(_filterResults));
		const auto row = (i == end(_filterResults)) ? nullptr : i->get();
		return { row, filteredOffset() + index * DialogsRowHeight() };
	};
	if (const auto &[row, top] = findRow(history); row != nullptr) {
		const auto visible = (top < _visibleBottom)
			&& (top + DialogsRowHeight() > _visibleTop);
		row->updateCornerBadgeShown(
			history->peer,
			visible ? Fn<void()>(crl::guard(this, repaint)) : nullptr);
	}
}

void InnerWidget::setupShortcuts() {
	Shortcuts::Requests(
	) | rpl::filter([=] {
		return isActiveWindow() && !Ui::isLayerShown();
	}) | rpl::start_with_next([=](not_null<Shortcuts::Request*> request) {
		using Command = Shortcuts::Command;

		if (_controller->selectingPeer()) {
			return;
		}
		const auto row = _controller->activeChatEntryCurrent();
		// Those should be computed before the call to request->handle.
		const auto previous = row.key
			? computeJump(
				chatListEntryBefore(row),
				JumpSkip::PreviousOrBegin)
			: row;
		const auto next = row.key
			? computeJump(
				chatListEntryAfter(row),
				JumpSkip::NextOrEnd)
			: row;
		const auto first = [&] {
			const auto to = chatListEntryFirst();
			const auto jump = computeJump(to, JumpSkip::NextOrOriginal);
			return (to == row || jump == row || to == previous) ? to : jump;
		}();
		const auto last = [&] {
			const auto to = chatListEntryLast();
			const auto jump = computeJump(to, JumpSkip::PreviousOrOriginal);
			return (to == row || jump == row || to == next) ? to : jump;
		}();
		if (row.key) {
			request->check(Command::ChatPrevious) && request->handle([=] {
				return jumpToDialogRow(previous);
			});
			request->check(Command::ChatNext) && request->handle([=] {
				return jumpToDialogRow(next);
			});
		}
		request->check(Command::ChatFirst) && request->handle([=] {
			return jumpToDialogRow(first);
		});
		request->check(Command::ChatLast) && request->handle([=] {
			return jumpToDialogRow(last);
		});
		request->check(Command::ChatSelf) && request->handle([=] {
			_controller->content()->choosePeer(
				session().userPeerId(),
				ShowAtUnreadMsgId);
			return true;
		});
		request->check(Command::ShowArchive) && request->handle([=] {
			const auto folder = session().data().folderLoaded(
				Data::Folder::kId);
			if (folder && !folder->chatsList()->empty()) {
				_controller->openFolder(folder);
				Ui::hideSettingsAndLayer();
				return true;
			}
			return false;
		});

		const auto filters = &session().data().chatsFilters().list();
		if (const auto filtersCount = int(filters->size())) {
			auto &&folders = ranges::views::zip(
				Shortcuts::kShowFolder,
				ranges::views::ints(0, ranges::unreachable));

			for (const auto [command, index] : folders) {
				const auto select = (command == Command::ShowFolderLast)
					? filtersCount
					: std::clamp(index, 0, filtersCount);
				request->check(command) && request->handle([=] {
					if (select <= filtersCount) {
						_controller->setActiveChatsFilter((select > 0)
							? (*filters)[select - 1].id()
							: 0);
					}
					return true;
				});
			}
		}

		static const auto kPinned = {
			Command::ChatPinned1,
			Command::ChatPinned2,
			Command::ChatPinned3,
			Command::ChatPinned4,
			Command::ChatPinned5,
		};
		auto &&pinned = ranges::views::zip(
			kPinned,
			ranges::views::ints(0, ranges::unreachable));
		for (const auto [command, index] : pinned) {
			request->check(command) && request->handle([=, index = index] {
				const auto list = (_filterId
					? session().data().chatsFilters().chatsList(_filterId)
					: session().data().chatsList()
				)->indexed();
				const auto count = Dialogs::PinnedDialogsCount(
					_filterId,
					list);
				if (index >= count) {
					return false;
				}
				const auto skip = Dialogs::FixedOnTopDialogsCount(list);
				const auto row = *(list->cbegin() + skip + index);
				return jumpToDialogRow({ row->key(), FullMsgId() });
			});
		}

		const auto nearFolder = [=](bool isNext) {
			const auto id = _controller->activeChatsFilterCurrent();
			const auto list = &session().data().chatsFilters().list();
			const auto index = (id != 0)
				? int(ranges::find(*list, id, &Data::ChatFilter::id)
					- begin(*list))
				: -1;
			if (index == list->size() && id != 0) {
				return false;
			}
			const auto changed = index + (isNext ? 1 : -1);
			if (changed >= int(list->size()) || changed < -1) {
				return false;
			}
			_controller->setActiveChatsFilter((changed >= 0)
				? (*list)[changed].id()
				: 0);
			return true;
		};

		request->check(Command::FolderNext) && request->handle([=] {
			return nearFolder(true);
		});

		request->check(Command::FolderPrevious) && request->handle([=] {
			return nearFolder(false);
		});

		request->check(Command::ReadChat) && request->handle([=] {
			const auto history = _selected ? _selected->history() : nullptr;
			if (history) {
				if ((history->chatListUnreadCount() > 0)
					|| history->chatListUnreadMark()) {
					session().data().histories().readInbox(history);
				}
				return true;
			}
			return (history != nullptr);
		});

		request->check(Command::ShowContacts) && request->handle([=] {
			_controller->show(PrepareContactsBox(_controller));
			return true;
		});

		if (session().supportMode() && row.key.history()) {
			request->check(
				Command::SupportScrollToCurrent
			) && request->handle([=] {
				scrollToEntry(row);
				return true;
			});
		}
	}, lifetime());
}

RowDescriptor InnerWidget::computeJump(
		const RowDescriptor &to,
		JumpSkip skip) {
	auto result = to;
	if (result.key) {
		const auto down = (skip == JumpSkip::NextOrEnd)
			|| (skip == JumpSkip::NextOrOriginal);
		const auto needSkip = [&] {
			return (result.key.folder() != nullptr)
				|| (session().supportMode()
					&& !result.key.entry()->chatListUnreadCount()
					&& !result.key.entry()->chatListUnreadMark());
		};
		while (needSkip()) {
			const auto next = down
				? chatListEntryAfter(result)
				: chatListEntryBefore(result);
			if (next.key) {
				result = next;
			} else {
				if (skip == JumpSkip::PreviousOrOriginal
					|| skip == JumpSkip::NextOrOriginal) {
					result = to;
				}
				break;
			}
		}
	}
	return result;
}

bool InnerWidget::jumpToDialogRow(RowDescriptor to) {
	if (to == chatListEntryLast()) {
		_listBottomReached.fire({});
	}
	if (uniqueSearchResults()) {
		to.fullId = FullMsgId();
	}
	return _controller->jumpToChatListEntry(to);
}

} // namespace Dialogs<|MERGE_RESOLUTION|>--- conflicted
+++ resolved
@@ -2610,11 +2610,7 @@
 		int32 from = (yFrom - filteredOffset()) / DialogsRowHeight();
 		if (from < 0) from = 0;
 		if (from < _filterResults.size()) {
-<<<<<<< HEAD
-			int32 to = (yTo / int32(DialogsRowHeight())) + 1, w = width();
-=======
-			int32 to = (yTo / int32(st::dialogsRowHeight)) + 1;
->>>>>>> b69cac3e
+			int32 to = (yTo / int32(DialogsRowHeight())) + 1;
 			if (to > _filterResults.size()) to = _filterResults.size();
 
 			for (; from < to; ++from) {
@@ -2625,11 +2621,7 @@
 		from = (yFrom > filteredOffset() + st::searchedBarHeight ? ((yFrom - filteredOffset() - st::searchedBarHeight) / int32(DialogsRowHeight())) : 0) - _filterResults.size();
 		if (from < 0) from = 0;
 		if (from < _peerSearchResults.size()) {
-<<<<<<< HEAD
-			int32 to = (yTo > filteredOffset() + st::searchedBarHeight ? ((yTo - filteredOffset() - st::searchedBarHeight) / int32(DialogsRowHeight())) : 0) - _filterResults.size() + 1, w = width();
-=======
-			int32 to = (yTo > filteredOffset() + st::searchedBarHeight ? ((yTo - filteredOffset() - st::searchedBarHeight) / int32(st::dialogsRowHeight)) : 0) - _filterResults.size() + 1;
->>>>>>> b69cac3e
+			int32 to = (yTo > filteredOffset() + st::searchedBarHeight ? ((yTo - filteredOffset() - st::searchedBarHeight) / int32(DialogsRowHeight())) : 0) - _filterResults.size() + 1;
 			if (to > _peerSearchResults.size()) to = _peerSearchResults.size();
 
 			for (; from < to; ++from) {
@@ -2639,11 +2631,7 @@
 		from = (yFrom > filteredOffset() + ((_peerSearchResults.empty() ? 0 : st::searchedBarHeight) + st::searchedBarHeight) ? ((yFrom - filteredOffset() - (_peerSearchResults.empty() ? 0 : st::searchedBarHeight) - st::searchedBarHeight) / int32(DialogsRowHeight())) : 0) - _filterResults.size() - _peerSearchResults.size();
 		if (from < 0) from = 0;
 		if (from < _searchResults.size()) {
-<<<<<<< HEAD
-			int32 to = (yTo > filteredOffset() + (_peerSearchResults.empty() ? 0 : st::searchedBarHeight) + st::searchedBarHeight ? ((yTo - filteredOffset() - (_peerSearchResults.empty() ? 0 : st::searchedBarHeight) - st::searchedBarHeight) / int32(DialogsRowHeight())) : 0) - _filterResults.size() - _peerSearchResults.size() + 1, w = width();
-=======
-			int32 to = (yTo > filteredOffset() + (_peerSearchResults.empty() ? 0 : st::searchedBarHeight) + st::searchedBarHeight ? ((yTo - filteredOffset() - (_peerSearchResults.empty() ? 0 : st::searchedBarHeight) - st::searchedBarHeight) / int32(st::dialogsRowHeight)) : 0) - _filterResults.size() - _peerSearchResults.size() + 1;
->>>>>>> b69cac3e
+			int32 to = (yTo > filteredOffset() + (_peerSearchResults.empty() ? 0 : st::searchedBarHeight) + st::searchedBarHeight ? ((yTo - filteredOffset() - (_peerSearchResults.empty() ? 0 : st::searchedBarHeight) - st::searchedBarHeight) / int32(DialogsRowHeight())) : 0) - _filterResults.size() - _peerSearchResults.size() + 1;
 			if (to > _searchResults.size()) to = _searchResults.size();
 
 			for (; from < to; ++from) {
