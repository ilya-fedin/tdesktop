--- conflicted
+++ resolved
@@ -767,15 +767,9 @@
 	} else if (!onCancelSearch()) {
 		const auto defaultFilterId = session().account().defaultFilterId();
 		if (controller()->activeChatEntryCurrent().key) {
-<<<<<<< HEAD
-			cancelled();
+			controller()->content()->dialogsCancelled();
 		} else if (controller()->activeChatsFilterCurrent() != defaultFilterId) {
 			controller()->setActiveChatsFilter(defaultFilterId);
-=======
-			controller()->content()->dialogsCancelled();
-		} else if (controller()->activeChatsFilterCurrent()) {
-			controller()->setActiveChatsFilter(FilterId(0));
->>>>>>> 95e806cb
 		}
 	} else if (!_searchInChat && !controller()->selectingPeer()) {
 		if (controller()->activeChatEntryCurrent().key) {
