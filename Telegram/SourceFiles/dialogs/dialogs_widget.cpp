--- conflicted
+++ resolved
@@ -722,15 +722,9 @@
 	} else if (!onCancelSearch()) {
 		const auto defaultFilterId = session().account().defaultFilterId();
 		if (controller()->activeChatEntryCurrent().key) {
-<<<<<<< HEAD
-			emit cancelled();
+			cancelled();
 		} else if (controller()->activeChatsFilterCurrent() != defaultFilterId) {
 			controller()->setActiveChatsFilter(defaultFilterId);
-=======
-			cancelled();
-		} else if (controller()->activeChatsFilterCurrent()) {
-			controller()->setActiveChatsFilter(FilterId(0));
->>>>>>> c08a148b
 		}
 	} else if (!_searchInChat && !controller()->selectingPeer()) {
 		if (controller()->activeChatEntryCurrent().key) {
