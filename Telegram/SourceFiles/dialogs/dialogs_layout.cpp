--- conflicted
+++ resolved
@@ -918,7 +918,6 @@
 			selected,
 			unreadMuted,
 			mentionMuted);
-<<<<<<< HEAD
 		if (DialogListLines() > 1 || flags & Flag::SearchResult) {
 			const auto &color = active
 				? st::dialogsTextFgServiceActive
@@ -930,31 +929,7 @@
 				texttop,
 				availableWidth,
 				st::dialogsTextFont->height);
-			const auto actionWasPainted = history ? history->paintSendAction(
-=======
-		const auto &color = active
-			? st::dialogsTextFgServiceActive
-			: (selected
-				? st::dialogsTextFgServiceOver
-				: st::dialogsTextFgService);
-		const auto itemRect = QRect(
-			nameleft,
-			texttop,
-			availableWidth,
-			st::dialogsTextFont->height);
-		const auto actionWasPainted = history ? history->sendActionPainter()->paint(
-			p,
-			itemRect.x(),
-			itemRect.y(),
-			itemRect.width(),
-			fullWidth,
-			color,
-			ms) : false;
-		if (const auto folder = row->folder()) {
-			PaintListEntryText(p, itemRect, active, selected, row);
-		} else if (!actionWasPainted) {
-			item->drawInDialog(
->>>>>>> 744eccc5
+			const auto actionWasPainted = history ? history->sendActionPainter()->paint(
 				p,
 				itemRect.x(),
 				itemRect.y(),
@@ -1083,10 +1058,13 @@
 	const auto displayPinnedIcon = false;
 	const auto showSavedMessages = history->peer->isSelf()
 		&& !row->searchInChat();
+	const auto showRepliesMessages = history->peer->isRepliesChat()
+		&& !row->searchInChat();
 	const auto flags = (active ? Flag::Active : Flag(0))
 		| (selected ? Flag::Selected : Flag(0))
 		| Flag::SearchResult
-		| (showSavedMessages ? Flag::SavedMessages : Flag(0))/* // #feed
+		| (showSavedMessages ? Flag::SavedMessages : Flag(0))
+		| (showRepliesMessages ? Flag::RepliesMessages : Flag(0))/* // #feed
 		| (row->searchInChat().feed() ? Flag::FeedSearchResult : Flag(0))*/;
 	const auto paintItemCallback = [&](int nameleft, int namewidth) {
 		const auto texttop = (DialogListLines() == 1
@@ -1139,7 +1117,6 @@
 			mentionMuted,
 			DialogListLines());
 	};
-<<<<<<< HEAD
 	if (DialogListLines() == 1) {
 		paintOneLineRow(
 			p,
@@ -1175,34 +1152,6 @@
 			paintItemCallback,
 			paintCounterCallback);
 	}
-=======
-	const auto showSavedMessages = history->peer->isSelf()
-		&& !row->searchInChat();
-	const auto showRepliesMessages = history->peer->isRepliesChat()
-		&& !row->searchInChat();
-	const auto flags = (active ? Flag::Active : Flag(0))
-		| (selected ? Flag::Selected : Flag(0))
-		| Flag::SearchResult
-		| (showSavedMessages ? Flag::SavedMessages : Flag(0))
-		| (showRepliesMessages ? Flag::RepliesMessages : Flag(0))/* // #feed
-		| (row->searchInChat().feed() ? Flag::FeedSearchResult : Flag(0))*/;
-	paintRow(
-		p,
-		row,
-		history,
-		history,
-		FilterId(),
-		from,
-		hiddenSenderInfo,
-		item,
-		cloudDraft,
-		ItemDateTime(item),
-		fullWidth,
-		flags,
-		ms,
-		paintItemCallback,
-		paintCounterCallback);
->>>>>>> 744eccc5
 }
 
 QRect RowPainter::sendActionAnimationRect(int animationWidth, int animationHeight, int fullWidth, bool textUpdated) {
