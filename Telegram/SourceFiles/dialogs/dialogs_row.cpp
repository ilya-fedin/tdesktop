--- conflicted
+++ resolved
@@ -173,16 +173,11 @@
 		? st::dialogsOnlineBadgeSize
 		: st::dialogsCallBadgeSize;
 	const auto stroke = st::dialogsOnlineBadgeStroke;
-<<<<<<< HEAD
-	const auto skip = st::dialogsOnlineBadgeSkip;
-	const auto edge = st::dialogsPadding.x() + (DialogListLines() == 1 ? st::dialogsUnreadHeight : st::dialogsPhotoSize);
-	const auto shrink = (size / 2) * (1. - data->online);
-=======
 	const auto skip = peer->isUser()
 		? st::dialogsOnlineBadgeSkip
 		: st::dialogsCallBadgeSkip;
+	const auto edge = (DialogListLines() == 1 ? st::dialogsUnreadHeight : st::dialogsPhotoSize);
 	const auto shrink = (size / 2) * (1. - data->shown);
->>>>>>> feff514a
 
 	auto pen = QPen(Qt::transparent);
 	pen.setWidthF(stroke * data->shown);
@@ -200,13 +195,8 @@
 		onlineLeft = onlineLeft - size;
 	}
 	q.drawEllipse(QRectF(
-<<<<<<< HEAD
 		onlineTop,
 		onlineLeft,
-=======
-		st::dialogsPhotoSize - skip.x() - size,
-		st::dialogsPhotoSize - skip.y() - size,
->>>>>>> feff514a
 		size,
 		size
 	).marginsRemoved({ shrink, shrink, shrink, shrink }));
@@ -221,37 +211,17 @@
 		int fullWidth) const {
 	updateCornerBadgeShown(peer);
 
-<<<<<<< HEAD
-	const auto online = _onlineUserpic
-		? _onlineUserpic->animation.value(_online ? 1. : 0.)
-		: (_online ? 1. : 0.);
-	if (!allowOnline || DialogListLines() == 1 || online == 0.) {
-=======
 	const auto shown = _cornerBadgeUserpic
 		? _cornerBadgeUserpic->animation.value(_cornerBadgeShown ? 1. : 0.)
 		: (_cornerBadgeShown ? 1. : 0.);
-	if (!historyForCornerBadge || shown == 0.) {
->>>>>>> feff514a
+	if (DialogListLines() == 1 || !historyForCornerBadge || shown == 0.) {
 		peer->paintUserpicLeft(
 			p,
 			_userpic,
 			st::dialogsPadding.x(),
 			st::dialogsPadding.y(),
 			fullWidth,
-<<<<<<< HEAD
 			(DialogListLines() == 1 ? st::dialogsUnreadHeight : st::dialogsPhotoSize));
-		if (!allowOnline || !_online) {
-			_onlineUserpic = nullptr;
-		}
-		return;
-	}
-	ensureOnlineUserpic();
-	if (_onlineUserpic->frame.isNull()) {
-		_onlineUserpic->frame = QImage(
-			(DialogListLines() == 1 ? st::dialogsUnreadHeight : st::dialogsPhotoSize) * cRetinaFactor(),
-			(DialogListLines() == 1 ? st::dialogsUnreadHeight : st::dialogsPhotoSize) * cRetinaFactor(),
-=======
-			st::dialogsPhotoSize);
 		if (!historyForCornerBadge || !_cornerBadgeShown) {
 			_cornerBadgeUserpic = nullptr;
 		}
@@ -260,9 +230,8 @@
 	ensureCornerBadgeUserpic();
 	if (_cornerBadgeUserpic->frame.isNull()) {
 		_cornerBadgeUserpic->frame = QImage(
-			st::dialogsPhotoSize * cRetinaFactor(),
-			st::dialogsPhotoSize * cRetinaFactor(),
->>>>>>> feff514a
+			(DialogListLines() == 1 ? st::dialogsUnreadHeight : st::dialogsPhotoSize) * cRetinaFactor(),
+			(DialogListLines() == 1 ? st::dialogsUnreadHeight : st::dialogsPhotoSize) * cRetinaFactor(),
 			QImage::Format_ARGB32_Premultiplied);
 		_cornerBadgeUserpic->frame.setDevicePixelRatio(cRetinaFactor());
 	}
