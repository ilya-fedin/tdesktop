--- conflicted
+++ resolved
@@ -1009,15 +1009,9 @@
 		});
 
 	auto quit = file->addAction(
-<<<<<<< HEAD
 		tr::lng_mac_menu_quit_telegram(tr::now, lt_telegram, qsl("Kotatogram")),
-		App::wnd(),
-		[=] { App::wnd()->quitFromTray(); },
-=======
-		tr::lng_mac_menu_quit_telegram(tr::now, lt_telegram, qsl("Telegram")),
 		this,
 		[=] { quitFromTray(); },
->>>>>>> c08a148b
 		QKeySequence::Quit);
 
 	quit->setMenuRole(QAction::QuitRole);
