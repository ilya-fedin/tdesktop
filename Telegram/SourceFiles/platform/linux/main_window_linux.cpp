--- conflicted
+++ resolved
@@ -29,12 +29,12 @@
 namespace {
 
 constexpr auto kDisableTrayCounter = "TDESKTOP_DISABLE_TRAY_COUNTER"_cs;
-constexpr auto kTrayIconName = "telegram"_cs;
-constexpr auto kPanelTrayIconName = "telegram-panel"_cs;
-constexpr auto kMutePanelTrayIconName = "telegram-mute-panel"_cs;
-constexpr auto kAttentionPanelTrayIconName = "telegram-attention-panel"_cs;
+constexpr auto kTrayIconName = "kotatogram"_cs;
+constexpr auto kPanelTrayIconName = "kotatogram-panel"_cs;
+constexpr auto kMutePanelTrayIconName = "kotatogram-mute-panel"_cs;
+constexpr auto kAttentionPanelTrayIconName = "kotatogram-attention-panel"_cs;
 constexpr auto kSNIWatcherService = "org.kde.StatusNotifierWatcher"_cs;
-constexpr auto kTrayIconFilename = "tdesktop-trayicon-XXXXXX.png"_cs;
+constexpr auto kTrayIconFilename = "kdesktop-trayicon-XXXXXX.png"_cs;
 
 int32 _trayIconSize = 48;
 bool _trayIconMuted = true;
@@ -70,12 +70,6 @@
 	const auto counterSlice = (counter >= 1000)
 		? (1000 + (counter % 100))
 		: counter;
-<<<<<<< HEAD
-	if (_trayIconImage.isNull() || _trayIconImage.width() != _trayIconSize || muted != _trayIconMuted || counterSlice != _trayIconCount) {
-		if (_trayIconImageBack.isNull() || _trayIconImageBack.width() != _trayIconSize) {
-			_trayIconImageBack = Core::App().logo().scaled(_trayIconSize, _trayIconSize, Qt::IgnoreAspectRatio, Qt::SmoothTransformation);
-			_trayIconImageBack = _trayIconImageBack.convertToFormat(QImage::Format_ARGB32);
-=======
 
 	const auto iconThemeName = QIcon::themeName();
 	const auto iconName = GetTrayIconName();
@@ -115,24 +109,6 @@
 
 			w = _trayIconImageBack.width();
 			h = _trayIconImageBack.height();
-			const auto perline = _trayIconImageBack.bytesPerLine();
-			auto *bytes = _trayIconImageBack.bits();
-
-			for (int32 y = 0; y < h; ++y) {
-				for (int32 x = 0; x < w; ++x) {
-					int32 srcoff = y * perline + x * 4;
-					bytes[srcoff + QT_RED  ] = qMax(
-						bytes[srcoff + QT_RED  ],
-						uchar(224));
-					bytes[srcoff + QT_GREEN] = qMax(
-						bytes[srcoff + QT_GREEN],
-						uchar(165));
-					bytes[srcoff + QT_BLUE ] = qMax(
-						bytes[srcoff + QT_BLUE ],
-						uchar(44));
-				}
-			}
->>>>>>> 76ff9a56
 		}
 
 		_trayIconImage = _trayIconImageBack;
@@ -437,89 +413,6 @@
 	if (!IsSNIAvailable()) {
 		_trayIconSize = 22;
 	}
-<<<<<<< HEAD
-
-#ifndef TDESKTOP_DISABLE_GTK_INTEGRATION
-	if (useAppIndicator) {
-		DEBUG_LOG(("Trying to create AppIndicator"));
-		_trayMenu = Libs::gtk_menu_new();
-		if (_trayMenu) {
-			DEBUG_LOG(("Created gtk menu for appindicator!"));
-			QFileInfo iconFile(_trayIconImageFile());
-			if (iconFile.exists()) {
-				QByteArray path = QFile::encodeName(iconFile.absoluteFilePath());
-				_trayIndicator = Libs::app_indicator_new("Kotatogram Desktop", path.constData(), APP_INDICATOR_CATEGORY_APPLICATION_STATUS);
-				if (_trayIndicator) {
-					LOG(("Tray Icon: Using appindicator tray icon."));
-				} else {
-					DEBUG_LOG(("Failed to app_indicator_new()!"));
-				}
-			} else {
-				useAppIndicator = false;
-				DEBUG_LOG(("Failed to create image file!"));
-			}
-		} else {
-			DEBUG_LOG(("Failed to gtk_menu_new()!"));
-		}
-		if (_trayMenu && _trayIndicator) {
-			Libs::app_indicator_set_status(_trayIndicator, APP_INDICATOR_STATUS_ACTIVE);
-			Libs::app_indicator_set_menu(_trayIndicator, Libs::gtk_menu_cast(_trayMenu));
-			useStatusIcon = false;
-		} else {
-			DEBUG_LOG(("AppIndicator failed!"));
-			useAppIndicator = false;
-		}
-	}
-	if (useStatusIcon) {
-		if (Libs::gdk_init_check(0, 0)) {
-			if (!_trayMenu) _trayMenu = Libs::gtk_menu_new();
-			if (_trayMenu) {
-				QFileInfo iconFile(_trayIconImageFile());
-				if (iconFile.exists()) {
-					QByteArray path = QFile::encodeName(iconFile.absoluteFilePath());
-					_trayIcon = Libs::gtk_status_icon_new_from_file(path.constData());
-				} else {
-					loadPixbuf(_trayIconImageGen());
-					_trayIcon = Libs::gtk_status_icon_new_from_pixbuf(_trayPixbuf);
-				}
-				if (_trayIcon) {
-					LOG(("Tray Icon: Using GTK status tray icon."));
-
-					Libs::g_signal_connect_helper(_trayIcon, "popup-menu", GCallback(_trayIconPopup), _trayMenu);
-					Libs::g_signal_connect_helper(_trayIcon, "activate", GCallback(_trayIconActivate), _trayMenu);
-					Libs::g_signal_connect_helper(_trayIcon, "size-changed", GCallback(_trayIconResized), _trayMenu);
-
-					Libs::gtk_status_icon_set_title(_trayIcon, "Kotatogram Desktop");
-					Libs::gtk_status_icon_set_tooltip_text(_trayIcon, "Kotatogram Desktop");
-					Libs::gtk_status_icon_set_visible(_trayIcon, true);
-				} else {
-					useStatusIcon = false;
-				}
-			} else {
-				useStatusIcon = false;
-			}
-		} else {
-			useStatusIcon = false;
-		}
-	}
-	if (!useStatusIcon && !useAppIndicator) {
-		LOG(("Tray Icon: Not able to use any tray icon :("));
-		if (_trayMenu) {
-			Libs::g_object_ref_sink(_trayMenu);
-			Libs::g_object_unref(_trayMenu);
-			_trayMenu = nullptr;
-		}
-	}
-	cSetSupportTray(useAppIndicator);
-	if (useStatusIcon) {
-		Libs::g_idle_add((GSourceFunc)_trayIconCheck, 0);
-		_psCheckStatusIconTimer.start(100);
-	} else {
-		workmodeUpdated(Global::WorkMode().value());
-	}
-#endif // !TDESKTOP_DISABLE_GTK_INTEGRATION
-=======
->>>>>>> 76ff9a56
 }
 
 void MainWindow::psFirstShow() {
@@ -531,28 +424,9 @@
 
 #ifndef TDESKTOP_DISABLE_DBUS_INTEGRATION
 	if (QDBusInterface("com.canonical.Unity", "/").isValid()) {
-<<<<<<< HEAD
-		auto snapName = QString::fromLatin1(qgetenv("SNAP_NAME"));
-		if(snapName.isEmpty()) {
-			std::vector<QString> possibleDesktopFiles = {
-				str_const_toString(kLauncherBasename),
-				"Kotatogram.desktop"
-			};
-
-			for (auto it = possibleDesktopFiles.begin(); it != possibleDesktopFiles.end(); it++) {
-				if (!QStandardPaths::locate(QStandardPaths::ApplicationsLocation, *it).isEmpty()) {
-					_desktopFile = *it;
-					LOG(("Found Unity Launcher entry %1!").arg(_desktopFile));
-					useUnityCount = true;
-					break;
-				}
-			}
-			if (!useUnityCount) {
-				LOG(("Could not get Unity Launcher entry!"));
-=======
 		const std::vector<QString> possibleDesktopFiles = {
 			GetLauncherFilename(),
-			"Telegram.desktop"
+			"Kotatogram.desktop"
 		};
 
 		for (auto it = possibleDesktopFiles.begin();
@@ -564,7 +438,6 @@
 					.arg(UnityCountDesktopFile));
 				UseUnityCount = true;
 				break;
->>>>>>> 76ff9a56
 			}
 		}
 		if (!UseUnityCount) {
