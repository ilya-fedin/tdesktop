/*
This file is part of Telegram Desktop,
the official desktop application for the Telegram messaging service.

For license and copyright information please follow this link:
https://github.com/telegramdesktop/tdesktop/blob/master/LEGAL
*/
#include "platform/linux/main_window_linux.h"

#include "styles/style_window.h"
#include "platform/linux/linux_libs.h"
#include "platform/linux/linux_desktop_environment.h"
#include "platform/platform_notifications_manager.h"
#include "history/history.h"
#include "mainwindow.h"
#include "core/application.h"
#include "lang/lang_keys.h"
#include "storage/localstorage.h"
#include "facades.h"
#include "app.h"

#ifndef TDESKTOP_DISABLE_DBUS_INTEGRATION
#include <QtDBus>
#endif

#include <QtWidgets/QMenu>
#include <QtWidgets/QAction>

namespace Platform {
namespace {

bool noQtTrayIcon = false, tryAppIndicator = false;
bool useGtkBase = false, useAppIndicator = false, useStatusIcon = false, trayIconChecked = false, useUnityCount = false;

#ifndef TDESKTOP_DISABLE_GTK_INTEGRATION
AppIndicator *_trayIndicator = 0;
GtkStatusIcon *_trayIcon = 0;
GtkWidget *_trayMenu = 0;
GdkPixbuf *_trayPixbuf = 0;
QByteArray _trayPixbufData;
QList<QPair<GtkWidget*, QObject*> > _trayItems;
#endif // !TDESKTOP_DISABLE_GTK_INTEGRATION

int32 _trayIconSize = 22;
bool _trayIconMuted = true;
int32 _trayIconCount = 0;
QImage _trayIconImageBack, _trayIconImage;
QString _desktopFile;

#ifndef TDESKTOP_DISABLE_DBUS_INTEGRATION
QString _dbusPath = "/";
#endif

#ifndef TDESKTOP_DISABLE_GTK_INTEGRATION
void _trayIconPopup(GtkStatusIcon *status_icon, guint button, guint32 activate_time, gpointer popup_menu) {
	Libs::gtk_menu_popup(Libs::gtk_menu_cast(popup_menu), NULL, NULL, Libs::gtk_status_icon_position_menu, status_icon, button, activate_time);
}

void _trayIconActivate(GtkStatusIcon *status_icon, gpointer popup_menu) {
	if (App::wnd()->isActiveWindow() && App::wnd()->isVisible()) {
		Libs::gtk_menu_popup(Libs::gtk_menu_cast(popup_menu), NULL, NULL, Libs::gtk_status_icon_position_menu, status_icon, 0, Libs::gtk_get_current_event_time());
	} else {
		App::wnd()->showFromTray();
	}
}

gboolean _trayIconResized(GtkStatusIcon *status_icon, gint size, gpointer popup_menu) {
	_trayIconSize = size;
	if (Global::started()) Notify::unreadCounterUpdated();
	return FALSE;
}
#endif // !TDESKTOP_DISABLE_GTK_INTEGRATION

#define QT_RED 0
#define QT_GREEN 1
#define QT_BLUE 2
#define QT_ALPHA 3

#ifndef TDESKTOP_DISABLE_GTK_INTEGRATION
#define GTK_RED 2
#define GTK_GREEN 1
#define GTK_BLUE 0
#define GTK_ALPHA 3
#endif // !TDESKTOP_DISABLE_GTK_INTEGRATION

QImage _trayIconImageGen() {
	const auto counter = Core::App().unreadBadge();
	const auto muted = Core::App().unreadBadgeMuted();
	const auto counterSlice = (counter >= 1000)
		? (1000 + (counter % 100))
		: counter;
	if (_trayIconImage.isNull() || _trayIconImage.width() != _trayIconSize || muted != _trayIconMuted || counterSlice != _trayIconCount) {
		if (_trayIconImageBack.isNull() || _trayIconImageBack.width() != _trayIconSize) {
			_trayIconImageBack = Core::App().logo().scaled(_trayIconSize, _trayIconSize, Qt::IgnoreAspectRatio, Qt::SmoothTransformation);
			_trayIconImageBack = _trayIconImageBack.convertToFormat(QImage::Format_ARGB32);
		}
		_trayIconImage = _trayIconImageBack;
		_trayIconMuted = muted;
		_trayIconCount = counterSlice;
		if (counter > 0) {
			QPainter p(&_trayIconImage);
			int32 layerSize = -16;
			if (_trayIconSize >= 48) {
				layerSize = -32;
			} else if (_trayIconSize >= 36) {
				layerSize = -24;
			} else if (_trayIconSize >= 32) {
				layerSize = -20;
			}
			auto &bg = (muted ? st::trayCounterBgMute : st::trayCounterBg);
			auto &fg = st::trayCounterFg;
			auto layer = App::wnd()->iconWithCounter(layerSize, counter, bg, fg, false);
			p.drawImage(_trayIconImage.width() - layer.width() - 1, _trayIconImage.height() - layer.height() - 1, layer);
		}
	}
	return _trayIconImage;
}

QString _trayIconImageFile() {
	const auto counter = Core::App().unreadBadge();
	const auto muted = Core::App().unreadBadgeMuted();
	const auto counterSlice = (counter >= 1000) ? (1000 + (counter % 100)) : counter;

	QString name = cWorkingDir() + qsl("tdata/ticons/icon%1_%2_%3.png").arg(muted ? "mute" : "").arg(_trayIconSize).arg(counterSlice);
	QFileInfo info(name);
	if (info.exists()) return name;

	QImage img = _trayIconImageGen();
	if (img.save(name, "PNG")) return name;

	QDir dir(info.absoluteDir());
	if (!dir.exists()) {
		dir.mkpath(dir.absolutePath());
		if (img.save(name, "PNG")) return name;
	}

	return QString();
}
#ifndef TDESKTOP_DISABLE_GTK_INTEGRATION

void loadPixbuf(QImage image) {
	int w = image.width(), h = image.height(), perline = image.bytesPerLine(), s = image.byteCount();
	_trayPixbufData.resize(w * h * 4);
	uchar *result = (uchar*)_trayPixbufData.data(), *bytes = image.bits();
	for (int32 y = 0; y < h; ++y) {
		for (int32 x = 0; x < w; ++x) {
			int32 offset = (y * w + x) * 4, srcoff = y * perline + x * 4;
			result[offset + GTK_RED  ] = bytes[srcoff + QT_RED  ];
			result[offset + GTK_GREEN] = bytes[srcoff + QT_GREEN];
			result[offset + GTK_BLUE ] = bytes[srcoff + QT_BLUE ];
			result[offset + GTK_ALPHA] = bytes[srcoff + QT_ALPHA];
		}
	}

	if (_trayPixbuf) Libs::g_object_unref(_trayPixbuf);
	_trayPixbuf = Libs::gdk_pixbuf_new_from_data(result, GDK_COLORSPACE_RGB, true, 8, w, h, w * 4, 0, 0);
}

void _trayMenuCallback(GtkMenu *menu, gpointer data) {
	for (int32 i = 0, l = _trayItems.size(); i < l; ++i) {
		if ((void*)_trayItems.at(i).first == (void*)menu) {
			QMetaObject::invokeMethod(_trayItems.at(i).second, "triggered");
		}
	}
}

static gboolean _trayIconCheck(gpointer/* pIn*/) {
	if (useStatusIcon && !trayIconChecked) {
		if (Libs::gtk_status_icon_is_embedded(_trayIcon)) {
			trayIconChecked = true;
			cSetSupportTray(true);
			if (Global::started()) {
				Global::RefWorkMode().setForced(Global::WorkMode().value(), true);
			}
			if (App::wnd()) {
				Notify::unreadCounterUpdated();
				App::wnd()->updateTrayMenu();
			}
		}
	}
	return FALSE;
}

#endif // !TDESKTOP_DISABLE_GTK_INTEGRATION

quint32 djbStringHash(QString string) {
	quint32 hash = 5381;
	QByteArray chars = string.toLatin1();
	for(int i = 0; i < chars.length(); i++){
		hash = (hash << 5) + hash + chars[i];
	}
	return hash;
}

} // namespace

MainWindow::MainWindow(not_null<Window::Controller*> controller)
: Window::MainWindow(controller) {
	connect(&_psCheckStatusIconTimer, SIGNAL(timeout()), this, SLOT(psStatusIconCheck()));
	_psCheckStatusIconTimer.setSingleShot(false);

	connect(&_psUpdateIndicatorTimer, SIGNAL(timeout()), this, SLOT(psUpdateIndicator()));
	_psUpdateIndicatorTimer.setSingleShot(true);
}

bool MainWindow::hasTrayIcon() const {
#ifndef TDESKTOP_DISABLE_GTK_INTEGRATION
	return trayIcon || ((useAppIndicator || (useStatusIcon && trayIconChecked)) && (Global::WorkMode().value() != dbiwmWindowOnly));
#else
	return trayIcon;
#endif // !TDESKTOP_DISABLE_GTK_INTEGRATION
}

void MainWindow::psStatusIconCheck() {
#ifndef TDESKTOP_DISABLE_GTK_INTEGRATION
	_trayIconCheck(0);
#endif // !TDESKTOP_DISABLE_GTK_INTEGRATION
	if (cSupportTray() || !--_psCheckStatusIconLeft) {
		_psCheckStatusIconTimer.stop();
		return;
	}
}

void MainWindow::psShowTrayMenu() {
}

void MainWindow::psTrayMenuUpdated() {
#ifndef TDESKTOP_DISABLE_GTK_INTEGRATION
	if (noQtTrayIcon && (useAppIndicator || useStatusIcon)) {
		const QList<QAction*> &actions = trayIconMenu->actions();
		if (_trayItems.isEmpty()) {
			DEBUG_LOG(("Creating tray menu!"));
			for (int32 i = 0, l = actions.size(); i != l; ++i) {
				GtkWidget *item = Libs::gtk_menu_item_new_with_label(actions.at(i)->text().toUtf8());
				Libs::gtk_menu_shell_append(Libs::gtk_menu_shell_cast(_trayMenu), item);
				Libs::g_signal_connect_helper(item, "activate", G_CALLBACK(_trayMenuCallback), this);
				Libs::gtk_widget_show(item);
				Libs::gtk_widget_set_sensitive(item, actions.at(i)->isEnabled());

				_trayItems.push_back(qMakePair(item, actions.at(i)));
			}
		} else {
			DEBUG_LOG(("Updating tray menu!"));
			for (int32 i = 0, l = actions.size(); i != l; ++i) {
				if (i < _trayItems.size()) {
					Libs::gtk_menu_item_set_label(reinterpret_cast<GtkMenuItem*>(_trayItems.at(i).first), actions.at(i)->text().toUtf8());
					Libs::gtk_widget_set_sensitive(_trayItems.at(i).first, actions.at(i)->isEnabled());
				}
			}
		}
	}
#endif // !TDESKTOP_DISABLE_GTK_INTEGRATION
}

void MainWindow::psSetupTrayIcon() {
	if (noQtTrayIcon) {
		if (!cSupportTray()) return;
		updateIconCounters();
	} else {
		LOG(("Using Qt tray icon."));
		if (!trayIcon) {
			trayIcon = new QSystemTrayIcon(this);
			QIcon icon;
			QFileInfo iconFile(_trayIconImageFile());
			if (iconFile.exists()) {
				QByteArray path = QFile::encodeName(iconFile.absoluteFilePath());
				icon = QIcon(path.constData());
			} else {
				icon = Window::CreateIcon(&account());
			}
			trayIcon->setIcon(icon);

			attachToTrayIcon(trayIcon);
		}
		updateIconCounters();

		trayIcon->show();
	}
}

void MainWindow::workmodeUpdated(DBIWorkMode mode) {
	if (!cSupportTray()) return;

	if (mode == dbiwmWindowOnly) {
		if (noQtTrayIcon) {
#ifndef TDESKTOP_DISABLE_GTK_INTEGRATION
			if (useAppIndicator) {
				Libs::app_indicator_set_status(_trayIndicator, APP_INDICATOR_STATUS_PASSIVE);
			} else if (useStatusIcon) {
				Libs::gtk_status_icon_set_visible(_trayIcon, false);
			}
#endif // !TDESKTOP_DISABLE_GTK_INTEGRATION
		} else {
			if (trayIcon) {
				trayIcon->setContextMenu(0);
				trayIcon->deleteLater();
			}
			trayIcon = 0;
		}
	} else {
		if (noQtTrayIcon) {
#ifndef TDESKTOP_DISABLE_GTK_INTEGRATION
			if (useAppIndicator) {
				Libs::app_indicator_set_status(_trayIndicator, APP_INDICATOR_STATUS_ACTIVE);
			} else if (useStatusIcon) {
				Libs::gtk_status_icon_set_visible(_trayIcon, true);
			}
#endif // !TDESKTOP_DISABLE_GTK_INTEGRATION
		} else {
			psSetupTrayIcon();
		}
	}
}

void MainWindow::psUpdateIndicator() {
#ifndef TDESKTOP_DISABLE_GTK_INTEGRATION
	_psUpdateIndicatorTimer.stop();
	_psLastIndicatorUpdate = crl::now();
	QFileInfo iconFile(_trayIconImageFile());
	if (iconFile.exists()) {
		QByteArray path = QFile::encodeName(iconFile.absoluteFilePath()), name = QFile::encodeName(iconFile.fileName());
		name = name.mid(0, name.size() - 4);
		Libs::app_indicator_set_icon_full(_trayIndicator, path.constData(), name);
	} else {
		useAppIndicator = false;
	}
#endif // !TDESKTOP_DISABLE_GTK_INTEGRATION
}

void MainWindow::unreadCounterChangedHook() {
	setWindowTitle(titleText());
	updateIconCounters();
}

void MainWindow::updateIconCounters() {
	updateWindowIcon();

	const auto counter = Core::App().unreadBadge();

#ifndef TDESKTOP_DISABLE_DBUS_INTEGRATION
	if (useUnityCount) {
		QVariantMap dbusUnityProperties;
		if (counter > 0) {
			// Gnome requires that count is a 64bit integer
			dbusUnityProperties.insert("count", (qint64) ((counter > 9999) ? 9999 : (counter)));
			dbusUnityProperties.insert("count-visible", true);
		} else {
			dbusUnityProperties.insert("count-visible", false);
		}
		QDBusMessage signal = QDBusMessage::createSignal(_dbusPath, "com.canonical.Unity.LauncherEntry", "Update");
		signal << "application://" + _desktopFile;
		signal << dbusUnityProperties;
		QDBusConnection::sessionBus().send(signal);
	}
#endif

	if (noQtTrayIcon) {
#ifndef TDESKTOP_DISABLE_GTK_INTEGRATION
		if (useAppIndicator) {
			if (crl::now() > _psLastIndicatorUpdate + 1000) {
				psUpdateIndicator();
			} else if (!_psUpdateIndicatorTimer.isActive()) {
				_psUpdateIndicatorTimer.start(100);
			}
		} else if (useStatusIcon && trayIconChecked) {
			QFileInfo iconFile(_trayIconImageFile());
			if (iconFile.exists()) {
				QByteArray path = QFile::encodeName(iconFile.absoluteFilePath());
				Libs::gtk_status_icon_set_from_file(_trayIcon, path.constData());
			} else {
				loadPixbuf(_trayIconImageGen());
				Libs::gtk_status_icon_set_from_pixbuf(_trayIcon, _trayPixbuf);
			}
		}
#endif // !TDESKTOP_DISABLE_GTK_INTEGRATION
	} else if (trayIcon) {
		QIcon icon;
		QFileInfo iconFile(_trayIconImageFile());
		if (iconFile.exists()) {
			QByteArray path = QFile::encodeName(iconFile.absoluteFilePath());
			icon = QIcon(path.constData());
		} else {
			const auto counter = Core::App().unreadBadge();
			const auto muted = Core::App().unreadBadgeMuted();

			auto &bg = (muted ? st::trayCounterBgMute : st::trayCounterBg);
			auto &fg = st::trayCounterFg;
			icon.addPixmap(App::pixmapFromImageInPlace(iconWithCounter(16, counter, bg, fg, true)));
			icon.addPixmap(App::pixmapFromImageInPlace(iconWithCounter(32, counter, bg, fg, true)));
		}
		trayIcon->setIcon(icon);
	}
}

void MainWindow::LibsLoaded() {
	noQtTrayIcon = !DesktopEnvironment::TryQtTrayIcon();
#ifndef TDESKTOP_DISABLE_GTK_INTEGRATION
	tryAppIndicator = DesktopEnvironment::PreferAppIndicatorTrayIcon();
#endif // !TDESKTOP_DISABLE_GTK_INTEGRATION

	LOG(("Tray Icon: Try Qt = %1, Prefer appindicator = %2").arg(Logs::b(!noQtTrayIcon)).arg(Logs::b(tryAppIndicator)));

	if (noQtTrayIcon) cSetSupportTray(false);

#ifndef TDESKTOP_DISABLE_GTK_INTEGRATION
	useGtkBase = (Libs::gtk_init_check != nullptr)
			&& (Libs::gtk_menu_new != nullptr)
			&& (Libs::gtk_menu_get_type != nullptr)
			&& (Libs::gtk_menu_item_new_with_label != nullptr)
			&& (Libs::gtk_menu_item_set_label != nullptr)
			&& (Libs::gtk_menu_shell_append != nullptr)
			&& (Libs::gtk_menu_shell_get_type != nullptr)
			&& (Libs::gtk_widget_show != nullptr)
			&& (Libs::gtk_widget_get_toplevel != nullptr)
			&& (Libs::gtk_widget_get_visible != nullptr)
			&& (Libs::gtk_widget_set_sensitive != nullptr)
			&& (Libs::g_type_check_instance_cast != nullptr)
			&& (Libs::g_signal_connect_data != nullptr)
			&& (Libs::g_object_ref_sink != nullptr)
			&& (Libs::g_object_unref != nullptr);

	useAppIndicator = useGtkBase
			&& (Libs::app_indicator_new != nullptr)
			&& (Libs::app_indicator_set_status != nullptr)
			&& (Libs::app_indicator_set_menu != nullptr)
			&& (Libs::app_indicator_set_icon_full != nullptr);

	if (tryAppIndicator && useGtkBase && useAppIndicator) {
		noQtTrayIcon = true;
		cSetSupportTray(false);
	}

	useStatusIcon = (Libs::gdk_init_check != nullptr)
			&& (Libs::gdk_pixbuf_new_from_data != nullptr)
			&& (Libs::gtk_status_icon_new_from_pixbuf != nullptr)
			&& (Libs::gtk_status_icon_set_from_pixbuf != nullptr)
			&& (Libs::gtk_status_icon_new_from_file != nullptr)
			&& (Libs::gtk_status_icon_set_from_file != nullptr)
			&& (Libs::gtk_status_icon_set_title != nullptr)
			&& (Libs::gtk_status_icon_set_tooltip_text != nullptr)
			&& (Libs::gtk_status_icon_set_visible != nullptr)
			&& (Libs::gtk_status_icon_is_embedded != nullptr)
			&& (Libs::gtk_status_icon_get_geometry != nullptr)
			&& (Libs::gtk_status_icon_position_menu != nullptr)
			&& (Libs::gtk_menu_popup != nullptr)
			&& (Libs::gtk_get_current_event_time != nullptr)
			&& (Libs::g_idle_add != nullptr);
	if (useStatusIcon) {
		DEBUG_LOG(("Status icon api loaded!"));
	}
#endif // !TDESKTOP_DISABLE_GTK_INTEGRATION
}

void MainWindow::psCreateTrayIcon() {
	if (!noQtTrayIcon) {
		LOG(("Tray Icon: Using Qt tray icon, available: %1").arg(Logs::b(QSystemTrayIcon::isSystemTrayAvailable())));
		cSetSupportTray(QSystemTrayIcon::isSystemTrayAvailable());
		return;
	}

#ifndef TDESKTOP_DISABLE_GTK_INTEGRATION
	if (useAppIndicator) {
		DEBUG_LOG(("Trying to create AppIndicator"));
		_trayMenu = Libs::gtk_menu_new();
		if (_trayMenu) {
			DEBUG_LOG(("Created gtk menu for appindicator!"));
			QFileInfo iconFile(_trayIconImageFile());
			if (iconFile.exists()) {
				QByteArray path = QFile::encodeName(iconFile.absoluteFilePath());
				_trayIndicator = Libs::app_indicator_new("Kotatogram Desktop", path.constData(), APP_INDICATOR_CATEGORY_APPLICATION_STATUS);
				if (_trayIndicator) {
					LOG(("Tray Icon: Using appindicator tray icon."));
				} else {
					DEBUG_LOG(("Failed to app_indicator_new()!"));
				}
			} else {
				useAppIndicator = false;
				DEBUG_LOG(("Failed to create image file!"));
			}
		} else {
			DEBUG_LOG(("Failed to gtk_menu_new()!"));
		}
		if (_trayMenu && _trayIndicator) {
			Libs::app_indicator_set_status(_trayIndicator, APP_INDICATOR_STATUS_ACTIVE);
			Libs::app_indicator_set_menu(_trayIndicator, Libs::gtk_menu_cast(_trayMenu));
			useStatusIcon = false;
		} else {
			DEBUG_LOG(("AppIndicator failed!"));
			useAppIndicator = false;
		}
	}
	if (useStatusIcon) {
		if (Libs::gdk_init_check(0, 0)) {
			if (!_trayMenu) _trayMenu = Libs::gtk_menu_new();
			if (_trayMenu) {
				QFileInfo iconFile(_trayIconImageFile());
				if (iconFile.exists()) {
					QByteArray path = QFile::encodeName(iconFile.absoluteFilePath());
					_trayIcon = Libs::gtk_status_icon_new_from_file(path.constData());
				} else {
					loadPixbuf(_trayIconImageGen());
					_trayIcon = Libs::gtk_status_icon_new_from_pixbuf(_trayPixbuf);
				}
				if (_trayIcon) {
					LOG(("Tray Icon: Using GTK status tray icon."));

					Libs::g_signal_connect_helper(_trayIcon, "popup-menu", GCallback(_trayIconPopup), _trayMenu);
					Libs::g_signal_connect_helper(_trayIcon, "activate", GCallback(_trayIconActivate), _trayMenu);
					Libs::g_signal_connect_helper(_trayIcon, "size-changed", GCallback(_trayIconResized), _trayMenu);

					Libs::gtk_status_icon_set_title(_trayIcon, "Kotatogram Desktop");
					Libs::gtk_status_icon_set_tooltip_text(_trayIcon, "Kotatogram Desktop");
					Libs::gtk_status_icon_set_visible(_trayIcon, true);
				} else {
					useStatusIcon = false;
				}
			} else {
				useStatusIcon = false;
			}
		} else {
			useStatusIcon = false;
		}
	}
	if (!useStatusIcon && !useAppIndicator) {
		LOG(("Tray Icon: Not able to use any tray icon :("));
		if (_trayMenu) {
			Libs::g_object_ref_sink(_trayMenu);
			Libs::g_object_unref(_trayMenu);
			_trayMenu = nullptr;
		}
	}
	cSetSupportTray(useAppIndicator);
	if (useStatusIcon) {
		Libs::g_idle_add((GSourceFunc)_trayIconCheck, 0);
		_psCheckStatusIconTimer.start(100);
	} else {
		workmodeUpdated(Global::WorkMode().value());
	}
#endif // !TDESKTOP_DISABLE_GTK_INTEGRATION
}

void MainWindow::psFirstShow() {
	psCreateTrayIcon();

#ifndef TDESKTOP_DISABLE_DBUS_INTEGRATION
	if (QDBusInterface("com.canonical.Unity", "/").isValid()) {
		auto snapName = QString::fromLatin1(qgetenv("SNAP_NAME"));
		if(snapName.isEmpty()) {
			std::vector<QString> possibleDesktopFiles = {
<<<<<<< HEAD
#ifdef TDESKTOP_LAUNCHER_FILENAME
				MACRO_TO_STRING(TDESKTOP_LAUNCHER_FILENAME),
#endif // TDESKTOP_LAUNCHER_FILENAME
				"kotatogramdesktop.desktop",
				"Kotatogram.desktop"
=======
				MACRO_TO_STRING(TDESKTOP_LAUNCHER_BASENAME) ".desktop",
				"Telegram.desktop"
>>>>>>> b74adc53
			};

			for (auto it = possibleDesktopFiles.begin(); it != possibleDesktopFiles.end(); it++) {
				if (!QStandardPaths::locate(QStandardPaths::ApplicationsLocation, *it).isEmpty()) {
					_desktopFile = *it;
					LOG(("Found Unity Launcher entry %1!").arg(_desktopFile));
					useUnityCount = true;
					break;
				}
			}
			if (!useUnityCount) {
				LOG(("Could not get Unity Launcher entry!"));
			}
		} else {
			LOG(("SNAP Environment detected, setting Launcher entry to %1-kotatogramdesktop.desktop!").arg(snapName));
			_desktopFile = snapName + "_kotatogramdesktop.desktop";
			useUnityCount=true;
		}
		_dbusPath = "/com/canonical/unity/launcherentry/" + QString::number(djbStringHash("application://" + _desktopFile));
	} else {
		LOG(("Not using Unity Launcher count."));
	}
#endif

	bool showShadows = true;

	show();
	//_private.enableShadow(winId());
	if (cWindowPos().maximized) {
		DEBUG_LOG(("Window Pos: First show, setting maximized."));
		setWindowState(Qt::WindowMaximized);
	}

	if ((cLaunchMode() == LaunchModeAutoStart && cStartMinimized()) || cStartInTray()) {
		setWindowState(Qt::WindowMinimized);
		if (Global::WorkMode().value() == dbiwmTrayOnly || Global::WorkMode().value() == dbiwmWindowAndTray) {
			hide();
		} else {
			show();
		}
		showShadows = false;
	} else {
		show();
	}

	setPositionInited();
}

MainWindow::~MainWindow() {
#ifndef TDESKTOP_DISABLE_GTK_INTEGRATION
	if (_trayIcon) {
		Libs::g_object_unref(_trayIcon);
		_trayIcon = nullptr;
	}
	if (_trayPixbuf) {
		Libs::g_object_unref(_trayPixbuf);
		_trayPixbuf = nullptr;
	}
	if (_trayMenu) {
		Libs::g_object_ref_sink(_trayMenu);
		Libs::g_object_unref(_trayMenu);
		_trayMenu = nullptr;
	}
	if (_trayIndicator) {
		Libs::g_object_unref(_trayIndicator);
		_trayIndicator = nullptr;
	}
#endif // !TDESKTOP_DISABLE_GTK_INTEGRATION
}

} // namespace Platform<|MERGE_RESOLUTION|>--- conflicted
+++ resolved
@@ -547,16 +547,8 @@
 		auto snapName = QString::fromLatin1(qgetenv("SNAP_NAME"));
 		if(snapName.isEmpty()) {
 			std::vector<QString> possibleDesktopFiles = {
-<<<<<<< HEAD
-#ifdef TDESKTOP_LAUNCHER_FILENAME
-				MACRO_TO_STRING(TDESKTOP_LAUNCHER_FILENAME),
-#endif // TDESKTOP_LAUNCHER_FILENAME
-				"kotatogramdesktop.desktop",
+				MACRO_TO_STRING(TDESKTOP_LAUNCHER_BASENAME) ".desktop",
 				"Kotatogram.desktop"
-=======
-				MACRO_TO_STRING(TDESKTOP_LAUNCHER_BASENAME) ".desktop",
-				"Telegram.desktop"
->>>>>>> b74adc53
 			};
 
 			for (auto it = possibleDesktopFiles.begin(); it != possibleDesktopFiles.end(); it++) {
