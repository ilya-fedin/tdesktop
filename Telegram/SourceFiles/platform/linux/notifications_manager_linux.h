/*
This file is part of Telegram Desktop,
the official desktop application for the Telegram messaging service.

For license and copyright information please follow this link:
https://github.com/telegramdesktop/tdesktop/blob/master/LEGAL
*/
#pragma once

#include "platform/platform_notifications_manager.h"
#include "window/notifications_utilities.h"
#include "base/weak_ptr.h"

#ifndef TDESKTOP_DISABLE_DBUS_INTEGRATION
#include <QtDBus/QDBusConnection>
#include <QtDBus/QDBusArgument>
#endif // !TDESKTOP_DISABLE_DBUS_INTEGRATION

namespace Platform {
namespace Notifications {

<<<<<<< HEAD
inline bool SkipAudio() {
	return false;
}

inline bool SkipToast() {
	return false;
=======
inline void FlashBounce() {
>>>>>>> fec6a8dd
}

#ifndef TDESKTOP_DISABLE_DBUS_INTEGRATION
class NotificationData : public QObject {
	Q_OBJECT

public:
	NotificationData(
		const base::weak_ptr<Manager> &manager,
		const QString &title,
		const QString &subtitle,
		const QString &msg,
		PeerId peerId,
		MsgId msgId,
		bool hideReplyButton);

	NotificationData(const NotificationData &other) = delete;
	NotificationData &operator=(const NotificationData &other) = delete;
	NotificationData(NotificationData &&other) = delete;
	NotificationData &operator=(NotificationData &&other) = delete;

	bool show();
	void close();
	void setImage(const QString &imagePath);

	struct ImageData {
		int width, height, rowStride;
		bool hasAlpha;
		int bitsPerSample, channels;
		QByteArray data;
	};

private:
	QDBusConnection _dbusConnection;
	base::weak_ptr<Manager> _manager;

	QString _title;
	QString _body;
	QStringList _actions;
	QVariantMap _hints;
	QString _imageKey;

	uint _notificationId;
	PeerId _peerId;
	MsgId _msgId;

private slots:
	void notificationClosed(uint id);
	void actionInvoked(uint id, const QString &actionName);
	void notificationReplied(uint id, const QString &text);
};

using Notification = std::shared_ptr<NotificationData>;

QDBusArgument &operator<<(
	QDBusArgument &argument,
	const NotificationData::ImageData &imageData);

const QDBusArgument &operator>>(
	const QDBusArgument &argument,
	NotificationData::ImageData &imageData);

class Manager
	: public Window::Notifications::NativeManager
	, public base::has_weak_ptr {
public:
	Manager(not_null<Window::Notifications::System*> system);
	void clearNotification(PeerId peerId, MsgId msgId);
	~Manager();

protected:
	void doShowNativeNotification(
		not_null<PeerData*> peer,
		MsgId msgId,
		const QString &title,
		const QString &subtitle,
		const QString &msg,
		bool hideNameAndPhoto,
		bool hideReplyButton) override;
	void doClearAllFast() override;
	void doClearFromHistory(not_null<History*> history) override;

private:
	class Private;
	const std::unique_ptr<Private> _private;

};

class Manager::Private {
public:
	using Type = Window::Notifications::CachedUserpics::Type;
	explicit Private(not_null<Manager*> manager, Type type);

	void showNotification(
		not_null<PeerData*> peer,
		MsgId msgId,
		const QString &title,
		const QString &subtitle,
		const QString &msg,
		bool hideNameAndPhoto,
		bool hideReplyButton);
	void clearAll();
	void clearFromHistory(not_null<History*> history);
	void clearNotification(PeerId peerId, MsgId msgId);

	~Private();

private:
	using Notifications = QMap<PeerId, QMap<MsgId, Notification>>;
	Notifications _notifications;

	Window::Notifications::CachedUserpics _cachedUserpics;
	base::weak_ptr<Manager> _manager;
};
#endif // !TDESKTOP_DISABLE_DBUS_INTEGRATION

} // namespace Notifications
} // namespace Platform

#ifndef TDESKTOP_DISABLE_DBUS_INTEGRATION
Q_DECLARE_METATYPE(Platform::Notifications::NotificationData::ImageData)
#endif // !TDESKTOP_DISABLE_DBUS_INTEGRATION<|MERGE_RESOLUTION|>--- conflicted
+++ resolved
@@ -18,18 +18,6 @@
 
 namespace Platform {
 namespace Notifications {
-
-<<<<<<< HEAD
-inline bool SkipAudio() {
-	return false;
-}
-
-inline bool SkipToast() {
-	return false;
-=======
-inline void FlashBounce() {
->>>>>>> fec6a8dd
-}
 
 #ifndef TDESKTOP_DISABLE_DBUS_INTEGRATION
 class NotificationData : public QObject {
