--- conflicted
+++ resolved
@@ -621,15 +621,9 @@
 } // namespace
 
 QString psAppDataPath() {
-<<<<<<< HEAD
 	// We should not use ~/.TelegramDesktop, since it's a fork.
 	/*
-	auto home = GetHomeDir();
-=======
-	// Previously we used ~/.TelegramDesktop, so look there first.
-	// If we find data there, we should still use it.
 	auto home = QDir::homePath();
->>>>>>> 2ec92f54
 	if (!home.isEmpty()) {
 		auto oldPath = home + qsl("/.TelegramDesktop/");
 		auto oldSettingsBase = oldPath + qsl("tdata/settings");
