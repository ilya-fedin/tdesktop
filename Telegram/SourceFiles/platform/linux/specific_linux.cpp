--- conflicted
+++ resolved
@@ -472,20 +472,8 @@
 } // namespace
 
 QString psAppDataPath() {
-<<<<<<< HEAD
 	// We should not use ~/.TelegramDesktop, since it's a fork.
-
-	// auto home = getHomeDir();
-	// if (!home.isEmpty()) {
-	// 	auto oldPath = home + qsl(".TelegramDesktop/");
-	// 	auto oldSettingsBase = oldPath + qsl("tdata/settings");
-	// 	if (QFile(oldSettingsBase + '0').exists() || QFile(oldSettingsBase + '1').exists()) {
-	// 		return oldPath;
-	// 	}
-	// }
-=======
-	// Previously we used ~/.TelegramDesktop, so look there first.
-	// If we find data there, we should still use it.
+	/*
 	auto home = getHomeDir();
 	if (!home.isEmpty()) {
 		auto oldPath = home + qsl(".TelegramDesktop/");
@@ -496,7 +484,7 @@
 			return oldPath;
 		}
 	}
->>>>>>> fec6a8dd
+	*/
 
 	return QStandardPaths::writableLocation(QStandardPaths::AppLocalDataLocation) + '/';
 }
