--- conflicted
+++ resolved
@@ -72,15 +72,8 @@
 namespace Platform {
 namespace {
 
-<<<<<<< HEAD
-constexpr auto kIgnoreGtkIncompatibility = "TDESKTOP_I_KNOW_ABOUT_GTK_INCOMPATIBILITY"_cs;
-
 constexpr auto kDesktopFile = ":/misc/kotatogramdesktop.desktop"_cs;
 constexpr auto kIconName = "kotatogram"_cs;
-=======
-constexpr auto kDesktopFile = ":/misc/telegramdesktop.desktop"_cs;
-constexpr auto kIconName = "telegram"_cs;
->>>>>>> 740ffb3c
 constexpr auto kHandlerTypeName = "x-scheme-handler/tg"_cs;
 
 constexpr auto kXDGDesktopPortalService = "org.freedesktop.portal.Desktop"_cs;
@@ -408,40 +401,6 @@
 	return Result;
 }
 
-<<<<<<< HEAD
-bool IsStaticBinary() {
-#ifdef DESKTOP_APP_USE_PACKAGED
-		return false;
-#else // DESKTOP_APP_USE_PACKAGED
-		return true;
-#endif // !DESKTOP_APP_USE_PACKAGED
-}
-
-bool UseGtkIntegration() {
-#ifndef TDESKTOP_DISABLE_GTK_INTEGRATION
-	static const auto Result = cGtkIntegration();
-
-	return Result;
-#endif // !TDESKTOP_DISABLE_GTK_INTEGRATION
-
-	return false;
-}
-
-bool IsGtkIntegrationForced() {
-#ifndef TDESKTOP_DISABLE_GTK_INTEGRATION
-	static const auto Result = [&] {
-		return PlatformThemes.contains(qstr("gtk3"), Qt::CaseInsensitive)
-			|| PlatformThemes.contains(qstr("gtk2"), Qt::CaseInsensitive);
-	}();
-
-	return Result;
-#endif // !TDESKTOP_DISABLE_GTK_INTEGRATION
-
-	return false;
-}
-
-=======
->>>>>>> 740ffb3c
 bool AreQtPluginsBundled() {
 #if !defined DESKTOP_APP_USE_PACKAGED || defined DESKTOP_APP_USE_PACKAGED_LAZY
 	return true;
@@ -689,15 +648,9 @@
 } // namespace
 
 QString psAppDataPath() {
-<<<<<<< HEAD
 	// We should not use ~/.TelegramDesktop, since it's a fork.
 	/*
-	auto home = getHomeDir();
-=======
-	// Previously we used ~/.TelegramDesktop, so look there first.
-	// If we find data there, we should still use it.
 	auto home = GetHomeDir();
->>>>>>> 740ffb3c
 	if (!home.isEmpty()) {
 		auto oldPath = home + qsl(".TelegramDesktop/");
 		auto oldSettingsBase = oldPath + qsl("tdata/settings");
@@ -741,38 +694,10 @@
 	qputenv("PULSE_PROP_application.name", AppName.utf8());
 	qputenv("PULSE_PROP_application.icon_name", GetIconName().toLatin1());
 
-<<<<<<< HEAD
-	// if gtk integration and qgtk3/qgtk2 platformtheme (or qgtk2 style)
-	// is used at the same time, the app will crash
-	if (UseGtkIntegration()
-		&& !IsStaticBinary()
-		&& !qEnvironmentVariableIsSet(
-			kIgnoreGtkIncompatibility.utf8())) {
-		g_warning(
-			"Unfortunately, GTK integration "
-			"conflicts with qgtk2 platformtheme and style. "
-			"Therefore, QT_QPA_PLATFORMTHEME "
-			"and QT_STYLE_OVERRIDE will be unset.");
-
-		g_message(
-			"This can be ignored by setting %s environment variable "
-			"to any value, however, if qgtk2 theme or style is used, "
-			"this will lead to a crash.",
-			kIgnoreGtkIncompatibility.utf8().constData());
-
-		qunsetenv("QT_QPA_PLATFORMTHEME");
-		qunsetenv("QT_STYLE_OVERRIDE");
-
-		// Don't allow qgtk3 to init gtk earlier than us
-		if (DesktopEnvironment::IsGtkBased()) {
-			QApplication::setDesktopSettingsAware(false);
-		}
-=======
 	if (const auto integration = BaseGtkIntegration::Instance()) {
 		integration->prepareEnvironment();
 	} else {
 		g_warning("GTK integration is disabled, some feature unavailable. ");
->>>>>>> 740ffb3c
 	}
 
 #ifdef DESKTOP_APP_USE_PACKAGED_RLOTTIE
