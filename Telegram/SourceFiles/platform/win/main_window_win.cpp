--- conflicted
+++ resolved
@@ -240,15 +240,10 @@
 void MainWindow::psSetupTrayIcon() {
 	if (!trayIcon) {
 		trayIcon = new QSystemTrayIcon(this);
-<<<<<<< HEAD
 		auto icon = QIcon(cWorkingDir() + "tdata/icon.png");
 		if (icon.isNull()) {
-			icon = QIcon(App::pixmapFromImageInPlace(Core::App().logoNoMargin(cCustomAppIcon())));
-		}
-=======
-
-		auto icon = QIcon(Ui::PixmapFromImage(Core::App().logoNoMargin()));
->>>>>>> b69cac3e
+			icon = QIcon(Ui::PixmapFromImage(Core::App().logoNoMargin(cCustomAppIcon())));
+		}
 
 		trayIcon->setIcon(icon);
 		connect(
