--- conflicted
+++ resolved
@@ -32,9 +32,6 @@
 	return {};
 }
 
-<<<<<<< HEAD
-NSImage *ToNSImage(const QPixmap &pixmap);
-=======
 inline bool StartSystemMove(QWindow *window) {
 	return false;
 }
@@ -50,7 +47,8 @@
 inline bool TrayIconSupported() {
 	return true;
 }
->>>>>>> fe639078
+
+NSImage *ToNSImage(const QPixmap &pixmap);
 
 namespace ThirdParty {
 
