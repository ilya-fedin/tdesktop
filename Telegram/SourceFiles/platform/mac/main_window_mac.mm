/*
This file is part of Telegram Desktop,
the official desktop application for the Telegram messaging service.

For license and copyright information please follow this link:
https://github.com/telegramdesktop/tdesktop/blob/master/LEGAL
*/
#include "platform/mac/main_window_mac.h"

#include "data/data_session.h"
#include "styles/style_window.h"
#include "mainwindow.h"
#include "mainwidget.h"
#include "core/application.h"
#include "core/sandbox.h"
#include "main/main_session.h"
#include "history/history.h"
#include "history/history_widget.h"
#include "history/history_inner_widget.h"
#include "main/main_account.h"
#include "main/main_domain.h" // Domain::activeSessionValue
#include "media/player/media_player_instance.h"
#include "media/audio/media_audio.h"
#include "storage/localstorage.h"
#include "window/notifications_manager_default.h"
#include "window/window_session_controller.h"
#include "window/window_controller.h"
#include "window/themes/window_theme.h"
#include "platform/mac/touchbar/mac_touchbar_manager.h"
#include "platform/platform_specific.h"
#include "platform/platform_notifications_manager.h"
#include "base/platform/base_platform_info.h"
#include "boxes/peer_list_controllers.h"
#include "boxes/about_box.h"
#include "lang/lang_keys.h"
#include "base/platform/mac/base_utilities_mac.h"
#include "ui/widgets/input_fields.h"
#include "facades.h"
#include "app.h"

#include <QtWidgets/QApplication>
#include <QtGui/QClipboard>

#include <Cocoa/Cocoa.h>
#include <CoreFoundation/CFURL.h>
#include <IOKit/IOKitLib.h>
#include <IOKit/hidsystem/ev_keymap.h>

@interface MainWindowObserver : NSObject {
}

- (id) init:(MainWindow::Private*)window;
- (void) activeSpaceDidChange:(NSNotification *)aNotification;
- (void) darkModeChanged:(NSNotification *)aNotification;
- (void) screenIsLocked:(NSNotification *)aNotification;
- (void) screenIsUnlocked:(NSNotification *)aNotification;
- (void) windowWillEnterFullScreen:(NSNotification *)aNotification;
- (void) windowWillExitFullScreen:(NSNotification *)aNotification;
- (void) windowDidExitFullScreen:(NSNotification *)aNotification;

@end // @interface MainWindowObserver

namespace Platform {
namespace {

// When we close a window that is fullscreen we first leave the fullscreen
// mode and after that hide the window. This is a timeout for elaving the
// fullscreen mode, after that we'll hide the window no matter what.
constexpr auto kHideAfterFullscreenTimeoutMs = 3000;

id FindClassInSubviews(NSView *parent, NSString *className) {
	for (NSView *child in [parent subviews]) {
		if ([child isKindOfClass:NSClassFromString(className)]) {
			return child;
		} else if (id inchild = FindClassInSubviews(child, className)) {
			return inchild;
		}
	}
	return nil;
}

#ifndef OS_MAC_OLD

class LayerCreationChecker : public QObject {
public:
	LayerCreationChecker(NSView * __weak view, Fn<void()> callback)
	: _weakView(view)
	, _callback(std::move(callback)) {
		QCoreApplication::instance()->installEventFilter(this);
	}

protected:
	bool eventFilter(QObject *object, QEvent *event) override {
		if (!_weakView || [_weakView layer] != nullptr) {
			_callback();
		}
		return QObject::eventFilter(object, event);
	}

private:
	NSView * __weak _weakView = nil;
	Fn<void()> _callback;

};

#endif // OS_MAC_OLD

<<<<<<< HEAD
class EventFilter : public QAbstractNativeEventFilter {
public:
	EventFilter(not_null<MainWindow*> window) : _window(window) {
	}

	bool nativeEventFilter(
			const QByteArray &eventType,
			void *message,
			long *result) {
		return Core::Sandbox::Instance().customEnterFromEventLoop([&] {
			return _window->psFilterNativeEvent(message);
		});
	}

private:
	not_null<MainWindow*> _window;

};

[[nodiscard]] QImage TrayIconBack(bool darkMode, bool selected = false) {
=======
[[nodiscard]] QImage TrayIconBack(bool darkMode) {
>>>>>>> 5519bb35
	static const auto WithColor = [](QColor color) {
		return st::macTrayIcon.instance(color, 100);
	};

	QImage iconImageLight(cWorkingDir() + "tdata/icon.png");
	QImage iconImageDark(cWorkingDir() + "tdata/icon_dark.png");
	QImage iconImageLightSelected(cWorkingDir() + "tdata/icon_selected.png");
	QImage iconImageDarkSelected(cWorkingDir() + "tdata/icon_dark_selected.png");


	static const auto LightModeResult = iconImageLight.isNull()
		? WithColor({ 0, 0, 0, 180 })
		: iconImageLight;
	static const auto DarkModeResult = iconImageDark.isNull()
		? (iconImageLight.isNull()
			? WithColor({ 255, 255, 255 })
			: iconImageLight)
		: iconImageDark;
	static const auto LightModeSelectedResult = iconImageLightSelected.isNull()
		? DarkModeResult
		: iconImageLightSelected;
	static const auto DarkModeSelectedResult = iconImageDarkSelected.isNull()
		? LightModeSelectedResult
		: iconImageDarkSelected;

	auto result = darkMode
		? (selected ? DarkModeSelectedResult : DarkModeResult)
		: (selected ? LightModeSelectedResult : LightModeResult);
	result.detach();
	return result;
}

} // namespace

class MainWindow::Private {
public:
	explicit Private(not_null<MainWindow*> window);

	void setNativeWindow(NSWindow *window, NSView *view);
	void initTouchBar(
		NSWindow *window,
		not_null<Window::Controller*> controller,
		rpl::producer<bool> canApplyMarkdown);
	void setWindowBadge(const QString &str);
	void setWindowTitle(const QString &str);
	void updateNativeTitle();

	void enableShadow(WId winId);

	void willEnterFullScreen();
	void willExitFullScreen();
	void didExitFullScreen();

	bool clipboardHasText();
	~Private();

private:
	void initCustomTitle();
	void refreshWeakTitleReferences();
	void enforceCorrectStyleMask();

	not_null<MainWindow*> _public;
	friend class MainWindow;

#ifdef OS_MAC_OLD
	NSWindow *_nativeWindow = nil;
	NSView *_nativeView = nil;
#else // OS_MAC_OLD
	NSWindow * __weak _nativeWindow = nil;
	NSView * __weak _nativeView = nil;
	id __weak _nativeTitleWrapWeak = nil;
	id __weak _nativeTitleWeak = nil;
	std::unique_ptr<LayerCreationChecker> _layerCreationChecker;
#endif // !OS_MAC_OLD
	bool _useNativeTitle = false;
	bool _inFullScreen = false;

	MainWindowObserver *_observer = nullptr;
	NSPasteboard *_generalPasteboard = nullptr;
	int _generalPasteboardChangeCount = -1;
	bool _generalPasteboardHasText = false;

};

} // namespace Platform

@implementation MainWindowObserver {
	MainWindow::Private *_private;

}

- (id) init:(MainWindow::Private*)window {
	if (self = [super init]) {
		_private = window;
	}
	return self;
}

- (void) activeSpaceDidChange:(NSNotification *)aNotification {
}

- (void) darkModeChanged:(NSNotification *)aNotification {
	Core::Sandbox::Instance().customEnterFromEventLoop([&] {
		Core::App().settings().setSystemDarkMode(Platform::IsDarkMode());
		Core::App().domain().notifyUnreadBadgeChanged();
	});
}

- (void) screenIsLocked:(NSNotification *)aNotification {
	Core::App().setScreenIsLocked(true);
}

- (void) screenIsUnlocked:(NSNotification *)aNotification {
	Core::App().setScreenIsLocked(false);
}

- (void) windowWillEnterFullScreen:(NSNotification *)aNotification {
	_private->willEnterFullScreen();
}

- (void) windowWillExitFullScreen:(NSNotification *)aNotification {
	_private->willExitFullScreen();
}

- (void) windowDidExitFullScreen:(NSNotification *)aNotification {
	_private->didExitFullScreen();
}

@end // @implementation MainWindowObserver

namespace Platform {
namespace {

void SendKeySequence(Qt::Key key, Qt::KeyboardModifiers modifiers = Qt::NoModifier) {
	const auto focused = QApplication::focusWidget();
	if (qobject_cast<QLineEdit*>(focused) || qobject_cast<QTextEdit*>(focused) || qobject_cast<HistoryInner*>(focused)) {
		QApplication::postEvent(focused, new QKeyEvent(QEvent::KeyPress, key, modifiers));
		QApplication::postEvent(focused, new QKeyEvent(QEvent::KeyRelease, key, modifiers));
	}
}

void ForceDisabled(QAction *action, bool disabled) {
	if (action->isEnabled()) {
		if (disabled) action->setDisabled(true);
	} else if (!disabled) {
		action->setDisabled(false);
	}
}

} // namespace

MainWindow::Private::Private(not_null<MainWindow*> window)
: _public(window)
, _observer([[MainWindowObserver alloc] init:this]) {
	_generalPasteboard = [NSPasteboard generalPasteboard];

	@autoreleasepool {

	[[[NSWorkspace sharedWorkspace] notificationCenter] addObserver:_observer selector:@selector(activeSpaceDidChange:) name:NSWorkspaceActiveSpaceDidChangeNotification object:nil];
	[[NSDistributedNotificationCenter defaultCenter] addObserver:_observer selector:@selector(darkModeChanged:) name:Q2NSString(strNotificationAboutThemeChange()) object:nil];
	[[NSDistributedNotificationCenter defaultCenter] addObserver:_observer selector:@selector(screenIsLocked:) name:Q2NSString(strNotificationAboutScreenLocked()) object:nil];
	[[NSDistributedNotificationCenter defaultCenter] addObserver:_observer selector:@selector(screenIsUnlocked:) name:Q2NSString(strNotificationAboutScreenUnlocked()) object:nil];

	}
}

void MainWindow::Private::setWindowBadge(const QString &str) {
	@autoreleasepool {

	[[NSApp dockTile] setBadgeLabel:Q2NSString(str)];

	}
}

void MainWindow::Private::setWindowTitle(const QString &str) {
	_public->setWindowTitle(str);
	updateNativeTitle();
}

void MainWindow::Private::setNativeWindow(NSWindow *window, NSView *view) {
	_nativeWindow = window;
	_nativeView = view;
	initCustomTitle();
}

void MainWindow::Private::initTouchBar(
		NSWindow *window,
		not_null<Window::Controller*> controller,
		rpl::producer<bool> canApplyMarkdown) {
#ifndef OS_OSX
	if (!IsMac10_13OrGreater()) {
		return;
	}
	[NSApplication sharedApplication]
		.automaticCustomizeTouchBarMenuItemEnabled = true;

	[window
		performSelectorOnMainThread:@selector(setTouchBar:)
		withObject:[[[RootTouchBar alloc]
			init:std::move(canApplyMarkdown)
			controller:controller
			domain:(&Core::App().domain())] autorelease]
		waitUntilDone:true];
#endif
}

void MainWindow::Private::initCustomTitle() {
#ifndef OS_MAC_OLD
	if (![_nativeWindow respondsToSelector:@selector(contentLayoutRect)]
		|| ![_nativeWindow respondsToSelector:@selector(setTitlebarAppearsTransparent:)]) {
		return;
	}
	[_nativeWindow setTitlebarAppearsTransparent:YES];

	[[NSNotificationCenter defaultCenter] addObserver:_observer selector:@selector(windowWillEnterFullScreen:) name:NSWindowWillEnterFullScreenNotification object:_nativeWindow];
	[[NSNotificationCenter defaultCenter] addObserver:_observer selector:@selector(windowWillExitFullScreen:) name:NSWindowWillExitFullScreenNotification object:_nativeWindow];
	[[NSNotificationCenter defaultCenter] addObserver:_observer selector:@selector(windowDidExitFullScreen:) name:NSWindowDidExitFullScreenNotification object:_nativeWindow];

	// Qt has bug with layer-backed widgets containing QOpenGLWidgets.
	// See https://bugreports.qt.io/browse/QTBUG-64494
	// Emulate custom title instead (code below).
	//
	// Tried to backport a fix, testing.
	if (!UseNativeDecorations()) {
		[_nativeWindow setStyleMask:[_nativeWindow styleMask] | NSFullSizeContentViewWindowMask];
		auto inner = [_nativeWindow contentLayoutRect];
		auto full = [_nativeView frame];
		_public->_customTitleHeight = qMax(qRound(full.size.height - inner.size.height), 0);
	}

	// Qt still has some bug with layer-backed widgets containing QOpenGLWidgets.
	// See https://github.com/telegramdesktop/tdesktop/issues/4150
	// Tried to workaround it by catching the first moment we have CALayer created
	// and explicitly setting contentsScale to window->backingScaleFactor there.
	_layerCreationChecker = std::make_unique<LayerCreationChecker>(_nativeView, [=] {
		if (_nativeView && _nativeWindow) {
			if (CALayer *layer = [_nativeView layer]) {
				LOG(("Window Info: Setting layer scale factor to: %1").arg([_nativeWindow backingScaleFactor]));
				[layer setContentsScale: [_nativeWindow backingScaleFactor]];
				_layerCreationChecker = nullptr;
			}
		} else {
			_layerCreationChecker = nullptr;
		}
	});

	if (UseNativeDecorations()) {
		_useNativeTitle = true;
		setWindowTitle(qsl("Kotatogram"));
	}
#endif // !OS_MAC_OLD
}

void MainWindow::Private::refreshWeakTitleReferences() {
	if (!_nativeWindow) {
		return;
	}

#ifndef OS_MAC_OLD
	@autoreleasepool {

	if (NSView *parent = [[_nativeWindow contentView] superview]) {
		if (id titleWrap = FindClassInSubviews(parent, Q2NSString(strTitleWrapClass()))) {
			if ([titleWrap respondsToSelector:@selector(setBackgroundColor:)]) {
				if (id title = FindClassInSubviews(titleWrap, Q2NSString(strTitleClass()))) {
					if ([title respondsToSelector:@selector(setAttributedStringValue:)]) {
						_nativeTitleWrapWeak = titleWrap;
						_nativeTitleWeak = title;
					}
				}
			}
		}
	}

	}
#endif // !OS_MAC_OLD
}

void MainWindow::Private::updateNativeTitle() {
	if (!_useNativeTitle) {
		return;
	}
#ifndef OS_MAC_OLD
	if (!_nativeTitleWrapWeak || !_nativeTitleWeak) {
		refreshWeakTitleReferences();
	}
	if (_nativeTitleWrapWeak && _nativeTitleWeak) {
		@autoreleasepool {

		auto convertColor = [](QColor color) {
			return [NSColor colorWithDeviceRed:color.redF() green:color.greenF() blue:color.blueF() alpha:color.alphaF()];
		};
		auto adjustFg = [](const style::color &st) {
			// Weird thing with NSTextField taking NSAttributedString with
			// NSForegroundColorAttributeName set to colorWithDeviceRed:green:blue
			// with components all equal to 128 - it ignores it and prints black text!
			auto color = st->c;
			return (color.red() == 128 && color.green() == 128 && color.blue() == 128)
				? QColor(129, 129, 129, color.alpha())
				: color;
		};

		auto active = _public->isActiveWindow();
		auto bgColor = (active ? st::titleBgActive : st::titleBg)->c;
		auto fgColor = adjustFg(active ? st::titleFgActive : st::titleFg);

		auto bgConverted = convertColor(bgColor);
		auto fgConverted = convertColor(fgColor);
		[_nativeTitleWrapWeak setBackgroundColor:bgConverted];

		auto title = Q2NSString(_public->windowTitle());
		NSDictionary *attributes = _inFullScreen
			? nil
			: [NSDictionary dictionaryWithObjectsAndKeys: fgConverted, NSForegroundColorAttributeName, bgConverted, NSBackgroundColorAttributeName, nil];
		NSAttributedString *string = [[NSAttributedString alloc] initWithString:title attributes:attributes];
		[_nativeTitleWeak setAttributedStringValue:string];

		}
	}
#endif // !OS_MAC_OLD
}

bool MainWindow::Private::clipboardHasText() {
	auto currentChangeCount = static_cast<int>([_generalPasteboard changeCount]);
	if (_generalPasteboardChangeCount != currentChangeCount) {
		_generalPasteboardChangeCount = currentChangeCount;
		_generalPasteboardHasText = !QGuiApplication::clipboard()->text().isEmpty();
	}
	return _generalPasteboardHasText;
}

void MainWindow::Private::willEnterFullScreen() {
	_inFullScreen = true;
	_public->setTitleVisible(false);
}

void MainWindow::Private::willExitFullScreen() {
	_inFullScreen = false;
	_public->setTitleVisible(true);
	enforceCorrectStyleMask();
}

void MainWindow::Private::didExitFullScreen() {
	enforceCorrectStyleMask();
}

void MainWindow::Private::enforceCorrectStyleMask() {
	if (_nativeWindow && _public->_customTitleHeight > 0) {
		[_nativeWindow setStyleMask:[_nativeWindow styleMask] | NSFullSizeContentViewWindowMask];
	}
}

void MainWindow::Private::enableShadow(WId winId) {
//	[[(NSView*)winId window] setStyleMask:NSBorderlessWindowMask];
//	[[(NSView*)winId window] setHasShadow:YES];
}

MainWindow::Private::~Private() {
	[_observer release];
}

MainWindow::MainWindow(not_null<Window::Controller*> controller)
: Window::MainWindow(controller)
, _private(std::make_unique<Private>(this)) {

#ifndef OS_MAC_OLD
	auto forceOpenGL = std::make_unique<QOpenGLWidget>(this);
#endif // !OS_MAC_OLD

	_hideAfterFullScreenTimer.setCallback([this] { hideAndDeactivate(); });

	subscribe(Window::Theme::Background(), [this](const Window::Theme::BackgroundUpdate &data) {
		if (data.paletteChanged()) {
			_private->updateNativeTitle();
		}
	});
}

void MainWindow::closeWithoutDestroy() {
	NSWindow *nsWindow = [reinterpret_cast<NSView*>(winId()) window];

	auto isFullScreen = (([nsWindow styleMask] & NSFullScreenWindowMask) == NSFullScreenWindowMask);
	if (isFullScreen) {
		_hideAfterFullScreenTimer.callOnce(kHideAfterFullscreenTimeoutMs);
		[nsWindow toggleFullScreen:nsWindow];
	} else {
		hideAndDeactivate();
	}
}

void MainWindow::stateChangedHook(Qt::WindowState state) {
	if (_hideAfterFullScreenTimer.isActive()) {
		_hideAfterFullScreenTimer.callOnce(0);
	}
}

void MainWindow::handleActiveChangedHook() {
	InvokeQueued(this, [this] { _private->updateNativeTitle(); });

	// On macOS just remove trayIcon menu if the window is not active.
	// So we will activate the window on click instead of showing the menu.
	if (isActiveForTrayMenu()) {
		if (trayIcon
			&& trayIconMenu
			&& trayIcon->contextMenu() != trayIconMenu) {
			trayIcon->setContextMenu(trayIconMenu);
		}
	} else if (trayIcon) {
		trayIcon->setContextMenu(nullptr);
	}
}

void MainWindow::initHook() {
	_customTitleHeight = 0;
	if (auto view = reinterpret_cast<NSView*>(winId())) {
		if (auto window = [view window]) {
			_private->setNativeWindow(window, view);
			_private->initTouchBar(
				window,
				&controller(),
				_canApplyMarkdown.changes());
		}
	}
}

void MainWindow::updateWindowIcon() {
}

void MainWindow::titleVisibilityChangedHook() {
	updateTitleCounter();
}

void MainWindow::hideAndDeactivate() {
	hide();
}

void MainWindow::psShowTrayMenu() {
}

void MainWindow::psTrayMenuUpdated() {
}

void MainWindow::psSetupTrayIcon() {
	if (!trayIcon) {
		trayIcon = new QSystemTrayIcon(this);
		trayIcon->setIcon(generateIconForTray(
			Core::App().unreadBadge(),
			Core::App().unreadBadgeMuted()));
		if (isActiveForTrayMenu()) {
			trayIcon->setContextMenu(trayIconMenu);
		} else {
			trayIcon->setContextMenu(nullptr);
		}
		attachToTrayIcon(trayIcon);
	} else {
		updateIconCounters();
	}

	trayIcon->show();
}

void MainWindow::workmodeUpdated(Core::Settings::WorkMode mode) {
	psSetupTrayIcon();
	if (mode == Core::Settings::WorkMode::WindowOnly) {
		if (trayIcon) {
			trayIcon->setContextMenu(0);
			delete trayIcon;
			trayIcon = nullptr;
		}
	}
}

void _placeCounter(QImage &img, int size, int count, style::color bg, style::color color) {
	if (!count) return;
	auto savedRatio = img.devicePixelRatio();
	img.setDevicePixelRatio(1.);

	{
		Painter p(&img);
		PainterHighQualityEnabler hq(p);

		auto cnt = (count < 100) ? QString("%1").arg(count) : QString("..%1").arg(count % 100, 2, 10, QChar('0'));
		auto cntSize = cnt.size();

		p.setBrush(bg);
		p.setPen(Qt::NoPen);
		int32 fontSize, skip;
		if (size == 22) {
			skip = 1;
			fontSize = 8;
		} else {
			skip = 2;
			fontSize = 16;
		}
		style::font f(fontSize, 0, 0);
		int32 w = f->width(cnt), d, r;
		if (size == 22) {
			d = (cntSize < 2) ? 3 : 2;
			r = (cntSize < 2) ? 6 : 5;
		} else {
			d = (cntSize < 2) ? 6 : 5;
			r = (cntSize < 2) ? 9 : 11;
		}
		p.drawRoundedRect(QRect(size - w - d * 2 - skip, size - f->height - skip, w + d * 2, f->height), r, r);

		p.setCompositionMode(QPainter::CompositionMode_Source);
		p.setFont(f);
		p.setPen(color);
		p.drawText(size - w - d - skip, size - f->height + f->ascent - skip, cnt);
	}
	img.setDevicePixelRatio(savedRatio);
}

void MainWindow::updateTitleCounter() {
	_private->setWindowTitle(titleVisible() ? QString() : titleText());
}

void MainWindow::unreadCounterChangedHook() {
	updateTitleCounter();
	updateIconCounters();
}

void MainWindow::updateIconCounters() {
	const auto counter = Core::App().unreadBadge();
	const auto muted = Core::App().unreadBadgeMuted();

	const auto string = !counter
		? QString()
		: (counter < 1000)
		? QString("%1").arg(counter)
		: QString("..%1").arg(counter % 100, 2, 10, QChar('0'));
	_private->setWindowBadge(string);

	if (trayIcon) {
		trayIcon->setIcon(generateIconForTray(counter, muted));
	}
}

QIcon MainWindow::generateIconForTray(int counter, bool muted) const {
	auto result = QIcon();
	const auto dm = Platform::IsDarkMenuBar();
	auto img = TrayIconBack(dm);
	auto imgsel = TrayIconBack(dm, true);
	img.detach();
	imgsel.detach();
	const auto size = 22 * cIntRetinaFactor();
	const auto &bg = (muted ? st::trayCounterBgMute : st::trayCounterBg);
	if (!cDisableTrayCounter()) {
		_placeCounter(img, size, counter, bg, (dm && muted) ? st::trayCounterFgMacInvert : st::trayCounterFg);
		_placeCounter(imgsel, size, counter, st::trayCounterBgMacInvert, st::trayCounterFgMacInvert);
	}
	result.addPixmap(App::pixmapFromImageInPlace(std::move(img)), QIcon::Normal);
	result.addPixmap(App::pixmapFromImageInPlace(std::move(imgsel)), QIcon::Active);
	return result;
}

void MainWindow::initShadows() {
	_private->enableShadow(winId());
}

void MainWindow::createGlobalMenu() {
	const auto ensureWindowShown = [=] {
		if (isHidden()) {
			showFromTray();
		}
	};

	auto main = psMainMenu.addMenu(qsl("Kotatogram"));
	{
		auto callback = [=] {
			ensureWindowShown();
			controller().show(Box<AboutBox>());
		};
		main->addAction(
			tr::lng_mac_menu_about_telegram(
				tr::now,
				lt_telegram,
				qsl("Kotatogram")),
			std::move(callback))
		->setMenuRole(QAction::AboutQtRole);
	}

	main->addSeparator();
	{
		auto callback = [=] {
			ensureWindowShown();
			controller().showSettings();
		};
		main->addAction(
			tr::lng_mac_menu_preferences(tr::now),
			this,
			std::move(callback),
			QKeySequence(Qt::ControlModifier | Qt::Key_Comma))
		->setMenuRole(QAction::PreferencesRole);
	}

	QMenu *file = psMainMenu.addMenu(tr::lng_mac_menu_file(tr::now));
	{
		auto callback = [=] {
			ensureWindowShown();
			controller().showLogoutConfirmation();
		};
		psLogout = file->addAction(
			tr::lng_mac_menu_logout(tr::now),
			this,
			std::move(callback));
	}

	QMenu *edit = psMainMenu.addMenu(tr::lng_mac_menu_edit(tr::now));
	psUndo = edit->addAction(tr::lng_mac_menu_undo(tr::now), this, SLOT(psMacUndo()), QKeySequence::Undo);
	psRedo = edit->addAction(tr::lng_mac_menu_redo(tr::now), this, SLOT(psMacRedo()), QKeySequence::Redo);
	edit->addSeparator();
	psCut = edit->addAction(tr::lng_mac_menu_cut(tr::now), this, SLOT(psMacCut()), QKeySequence::Cut);
	psCopy = edit->addAction(tr::lng_mac_menu_copy(tr::now), this, SLOT(psMacCopy()), QKeySequence::Copy);
	psPaste = edit->addAction(tr::lng_mac_menu_paste(tr::now), this, SLOT(psMacPaste()), QKeySequence::Paste);
	psDelete = edit->addAction(tr::lng_mac_menu_delete(tr::now), this, SLOT(psMacDelete()), QKeySequence(Qt::ControlModifier | Qt::Key_Backspace));

	edit->addSeparator();
	psBold = edit->addAction(tr::lng_menu_formatting_bold(tr::now), this, SLOT(psMacBold()), QKeySequence::Bold);
	psItalic = edit->addAction(tr::lng_menu_formatting_italic(tr::now), this, SLOT(psMacItalic()), QKeySequence::Italic);
	psUnderline = edit->addAction(tr::lng_menu_formatting_underline(tr::now), this, SLOT(psMacUnderline()), QKeySequence::Underline);
	psStrikeOut = edit->addAction(tr::lng_menu_formatting_strike_out(tr::now), this, SLOT(psMacStrikeOut()), Ui::kStrikeOutSequence);
	psMonospace = edit->addAction(tr::lng_menu_formatting_monospace(tr::now), this, SLOT(psMacMonospace()), Ui::kMonospaceSequence);
	psClearFormat = edit->addAction(tr::lng_menu_formatting_clear(tr::now), this, SLOT(psMacClearFormat()), Ui::kClearFormatSequence);

	edit->addSeparator();
	psSelectAll = edit->addAction(tr::lng_mac_menu_select_all(tr::now), this, SLOT(psMacSelectAll()), QKeySequence::SelectAll);

	edit->addSeparator();
	edit->addAction(tr::lng_mac_menu_emoji_and_symbols(tr::now).replace('&', "&&"), this, SLOT(psMacEmojiAndSymbols()), QKeySequence(Qt::MetaModifier | Qt::ControlModifier | Qt::Key_Space));

	QMenu *window = psMainMenu.addMenu(tr::lng_mac_menu_window(tr::now));
	psContacts = window->addAction(tr::lng_mac_menu_contacts(tr::now));
	connect(psContacts, &QAction::triggered, psContacts, crl::guard(this, [=] {
		if (isHidden()) {
			showFromTray();
		}
		if (!sessionController()) {
			return;
		}
		sessionController()->show(PrepareContactsBox(sessionController()));
	}));
	{
		auto callback = [=] {
			Expects(sessionController() != nullptr);
			ensureWindowShown();
			sessionController()->showAddContact();
		};
		psAddContact = window->addAction(
			tr::lng_mac_menu_add_contact(tr::now),
			this,
			std::move(callback));
	}
	window->addSeparator();
	{
		auto callback = [=] {
			Expects(sessionController() != nullptr);
			ensureWindowShown();
			sessionController()->showNewGroup();
		};
		psNewGroup = window->addAction(
			tr::lng_mac_menu_new_group(tr::now),
			this,
			std::move(callback));
	}
	{
		auto callback = [=] {
			Expects(sessionController() != nullptr);
			ensureWindowShown();
			sessionController()->showNewChannel();
		};
		psNewChannel = window->addAction(
			tr::lng_mac_menu_new_channel(tr::now),
			this,
			std::move(callback));
	}
	window->addSeparator();
	psShowTelegram = window->addAction(
		tr::ktg_mac_menu_show(tr::now),
		this,
		[=] { showFromTray(); });

	updateGlobalMenu();
}

void MainWindow::psMacUndo() {
	SendKeySequence(Qt::Key_Z, Qt::ControlModifier);
}

void MainWindow::psMacRedo() {
	SendKeySequence(Qt::Key_Z, Qt::ControlModifier | Qt::ShiftModifier);
}

void MainWindow::psMacCut() {
	SendKeySequence(Qt::Key_X, Qt::ControlModifier);
}

void MainWindow::psMacCopy() {
	SendKeySequence(Qt::Key_C, Qt::ControlModifier);
}

void MainWindow::psMacPaste() {
	SendKeySequence(Qt::Key_V, Qt::ControlModifier);
}

void MainWindow::psMacDelete() {
	SendKeySequence(Qt::Key_Delete);
}

void MainWindow::psMacSelectAll() {
	SendKeySequence(Qt::Key_A, Qt::ControlModifier);
}

void MainWindow::psMacEmojiAndSymbols() {
	[NSApp orderFrontCharacterPalette:nil];
}

void MainWindow::psMacBold() {
	SendKeySequence(Qt::Key_B, Qt::ControlModifier);
}

void MainWindow::psMacItalic() {
	SendKeySequence(Qt::Key_I, Qt::ControlModifier);
}

void MainWindow::psMacUnderline() {
	SendKeySequence(Qt::Key_U, Qt::ControlModifier);
}

void MainWindow::psMacStrikeOut() {
	SendKeySequence(Qt::Key_X, Qt::ControlModifier | Qt::ShiftModifier);
}

void MainWindow::psMacMonospace() {
	SendKeySequence(Qt::Key_M, Qt::ControlModifier | Qt::ShiftModifier);
}

void MainWindow::psMacClearFormat() {
	SendKeySequence(Qt::Key_N, Qt::ControlModifier | Qt::ShiftModifier);
}

void MainWindow::updateGlobalMenuHook() {
	if (!positionInited()) {
		return;
	}

	auto focused = QApplication::focusWidget();
	bool canUndo = false, canRedo = false, canCut = false, canCopy = false, canPaste = false, canDelete = false, canSelectAll = false;
	auto clipboardHasText = _private->clipboardHasText();
	auto canApplyMarkdown = false;
	if (auto edit = qobject_cast<QLineEdit*>(focused)) {
		canCut = canCopy = canDelete = edit->hasSelectedText();
		canSelectAll = !edit->text().isEmpty();
		canUndo = edit->isUndoAvailable();
		canRedo = edit->isRedoAvailable();
		canPaste = clipboardHasText;
	} else if (auto edit = qobject_cast<QTextEdit*>(focused)) {
		canCut = canCopy = canDelete = edit->textCursor().hasSelection();
		canSelectAll = !edit->document()->isEmpty();
		canUndo = edit->document()->isUndoAvailable();
		canRedo = edit->document()->isRedoAvailable();
		canPaste = clipboardHasText;
		if (canCopy) {
			if (const auto inputField = qobject_cast<Ui::InputField*>(
					focused->parentWidget())) {
				canApplyMarkdown = inputField->isMarkdownEnabled();
			}
		}
	} else if (auto list = qobject_cast<HistoryInner*>(focused)) {
		canCopy = list->canCopySelected();
		canDelete = list->canDeleteSelected();
	}

	_canApplyMarkdown = canApplyMarkdown;

	updateIsActive();
	const auto logged = (sessionController() != nullptr);
	const auto inactive = !logged || controller().locked();
	const auto support = logged && account().session().supportMode();
	ForceDisabled(psLogout, !logged && !Core::App().passcodeLocked());
	ForceDisabled(psUndo, !canUndo);
	ForceDisabled(psRedo, !canRedo);
	ForceDisabled(psCut, !canCut);
	ForceDisabled(psCopy, !canCopy);
	ForceDisabled(psPaste, !canPaste);
	ForceDisabled(psDelete, !canDelete);
	ForceDisabled(psSelectAll, !canSelectAll);
	ForceDisabled(psContacts, inactive || support);
	ForceDisabled(psAddContact, inactive);
	ForceDisabled(psNewGroup, inactive || support);
	ForceDisabled(psNewChannel, inactive || support);
	ForceDisabled(psShowTelegram, isActive());

	ForceDisabled(psBold, !canApplyMarkdown);
	ForceDisabled(psItalic, !canApplyMarkdown);
	ForceDisabled(psUnderline, !canApplyMarkdown);
	ForceDisabled(psStrikeOut, !canApplyMarkdown);
	ForceDisabled(psMonospace, !canApplyMarkdown);
	ForceDisabled(psClearFormat, !canApplyMarkdown);
}

bool MainWindow::eventFilter(QObject *obj, QEvent *evt) {
	QEvent::Type t = evt->type();
	if (t == QEvent::FocusIn || t == QEvent::FocusOut) {
		if (qobject_cast<QLineEdit*>(obj) || qobject_cast<QTextEdit*>(obj) || qobject_cast<HistoryInner*>(obj)) {
			updateGlobalMenu();
		}
	}
	return Window::MainWindow::eventFilter(obj, evt);
}

MainWindow::~MainWindow() {
}

} // namespace<|MERGE_RESOLUTION|>--- conflicted
+++ resolved
@@ -105,30 +105,7 @@
 
 #endif // OS_MAC_OLD
 
-<<<<<<< HEAD
-class EventFilter : public QAbstractNativeEventFilter {
-public:
-	EventFilter(not_null<MainWindow*> window) : _window(window) {
-	}
-
-	bool nativeEventFilter(
-			const QByteArray &eventType,
-			void *message,
-			long *result) {
-		return Core::Sandbox::Instance().customEnterFromEventLoop([&] {
-			return _window->psFilterNativeEvent(message);
-		});
-	}
-
-private:
-	not_null<MainWindow*> _window;
-
-};
-
 [[nodiscard]] QImage TrayIconBack(bool darkMode, bool selected = false) {
-=======
-[[nodiscard]] QImage TrayIconBack(bool darkMode) {
->>>>>>> 5519bb35
 	static const auto WithColor = [](QColor color) {
 		return st::macTrayIcon.instance(color, 100);
 	};
