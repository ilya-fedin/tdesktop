--- conflicted
+++ resolved
@@ -104,15 +104,8 @@
 NSString *const kTypeFormatter = @"formatter";
 NSString *const kTypeFormatterSegment = @"formatterSegment";
 
-<<<<<<< HEAD
 const NSString *kCustomizationIdPlayer = @"kotatogram.touchbar";
 const NSString *kCustomizationIdMain = @"kotatogram.touchbarMain";
-const NSTouchBarItemIdentifier kSavedMessagesItemIdentifier = [NSString stringWithFormat:@"%@.savedMessages", kCustomizationIdMain];
-const NSTouchBarItemIdentifier kArchiveFolderItemIdentifier = [NSString stringWithFormat:@"%@.archiveFolder", kCustomizationIdMain];
-=======
-const NSString *kCustomizationIdPlayer = @"telegram.touchbar";
-const NSString *kCustomizationIdMain = @"telegram.touchbarMain";
->>>>>>> a9eedf00
 const NSTouchBarItemIdentifier kPinnedPanelItemIdentifier = [NSString stringWithFormat:@"%@.pinnedPanel", kCustomizationIdMain];
 
 const NSTouchBarItemIdentifier kSeekBarItemIdentifier = [NSString stringWithFormat:@"%@.seekbar", kCustomizationIdPlayer];
@@ -1151,16 +1144,7 @@
 	}
 }
 
-<<<<<<< HEAD
-- (void) updateImage:(QPixmap)pixmap {
-	NSButton *button = self.view;
-	NSImage *image = [Platform::ToNSImage(pixmap) autorelease];
-	[image setSize:NSMakeSize(kCircleDiameter, kCircleDiameter)];
-	[button.cell setImage:image];
-}
-=======
 @end // @@implementation PinnedDialogsPanel
->>>>>>> a9eedf00
 
 #pragma mark - End PinnedDialogsPanel
 
@@ -1219,16 +1203,6 @@
 - (void)updateImage {
 	const auto size = _image->size()
 			.scaled(kCircleDiameter, kCircleDiameter, Qt::KeepAspectRatio);
-<<<<<<< HEAD
-	_imageView.image = [Platform::ToNSImage(
-		_image->pixSingle(
-			size.width(),
-			size.height(),
-			kCircleDiameter,
-			kCircleDiameter,
-			ImageRoundRadius::None))
-	autorelease];
-=======
 	_qimage = _image->pixSingle(
 		size.width(),
 		size.height(),
@@ -1236,7 +1210,6 @@
 		kCircleDiameter,
 		ImageRoundRadius::None).toImage();
 	[self display];
->>>>>>> a9eedf00
 }
 @end // @implementation PickerScrubberItemView
 
