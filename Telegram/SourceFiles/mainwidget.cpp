/*
This file is part of Telegram Desktop,
the official desktop application for the Telegram messaging service.

For license and copyright information please follow this link:
https://github.com/telegramdesktop/tdesktop/blob/master/LEGAL
*/
#include "mainwidget.h"

#include <rpl/combine.h>
#include <rpl/merge.h>
#include <rpl/flatten_latest.h>
#include "api/api_updates.h"
#include "data/data_photo.h"
#include "data/data_document.h"
#include "data/data_document_media.h"
#include "data/data_document_resolver.h"
#include "data/data_web_page.h"
#include "data/data_game.h"
#include "data/data_peer_values.h"
#include "data/data_drafts.h"
#include "data/data_session.h"
#include "data/data_changes.h"
#include "data/data_media_types.h"
#include "data/data_folder.h"
#include "data/data_channel.h"
#include "data/data_chat.h"
#include "data/data_user.h"
#include "data/data_chat_filters.h"
#include "data/data_scheduled_messages.h"
#include "data/data_file_origin.h"
#include "data/data_histories.h"
#include "data/stickers/data_stickers.h"
#include "api/api_text_entities.h"
#include "ui/special_buttons.h"
#include "ui/widgets/buttons.h"
#include "ui/widgets/shadow.h"
#include "ui/toasts/common_toasts.h"
#include "ui/widgets/dropdown_menu.h"
#include "ui/image/image.h"
#include "ui/focus_persister.h"
#include "ui/resize_area.h"
#include "ui/text/text_options.h"
#include "ui/emoji_config.h"
#include "window/section_memento.h"
#include "window/section_widget.h"
#include "window/window_connecting_widget.h"
#include "window/window_top_bar_wrap.h"
#include "window/notifications_manager.h"
#include "window/window_slide_animation.h"
#include "window/window_session_controller.h"
#include "window/window_history_hider.h"
#include "window/window_controller.h"
#include "window/themes/window_theme.h"
#include "chat_helpers/tabbed_selector.h" // TabbedSelector::refreshStickers
#include "chat_helpers/message_field.h"
#include "info/info_memento.h"
#include "info/info_controller.h"
#include "apiwrap.h"
#include "dialogs/dialogs_widget.h"
#include "dialogs/dialogs_key.h"
#include "history/history.h"
#include "history/history_widget.h"
#include "history/history_message.h"
#include "history/admin_log/history_admin_log_section.h"
#include "history/view/media/history_view_media.h"
#include "history/view/history_view_service_message.h"
#include "history/view/history_view_element.h"
#include "lang/lang_keys.h"
#include "lang/lang_cloud_manager.h"
#include "boxes/add_contact_box.h"
#include "mainwindow.h"
#include "inline_bots/inline_bot_layout_item.h"
#include "boxes/confirm_box.h"
#include "boxes/sticker_set_box.h"
#include "boxes/mute_settings_box.h"
#include "boxes/peer_list_controllers.h"
#include "boxes/download_path_box.h"
#include "boxes/connection_box.h"
#include "storage/storage_account.h"
#include "media/audio/media_audio.h"
#include "media/player/media_player_panel.h"
#include "media/player/media_player_widget.h"
#include "media/player/media_player_volume_controller.h"
#include "media/player/media_player_instance.h"
#include "media/player/media_player_float.h"
#include "base/qthelp_regex.h"
#include "base/qthelp_url.h"
#include "base/flat_set.h"
#include "mtproto/mtproto_dc_options.h"
#include "core/file_utilities.h"
#include "core/update_checker.h"
#include "core/shortcuts.h"
#include "core/application.h"
#include "core/changelogs.h"
#include "base/unixtime.h"
#include "calls/calls_call.h"
#include "calls/calls_instance.h"
#include "calls/calls_top_bar.h"
#include "calls/group/calls_group_call.h"
#include "export/export_settings.h"
#include "export/export_manager.h"
#include "export/view/export_view_top_bar.h"
#include "export/view/export_view_panel_controller.h"
#include "main/main_session.h"
#include "main/main_session_settings.h"
#include "main/main_account.h"
#include "support/support_helper.h"
#include "storage/storage_facade.h"
#include "storage/storage_shared_media.h"
#include "storage/storage_user_photos.h"
#include "app.h"
#include "facades.h"
#include "styles/style_dialogs.h"
#include "styles/style_chat.h"
#include "styles/style_boxes.h"

#include <QtCore/QCoreApplication>
#include <QtCore/QMimeData>

namespace {

// Send channel views each second.
constexpr auto kSendViewsTimeout = crl::time(1000);

// Cache background scaled image after 3s.
constexpr auto kCacheBackgroundTimeout = 3000;

} // namespace

enum StackItemType {
	HistoryStackItem,
	SectionStackItem,
};

class StackItem {
public:
	StackItem(PeerData *peer) : _peer(peer) {
	}

	PeerData *peer() const {
		return _peer;
	}

	void setThirdSectionMemento(
		std::shared_ptr<Window::SectionMemento> memento);
	std::shared_ptr<Window::SectionMemento> takeThirdSectionMemento() {
		return std::move(_thirdSectionMemento);
	}

	void setThirdSectionWeak(QPointer<Window::SectionWidget> section) {
		_thirdSectionWeak = section;
	}
	QPointer<Window::SectionWidget> thirdSectionWeak() const {
		return _thirdSectionWeak;
	}

	virtual StackItemType type() const = 0;
	virtual ~StackItem() = default;

private:
	PeerData *_peer = nullptr;
	QPointer<Window::SectionWidget> _thirdSectionWeak;
	std::shared_ptr<Window::SectionMemento> _thirdSectionMemento;

};

class StackItemHistory : public StackItem {
public:
	StackItemHistory(
		not_null<History*> history,
		MsgId msgId,
		QList<MsgId> replyReturns)
	: StackItem(history->peer)
	, history(history)
	, msgId(msgId)
	, replyReturns(replyReturns) {
	}

	StackItemType type() const override {
		return HistoryStackItem;
	}

	not_null<History*> history;
	MsgId msgId;
	QList<MsgId> replyReturns;

};

class StackItemSection : public StackItem {
public:
	StackItemSection(
		std::shared_ptr<Window::SectionMemento> memento);

	StackItemType type() const override {
		return SectionStackItem;
	}
	std::shared_ptr<Window::SectionMemento> takeMemento() {
		return std::move(_memento);
	}

private:
	std::shared_ptr<Window::SectionMemento> _memento;

};

void StackItem::setThirdSectionMemento(
		std::shared_ptr<Window::SectionMemento> memento) {
	_thirdSectionMemento = std::move(memento);
}

StackItemSection::StackItemSection(
	std::shared_ptr<Window::SectionMemento> memento)
: StackItem(nullptr)
, _memento(std::move(memento)) {
}

struct MainWidget::SettingBackground {
	explicit SettingBackground(const Data::WallPaper &data);

	Data::WallPaper data;
	std::shared_ptr<Data::DocumentMedia> dataMedia;
	base::binary_guard generating;
};

MainWidget::SettingBackground::SettingBackground(
	const Data::WallPaper &data)
: data(data) {
}

MainWidget::MainWidget(
	QWidget *parent,
	not_null<Window::SessionController*> controller)
: RpWidget(parent)
, _controller(controller)
, _api(&controller->session().mtp())
, _dialogsWidth(st::columnMinimalWidthLeft)
, _thirdColumnWidth(st::columnMinimalWidthThird)
, _sideShadow(this)
, _dialogs(this, _controller)
, _history(this, _controller)
, _playerPlaylist(this, _controller)
, _cacheBackgroundTimer([=] { cacheBackground(); })
, _viewsIncrementTimer([=] { viewsIncrement(); })
, _changelogs(Core::Changelogs::Create(&controller->session())) {
	updateScrollColors();
	setupConnectingWidget();

	connect(_dialogs, SIGNAL(cancelled()), this, SLOT(dialogsCancelled()));

	_history->cancelRequests(
	) | rpl::start_with_next([=] {
		handleHistoryBack();
	}, lifetime());

	Core::App().calls().currentCallValue(
	) | rpl::start_with_next([=](Calls::Call *call) {
		setCurrentCall(call);
	}, lifetime());
	Core::App().calls().currentGroupCallValue(
	) | rpl::start_with_next([=](Calls::GroupCall *call) {
		setCurrentGroupCall(call);
	}, lifetime());
	if (_callTopBar) {
		_callTopBar->finishAnimating();
	}

	Core::App().setDefaultFloatPlayerDelegate(floatPlayerDelegate());
	Core::App().floatPlayerClosed(
	) | rpl::start_with_next([=](FullMsgId itemId) {
		floatPlayerClosed(itemId);
	}, lifetime());

	Core::App().exportManager().currentView(
	) | rpl::start_with_next([=](Export::View::PanelController *view) {
		setCurrentExportView(view);
	}, lifetime());
	if (_exportTopBar) {
		_exportTopBar->finishAnimating();
	}

	Media::Player::instance()->updatedNotifier(
	) | rpl::start_with_next([=](const Media::Player::TrackState &state) {
		handleAudioUpdate(state);
	}, lifetime());
	handleAudioUpdate(Media::Player::instance()->getState(AudioMsgId::Type::Song));
	handleAudioUpdate(Media::Player::instance()->getState(AudioMsgId::Type::Voice));
	if (_player) {
		_player->finishAnimating();
	}

	subscribe(_controller->dialogsListFocused(), [this](bool) {
		updateDialogsWidthAnimated();
	});
	subscribe(_controller->dialogsListDisplayForced(), [this](bool) {
		updateDialogsWidthAnimated();
	});
	rpl::merge(
		Core::App().settings().dialogsWidthRatioChanges() | rpl::to_empty,
		Core::App().settings().thirdColumnWidthChanges() | rpl::to_empty
	) | rpl::start_with_next([=] {
		updateControlsGeometry();
	}, lifetime());

	session().changes().historyUpdates(
		Data::HistoryUpdate::Flag::MessageSent
		| Data::HistoryUpdate::Flag::LocalDraftSet
	) | rpl::start_with_next([=](const Data::HistoryUpdate &update) {
		const auto history = update.history;
		if (update.flags & Data::HistoryUpdate::Flag::MessageSent) {
			history->forgetScrollState();
			if (const auto from = history->peer->migrateFrom()) {
				auto &owner = history->owner();
				if (const auto migrated = owner.historyLoaded(from)) {
					migrated->forgetScrollState();
				}
			}
		}
		if (update.flags & Data::HistoryUpdate::Flag::LocalDraftSet) {
			const auto opened = (_history->peer() == history->peer.get());
			if (opened) {
				_history->applyDraft();
			} else {
				Ui::showPeerHistory(history, ShowAtUnreadMsgId);
			}
			Ui::hideLayer();
		}
	}, lifetime());

	// MSVC BUG + REGRESSION rpl::mappers::tuple :(
	using namespace rpl::mappers;
	_controller->activeChatValue(
	) | rpl::map([](Dialogs::Key key) {
		const auto peer = key.peer();
		auto canWrite = peer
			? Data::CanWriteValue(peer)
			: rpl::single(false);
		return std::move(
			canWrite
		) | rpl::map([=](bool can) {
			return std::make_tuple(key, can);
		});
	}) | rpl::flatten_latest(
	) | rpl::start_with_next([this](Dialogs::Key key, bool canWrite) {
		updateThirdColumnToCurrentChat(key, canWrite);
	}, lifetime());

	QCoreApplication::instance()->installEventFilter(this);

	using Update = Window::Theme::BackgroundUpdate;
	subscribe(Window::Theme::Background(), [this](const Update &update) {
		if (update.type == Update::Type::New || update.type == Update::Type::Changed) {
			clearCachedBackground();
		}
	});

	subscribe(Media::Player::instance()->playerWidgetOver(), [this](bool over) {
		if (over) {
			if (_playerPlaylist->isHidden()) {
				auto position = mapFromGlobal(QCursor::pos()).x();
				auto bestPosition = _playerPlaylist->bestPositionFor(position);
				if (rtl()) bestPosition = position + 2 * (position - bestPosition) - _playerPlaylist->width();
				updateMediaPlaylistPosition(bestPosition);
			}
			_playerPlaylist->showFromOther();
		} else {
			_playerPlaylist->hideFromOther();
		}
	});
	subscribe(Media::Player::instance()->tracksFinishedNotifier(), [this](AudioMsgId::Type type) {
		if (type == AudioMsgId::Type::Voice) {
			const auto songState = Media::Player::instance()->getState(AudioMsgId::Type::Song);
			if (!songState.id || IsStoppedOrStopping(songState.state)) {
				closeBothPlayers();
			}
		} else if (type == AudioMsgId::Type::Song) {
			const auto songState = Media::Player::instance()->getState(AudioMsgId::Type::Song);
			if (!songState.id) {
				closeBothPlayers();
			}
		}
	});

	_controller->adaptive().changes(
	) | rpl::start_with_next([=] {
		handleAdaptiveLayoutUpdate();
	}, lifetime());

	_dialogs->show();
	if (isOneColumn()) {
		_history->hide();
	} else {
		_history->show();
	}

	orderWidgets();

	if (!Core::UpdaterDisabled()) {
		Core::UpdateChecker checker;
		checker.start();
	}

	cSetOtherOnline(0);

	_history->start();
}

MainWidget::~MainWidget() = default;

Main::Session &MainWidget::session() const {
	return _controller->session();
}

not_null<Window::SessionController*> MainWidget::controller() const {
	return _controller;
}

void MainWidget::setupConnectingWidget() {
	using namespace rpl::mappers;
	_connecting = std::make_unique<Window::ConnectionState>(
		this,
		&session().account(),
		_controller->adaptive().oneColumnValue() | rpl::map(!_1));
}

not_null<Media::Player::FloatDelegate*> MainWidget::floatPlayerDelegate() {
	return static_cast<Media::Player::FloatDelegate*>(this);
}

not_null<Ui::RpWidget*> MainWidget::floatPlayerWidget() {
	return this;
}

auto MainWidget::floatPlayerGetSection(Window::Column column)
-> not_null<Media::Player::FloatSectionDelegate*> {
	if (isThreeColumn()) {
		if (column == Window::Column::First) {
			return _dialogs;
		} else if (column == Window::Column::Second
			|| !_thirdSection) {
			if (_mainSection) {
				return _mainSection;
			}
			return _history;
		}
		return _thirdSection;
	} else if (isNormalColumn()) {
		if (column == Window::Column::First) {
			return _dialogs;
		} else if (_mainSection) {
			return _mainSection;
		}
		return _history;
	}
	if (isOneColumn() && selectingPeer()) {
		return _dialogs;
	} else if (_mainSection) {
		return _mainSection;
	} else if (!isOneColumn() || _history->peer()) {
		return _history;
	}
	return _dialogs;
}

void MainWidget::floatPlayerEnumerateSections(Fn<void(
		not_null<Media::Player::FloatSectionDelegate*> widget,
		Window::Column widgetColumn)> callback) {
	if (isThreeColumn()) {
		callback(_dialogs, Window::Column::First);
		if (_mainSection) {
			callback(_mainSection, Window::Column::Second);
		} else {
			callback(_history, Window::Column::Second);
		}
		if (_thirdSection) {
			callback(_thirdSection, Window::Column::Third);
		}
	} else if (isNormalColumn()) {
		callback(_dialogs, Window::Column::First);
		if (_mainSection) {
			callback(_mainSection, Window::Column::Second);
		} else {
			callback(_history, Window::Column::Second);
		}
	} else {
		if (isOneColumn() && selectingPeer()) {
			callback(_dialogs, Window::Column::First);
		} else if (_mainSection) {
			callback(_mainSection, Window::Column::Second);
		} else if (!isOneColumn() || _history->peer()) {
			callback(_history, Window::Column::Second);
		} else {
			callback(_dialogs, Window::Column::First);
		}
	}
}

bool MainWidget::floatPlayerIsVisible(not_null<HistoryItem*> item) {
	auto isVisible = false;
	session().data().queryItemVisibility().notify({ item, &isVisible }, true);
	return isVisible;
}

void MainWidget::floatPlayerClosed(FullMsgId itemId) {
	if (_player) {
		const auto voiceData = Media::Player::instance()->current(
			AudioMsgId::Type::Voice);
		if (voiceData.contextId() == itemId) {
			stopAndClosePlayer();
		}
	}
}

void MainWidget::floatPlayerDoubleClickEvent(
		not_null<const HistoryItem*> item) {
	_controller->showPeerHistoryAtItem(item);
}

bool MainWidget::setForwardDraft(PeerId peerId, MessageIdsList &&items) {
	Expects(peerId != 0);

	const auto peer = session().data().peer(peerId);
	const auto error = GetErrorTextForSending(
		peer,
		session().data().idsToItems(items),
		true);
	if (!error.isEmpty()) {
		Ui::show(Box<InformBox>(error), Ui::LayerOption::KeepOther);
		return false;
	}

	peer->owner().history(peer)->setForwardDraft(std::move(items));
	_controller->showPeerHistory(
		peer,
		SectionShow::Way::Forward,
		ShowAtUnreadMsgId);
	_history->cancelReply();
	return true;
}

bool MainWidget::shareUrl(
		PeerId peerId,
		const QString &url,
		const QString &text) {
	Expects(peerId != 0);

	const auto peer = session().data().peer(peerId);
	if (!peer->canWrite()) {
		Ui::show(Box<InformBox>(tr::lng_share_cant(tr::now)));
		return false;
	}
	TextWithTags textWithTags = {
		url + '\n' + text,
		TextWithTags::Tags()
	};
	MessageCursor cursor = {
		url.size() + 1,
		url.size() + 1 + text.size(),
		QFIXED_MAX
	};
	auto history = peer->owner().history(peer);
	history->setLocalDraft(std::make_unique<Data::Draft>(
		textWithTags,
		0,
		cursor,
		Data::PreviewState::Allowed));
	history->clearLocalEditDraft();
	history->session().changes().historyUpdated(
		history,
		Data::HistoryUpdate::Flag::LocalDraftSet);
	return true;
}

void MainWidget::replyToItem(not_null<HistoryItem*> item) {
	if ((!_mainSection || !_mainSection->replyToMessage(item))
		&& (_history->peer() == item->history()->peer
			|| _history->peer() == item->history()->peer->migrateTo())) {
		_history->replyToMessage(item);
	}
}

bool MainWidget::inlineSwitchChosen(PeerId peerId, const QString &botAndQuery) {
	Expects(peerId != 0);

	const auto peer = session().data().peer(peerId);
	if (!peer->canWrite()) {
		Ui::show(Box<InformBox>(tr::lng_inline_switch_cant(tr::now)));
		return false;
	}
	const auto h = peer->owner().history(peer);
	TextWithTags textWithTags = { botAndQuery, TextWithTags::Tags() };
	MessageCursor cursor = { botAndQuery.size(), botAndQuery.size(), QFIXED_MAX };
	h->setLocalDraft(std::make_unique<Data::Draft>(
		textWithTags,
		0,
		cursor,
		Data::PreviewState::Allowed));
	h->clearLocalEditDraft();
	h->session().changes().historyUpdated(
		h,
		Data::HistoryUpdate::Flag::LocalDraftSet);
	return true;
}

bool MainWidget::sendPaths(PeerId peerId) {
	Expects(peerId != 0);

	auto peer = session().data().peer(peerId);
	if (!peer->canWrite()) {
		Ui::show(Box<InformBox>(tr::lng_forward_send_files_cant(tr::now)));
		return false;
	} else if (const auto error = Data::RestrictionError(
			peer,
			ChatRestriction::f_send_media)) {
		Ui::show(Box<InformBox>(*error));
		return false;
	}
	Ui::showPeerHistory(peer, ShowAtTheEndMsgId);
	return _history->confirmSendingFiles(cSendPaths());
}

void MainWidget::onFilesOrForwardDrop(
		const PeerId &peerId,
		const QMimeData *data) {
	Expects(peerId != 0);

	if (data->hasFormat(qsl("application/x-td-forward"))) {
		if (!setForwardDraft(peerId, session().data().takeMimeForwardIds())) {
			// We've already released the mouse button, so the forwarding is cancelled.
			if (_hider) {
				_hider->startHide();
				clearHider(_hider);
			}
		}
	} else {
		auto peer = session().data().peer(peerId);
		if (!peer->canWrite()) {
			Ui::show(Box<InformBox>(tr::lng_forward_send_files_cant(tr::now)));
			return;
		}
		Ui::showPeerHistory(peer, ShowAtTheEndMsgId);
		_history->confirmSendingFiles(data);
	}
}

bool MainWidget::notify_switchInlineBotButtonReceived(const QString &query, UserData *samePeerBot, MsgId samePeerReplyTo) {
	return _history->notify_switchInlineBotButtonReceived(query, samePeerBot, samePeerReplyTo);
}

void MainWidget::notify_showScheduledButtonChanged() {
	_history->notify_showScheduledButtonChanged();
}

void MainWidget::clearHider(not_null<Window::HistoryHider*> instance) {
	if (_hider != instance) {
		return;
	}
	_hider.release();
	controller()->setSelectingPeer(false);

	if (isOneColumn()) {
		if (_mainSection || (_history->peer() && _history->peer()->id)) {
			auto animationParams = ([=] {
				if (_mainSection) {
					return prepareMainSectionAnimation(_mainSection);
				}
				return prepareHistoryAnimation(_history->peer() ? _history->peer()->id : 0);
			})();
			_dialogs->hide();
			if (_mainSection) {
				_mainSection->showAnimated(Window::SlideDirection::FromRight, animationParams);
			} else {
				_history->showAnimated(Window::SlideDirection::FromRight, animationParams);
			}
			floatPlayerCheckVisibility();
		} else {
			_dialogs->updateForwardBar();
		}
	}
}

void MainWidget::hiderLayer(base::unique_qptr<Window::HistoryHider> hider) {
	if (controller()->window().locked()) {
		return;
	}

	_hider = std::move(hider);
	controller()->setSelectingPeer(true);

	_dialogs->closeForwardBarRequests(
	) | rpl::start_with_next([=] {
		_hider->startHide();
	}, _hider->lifetime());

	_hider->setParent(this);

	_hider->hidden(
	) | rpl::start_with_next([=, instance = _hider.get()] {
		clearHider(instance);
		instance->hide();
		instance->deleteLater();
	}, _hider->lifetime());

	_hider->confirmed(
	) | rpl::start_with_next([=] {
		_dialogs->onCancelSearch();
	}, _hider->lifetime());

	if (isOneColumn()) {
		dialogsToUp();

		_hider->hide();
		auto animationParams = prepareDialogsAnimation();

		if (_mainSection) {
			_mainSection->hide();
		} else {
			_history->hide();
		}
		if (_dialogs->isHidden()) {
			_dialogs->show();
			updateControlsGeometry();
			_dialogs->showAnimated(Window::SlideDirection::FromLeft, animationParams);
		}
	} else {
		_hider->show();
		updateControlsGeometry();
		_dialogs->setInnerFocus();
	}
	floatPlayerCheckVisibility();
}

void MainWidget::showForwardLayer(MessageIdsList &&items) {
	auto callback = [=, items = std::move(items)](PeerId peer) mutable {
		return setForwardDraft(peer, std::move(items));
	};
	hiderLayer(base::make_unique_q<Window::HistoryHider>(
		this,
		tr::lng_forward_choose(tr::now),
		std::move(callback),
		_controller->adaptive().oneColumnValue()));
}

void MainWidget::showSendPathsLayer() {
	hiderLayer(base::make_unique_q<Window::HistoryHider>(
		this,
		tr::lng_forward_choose(tr::now),
		[=](PeerId peer) { return sendPaths(peer); },
		_controller->adaptive().oneColumnValue()));
	if (_hider) {
		connect(_hider, &QObject::destroyed, [] {
			cSetSendPaths(QStringList());
		});
	}
}

void MainWidget::deletePhotoLayer(PhotoData *photo) {
	if (!photo) return;
	Ui::show(Box<ConfirmBox>(tr::lng_delete_photo_sure(tr::now), tr::lng_box_delete(tr::now), crl::guard(this, [=] {
		session().api().clearPeerPhoto(photo);
		Ui::hideLayer();
	})));
}

void MainWidget::shareUrlLayer(const QString &url, const QString &text) {
	// Don't allow to insert an inline bot query by share url link.
	if (url.trimmed().startsWith('@')) {
		return;
	}
	auto callback = [=](PeerId peer) {
		return shareUrl(peer, url, text);
	};
	hiderLayer(base::make_unique_q<Window::HistoryHider>(
		this,
		tr::lng_forward_choose(tr::now),
		std::move(callback),
		_controller->adaptive().oneColumnValue()));
}

void MainWidget::inlineSwitchLayer(const QString &botAndQuery) {
	auto callback = [=](PeerId peer) {
		return inlineSwitchChosen(peer, botAndQuery);
	};
	hiderLayer(base::make_unique_q<Window::HistoryHider>(
		this,
		tr::lng_inline_switch_choose(tr::now),
		std::move(callback),
		_controller->adaptive().oneColumnValue()));
}

bool MainWidget::selectingPeer() const {
	return _hider ? true : false;
}

void MainWidget::cacheBackground() {
	if (Window::Theme::Background()->colorForFill()) {
		return;
	} else if (Window::Theme::Background()->tile()) {
		auto &bg = Window::Theme::Background()->pixmapForTiled();

		auto result = QImage(_willCacheFor.width() * cIntRetinaFactor(), _willCacheFor.height() * cIntRetinaFactor(), QImage::Format_RGB32);
		result.setDevicePixelRatio(cRetinaFactor());
		{
			QPainter p(&result);
			auto left = 0;
			auto top = 0;
			auto right = _willCacheFor.width();
			auto bottom = _willCacheFor.height();
			auto w = bg.width() / cRetinaFactor();
			auto h = bg.height() / cRetinaFactor();
			auto sx = 0;
			auto sy = 0;
			auto cx = qCeil(_willCacheFor.width() / w);
			auto cy = qCeil(_willCacheFor.height() / h);
			for (int i = sx; i < cx; ++i) {
				for (int j = sy; j < cy; ++j) {
					p.drawPixmap(QPointF(i * w, j * h), bg);
				}
			}
		}
		_cachedX = 0;
		_cachedY = 0;
		_cachedBackground = App::pixmapFromImageInPlace(std::move(result));
	} else {
		auto &bg = Window::Theme::Background()->pixmap();

		QRect to, from;
		Window::Theme::ComputeBackgroundRects(_willCacheFor, bg.size(), to, from);
		_cachedX = to.x();
		_cachedY = to.y();
		_cachedBackground = App::pixmapFromImageInPlace(bg.toImage().copy(from).scaled(to.width() * cIntRetinaFactor(), to.height() * cIntRetinaFactor(), Qt::IgnoreAspectRatio, Qt::SmoothTransformation));
		_cachedBackground.setDevicePixelRatio(cRetinaFactor());
	}
	_cachedFor = _willCacheFor;
}

crl::time MainWidget::highlightStartTime(not_null<const HistoryItem*> item) const {
	return _history->highlightStartTime(item);
}

void MainWidget::sendBotCommand(
		not_null<PeerData*> peer,
		UserData *bot,
		const QString &cmd,
		MsgId replyTo) {
	_history->sendBotCommand(peer, bot, cmd, replyTo);
}

void MainWidget::hideSingleUseKeyboard(PeerData *peer, MsgId replyTo) {
	_history->hideSingleUseKeyboard(peer, replyTo);
}

bool MainWidget::insertBotCommand(const QString &cmd) {
	return _history->insertBotCommand(cmd);
}

<<<<<<< HEAD
void MainWidget::searchMessages(const QString &query, Dialogs::Key inChat, UserData *from) {
	_dialogs->searchMessages(query, inChat, from);
	if (Adaptive::OneColumn()) {
=======
void MainWidget::searchMessages(const QString &query, Dialogs::Key inChat) {
	_dialogs->searchMessages(query, inChat);
	if (isOneColumn()) {
>>>>>>> 5519bb35
		Ui::showChatsList(&session());
	} else {
		_dialogs->setInnerFocus();
	}
}

void MainWidget::handleAudioUpdate(const Media::Player::TrackState &state) {
	using State = Media::Player::State;
	const auto document = state.id.audio();
	if (!Media::Player::IsStoppedOrStopping(state.state)) {
		createPlayer();
	} else if (state.state == State::StoppedAtStart) {
		closeBothPlayers();
	}

	if (const auto item = session().data().message(state.id.contextId())) {
		session().data().requestItemRepaint(item);
	}
	if (document) {
		if (const auto items = InlineBots::Layout::documentItems()) {
			if (const auto i = items->find(document); i != items->end()) {
				for (const auto item : i->second) {
					item->update();
				}
			}
		}
	}
}

void MainWidget::closeBothPlayers() {
	if (_player) {
		_player->hide(anim::type::normal);
	}
	_playerVolume.destroyDelayed();

	_playerPlaylist->hideIgnoringEnterEvents();
	Media::Player::instance()->stop(AudioMsgId::Type::Voice);
	Media::Player::instance()->stop(AudioMsgId::Type::Song);

	Shortcuts::ToggleMediaShortcuts(false);
}

void MainWidget::stopAndClosePlayer() {
	if (_player) {
		_player->entity()->stopAndClose();
	}
}

void MainWidget::createPlayer() {
	if (!_player) {
		_player.create(
			this,
			object_ptr<Media::Player::Widget>(this, &session()),
			_controller->adaptive().oneColumnValue());
		rpl::merge(
			_player->heightValue() | rpl::map_to(true),
			_player->shownValue()
		) | rpl::start_with_next(
			[this] { playerHeightUpdated(); },
			_player->lifetime());
		_player->entity()->setCloseCallback([=] { closeBothPlayers(); });
		_player->entity()->setShowItemCallback([=](
				not_null<const HistoryItem*> item) {
			_controller->showPeerHistoryAtItem(item);
		});
		_playerVolume.create(this, _controller);
		_player->entity()->volumeWidgetCreated(_playerVolume);
		orderWidgets();
		if (_a_show.animating()) {
			_player->show(anim::type::instant);
			_player->setVisible(false);
			Shortcuts::ToggleMediaShortcuts(true);
		} else {
			_player->hide(anim::type::instant);
		}
	}
	if (_player && !_player->toggled()) {
		if (!_a_show.animating()) {
			_player->show(anim::type::normal);
			_playerHeight = _contentScrollAddToY = _player->contentHeight();
			updateControlsGeometry();
			Shortcuts::ToggleMediaShortcuts(true);
		}
	}
}

void MainWidget::playerHeightUpdated() {
	if (!_player) {
		// Player could be already "destroyDelayed", but still handle events.
		return;
	}
	auto playerHeight = _player->contentHeight();
	if (playerHeight != _playerHeight) {
		_contentScrollAddToY += playerHeight - _playerHeight;
		_playerHeight = playerHeight;
		updateControlsGeometry();
	}
	if (!_playerHeight && _player->isHidden()) {
		const auto state = Media::Player::instance()->getState(Media::Player::instance()->getActiveType());
		if (!state.id || Media::Player::IsStoppedOrStopping(state.state)) {
			_playerVolume.destroyDelayed();
			_player.destroyDelayed();
		}
	}
}

void MainWidget::setCurrentCall(Calls::Call *call) {
	if (!call && _currentGroupCall) {
		return;
	}
	_currentCallLifetime.destroy();
	_currentCall = call;
	if (_currentCall) {
		_callTopBar.destroy();
		_currentCall->stateValue(
		) | rpl::start_with_next([=](Calls::Call::State state) {
			using State = Calls::Call::State;
			if (state != State::Established) {
				destroyCallTopBar();
			} else if (!_callTopBar) {
				createCallTopBar();
			}
		}, _currentCallLifetime);
	} else {
		destroyCallTopBar();
	}
}

void MainWidget::setCurrentGroupCall(Calls::GroupCall *call) {
	if (!call && _currentCall) {
		return;
	}
	_currentCallLifetime.destroy();
	_currentGroupCall = call;
	if (_currentGroupCall) {
		_callTopBar.destroy();
		_currentGroupCall->stateValue(
		) | rpl::start_with_next([=](Calls::GroupCall::State state) {
			using State = Calls::GroupCall::State;
			if (state != State::Creating
				&& state != State::Waiting
				&& state != State::Joining
				&& state != State::Joined
				&& state != State::Connecting) {
				destroyCallTopBar();
			} else if (!_callTopBar) {
				createCallTopBar();
			}
		}, _currentCallLifetime);
	} else {
		destroyCallTopBar();
	}
}

void MainWidget::createCallTopBar() {
	Expects(_currentCall != nullptr || _currentGroupCall != nullptr);

	_callTopBar.create(
		this,
		(_currentCall
			? object_ptr<Calls::TopBar>(this, _currentCall)
			: object_ptr<Calls::TopBar>(this, _currentGroupCall)));
	_callTopBar->entity()->initBlobsUnder(this, _callTopBar->geometryValue());
	_callTopBar->heightValue(
	) | rpl::start_with_next([this](int value) {
		callTopBarHeightUpdated(value);
	}, lifetime());
	orderWidgets();
	if (_a_show.animating()) {
		_callTopBar->show(anim::type::instant);
		_callTopBar->setVisible(false);
	} else {
		_callTopBar->hide(anim::type::instant);
		_callTopBar->show(anim::type::normal);
		_callTopBarHeight = _contentScrollAddToY = _callTopBar->height();
		updateControlsGeometry();
	}
}

void MainWidget::destroyCallTopBar() {
	if (_callTopBar) {
		_callTopBar->hide(anim::type::normal);
	}
}

void MainWidget::callTopBarHeightUpdated(int callTopBarHeight) {
	if (!callTopBarHeight && !_currentCall && !_currentGroupCall) {
		_callTopBar.destroyDelayed();
	}
	if (callTopBarHeight != _callTopBarHeight) {
		_contentScrollAddToY += callTopBarHeight - _callTopBarHeight;
		_callTopBarHeight = callTopBarHeight;
		updateControlsGeometry();
	}
}

void MainWidget::setCurrentExportView(Export::View::PanelController *view) {
	_currentExportView = view;
	if (_currentExportView) {
		_currentExportView->progressState(
		) | rpl::start_with_next([=](Export::View::Content &&data) {
			if (!data.rows.empty()
				&& data.rows[0].id == Export::View::Content::kDoneId) {
				LOG(("Export Info: Destroy top bar by Done."));
				destroyExportTopBar();
			} else if (!_exportTopBar) {
				LOG(("Export Info: Create top bar by State."));
				createExportTopBar(std::move(data));
			} else {
				_exportTopBar->entity()->updateData(std::move(data));
			}
		}, _exportViewLifetime);
	} else {
		_exportViewLifetime.destroy();

		LOG(("Export Info: Destroy top bar by controller removal."));
		destroyExportTopBar();
	}
}

void MainWidget::createExportTopBar(Export::View::Content &&data) {
	_exportTopBar.create(
		this,
		object_ptr<Export::View::TopBar>(this, std::move(data)),
		_controller->adaptive().oneColumnValue());
	_exportTopBar->entity()->clicks(
	) | rpl::start_with_next([=] {
		if (_currentExportView) {
			_currentExportView->activatePanel();
		}
	}, _exportTopBar->lifetime());
	orderWidgets();
	if (_a_show.animating()) {
		_exportTopBar->show(anim::type::instant);
		_exportTopBar->setVisible(false);
	} else {
		_exportTopBar->hide(anim::type::instant);
		_exportTopBar->show(anim::type::normal);
		_exportTopBarHeight = _contentScrollAddToY = _exportTopBar->contentHeight();
		updateControlsGeometry();
	}
	rpl::merge(
		_exportTopBar->heightValue() | rpl::map_to(true),
		_exportTopBar->shownValue()
	) | rpl::start_with_next([=] {
		exportTopBarHeightUpdated();
	}, _exportTopBar->lifetime());
}

void MainWidget::destroyExportTopBar() {
	if (_exportTopBar) {
		_exportTopBar->hide(anim::type::normal);
	}
}

void MainWidget::exportTopBarHeightUpdated() {
	if (!_exportTopBar) {
		// Player could be already "destroyDelayed", but still handle events.
		return;
	}
	const auto exportTopBarHeight = _exportTopBar->contentHeight();
	if (exportTopBarHeight != _exportTopBarHeight) {
		_contentScrollAddToY += exportTopBarHeight - _exportTopBarHeight;
		_exportTopBarHeight = exportTopBarHeight;
		updateControlsGeometry();
	}
	if (!_exportTopBarHeight && _exportTopBar->isHidden()) {
		_exportTopBar.destroyDelayed();
	}
}

void MainWidget::inlineResultLoadProgress(FileLoader *loader) {
	//InlineBots::Result *result = InlineBots::resultFromLoader(loader);
	//if (!result) return;

	//result->loaded();

	//Ui::repaintInlineItem();
}

void MainWidget::inlineResultLoadFailed(FileLoader *loader, bool started) {
	//InlineBots::Result *result = InlineBots::resultFromLoader(loader);
	//if (!result) return;

	//result->loaded();

	//Ui::repaintInlineItem();
}

bool MainWidget::sendExistingDocument(not_null<DocumentData*> document) {
	return _history->sendExistingDocument(document, Api::SendOptions());
}

void MainWidget::dialogsCancelled() {
	if (_hider) {
		_hider->startHide();
		clearHider(_hider);
	}
	_history->activate();
}

void MainWidget::clearCachedBackground() {
	_cachedBackground = QPixmap();
	_cacheBackgroundTimer.cancel();
	update();
}

QPixmap MainWidget::cachedBackground(const QRect &forRect, int &x, int &y) {
	if (!_cachedBackground.isNull() && forRect == _cachedFor) {
		x = _cachedX;
		y = _cachedY;
		return _cachedBackground;
	}
	if (_willCacheFor != forRect || !_cacheBackgroundTimer.isActive()) {
		_willCacheFor = forRect;
		_cacheBackgroundTimer.callOnce(kCacheBackgroundTimeout);
	}
	return QPixmap();
}

void MainWidget::updateScrollColors() {
	_history->updateScrollColors();
}

void MainWidget::setChatBackground(
		const Data::WallPaper &background,
		QImage &&image) {
	using namespace Window::Theme;

	if (isReadyChatBackground(background, image)) {
		setReadyChatBackground(background, std::move(image));
		return;
	}

	_background = std::make_unique<SettingBackground>(background);
	if (const auto document = _background->data.document()) {
		_background->dataMedia = document->createMediaView();
		_background->dataMedia->thumbnailWanted(
			_background->data.fileOrigin());
	}
	_background->data.loadDocument();
	checkChatBackground();

	const auto tile = Data::IsLegacy1DefaultWallPaper(background);
	using Update = Window::Theme::BackgroundUpdate;
	Window::Theme::Background()->notify(Update(Update::Type::Start, tile));
}

bool MainWidget::isReadyChatBackground(
		const Data::WallPaper &background,
		const QImage &image) const {
	return !image.isNull() || !background.document();
}

void MainWidget::setReadyChatBackground(
		const Data::WallPaper &background,
		QImage &&image) {
	using namespace Window::Theme;

	if (image.isNull()
		&& !background.document()
		&& background.localThumbnail()) {
		image = background.localThumbnail()->original();
	}

	const auto resetToDefault = image.isNull()
		&& !background.document()
		&& !background.backgroundColor()
		&& !Data::IsLegacy1DefaultWallPaper(background);
	const auto ready = resetToDefault
		? Data::DefaultWallPaper()
		: background;

	Background()->set(ready, std::move(image));
	const auto tile = Data::IsLegacy1DefaultWallPaper(ready);
	Background()->setTile(tile);
	Ui::ForceFullRepaint(this);
}

bool MainWidget::chatBackgroundLoading() {
	return (_background != nullptr);
}

float64 MainWidget::chatBackgroundProgress() const {
	if (_background) {
		if (_background->generating) {
			return 1.;
		} else if (const auto document = _background->data.document()) {
			return _background->dataMedia->progress();
		}
	}
	return 1.;
}

void MainWidget::checkChatBackground() {
	if (!_background || _background->generating) {
		return;
	}
	const auto &media = _background->dataMedia;
	Assert(media != nullptr);
	if (!media->loaded()) {
		return;
	}

	const auto document = _background->data.document();
	Assert(document != nullptr);

	const auto generateCallback = [=](QImage &&image) {
		const auto background = base::take(_background);
		const auto ready = image.isNull()
			? Data::DefaultWallPaper()
			: background->data;
		setReadyChatBackground(ready, std::move(image));
	};
	_background->generating = Data::ReadImageAsync(
		media.get(),
		Window::Theme::ProcessBackgroundImage,
		generateCallback);
}

Image *MainWidget::newBackgroundThumb() {
	return !_background
		? nullptr
		: _background->data.localThumbnail()
		? _background->data.localThumbnail()
		: _background->dataMedia
		? _background->dataMedia->thumbnail()
		: nullptr;
}

void MainWidget::setInnerFocus() {
	if (_hider || !_history->peer()) {
		if (!_hider && _mainSection) {
			_mainSection->setInnerFocus();
		} else if (!_hider && _thirdSection) {
			_thirdSection->setInnerFocus();
		} else {
			_dialogs->setInnerFocus();
		}
	} else if (_mainSection) {
		_mainSection->setInnerFocus();
	} else if (_history->peer() || !_thirdSection) {
		_history->setInnerFocus();
	} else {
		_thirdSection->setInnerFocus();
	}
}

void MainWidget::scheduleViewIncrement(HistoryItem *item) {
	PeerData *peer = item->history()->peer;
	auto i = _viewsIncremented.find(peer);
	if (i != _viewsIncremented.cend()) {
		if (i->second.contains(item->id)) return;
	} else {
		i = _viewsIncremented.emplace(peer).first;
	}
	i->second.emplace(item->id);
	auto j = _viewsToIncrement.find(peer);
	if (j == _viewsToIncrement.cend()) {
		j = _viewsToIncrement.emplace(peer).first;
		_viewsIncrementTimer.callOnce(kSendViewsTimeout);
	}
	j->second.emplace(item->id);
}

void MainWidget::viewsIncrement() {
	for (auto i = _viewsToIncrement.begin(); i != _viewsToIncrement.cend();) {
		if (_viewsIncrementRequests.contains(i->first)) {
			++i;
			continue;
		}

		QVector<MTPint> ids;
		ids.reserve(i->second.size());
		for (const auto msgId : i->second) {
			ids.push_back(MTP_int(msgId));
		}
		const auto requestId = _api.request(MTPmessages_GetMessagesViews(
			i->first->input,
			MTP_vector<MTPint>(ids),
			MTP_bool(true)
		)).done([=](const MTPmessages_MessageViews &result, mtpRequestId requestId) {
			viewsIncrementDone(ids, result, requestId);
		}).fail([=](const MTP::Error &error, mtpRequestId requestId) {
			viewsIncrementFail(error, requestId);
		}).afterDelay(5).send();

		_viewsIncrementRequests.emplace(i->first, requestId);
		i = _viewsToIncrement.erase(i);
	}
}

void MainWidget::viewsIncrementDone(
		QVector<MTPint> ids,
		const MTPmessages_MessageViews &result,
		mtpRequestId requestId) {
	const auto &data = result.c_messages_messageViews();
	session().data().processUsers(data.vusers());
	session().data().processChats(data.vchats());
	auto &v = data.vviews().v;
	if (ids.size() == v.size()) {
		for (auto i = _viewsIncrementRequests.begin(); i != _viewsIncrementRequests.cend(); ++i) {
			if (i->second == requestId) {
				const auto peer = i->first;
				const auto channel = peerToChannel(peer->id);
				for (int32 j = 0, l = ids.size(); j < l; ++j) {
					if (const auto item = session().data().message(channel, ids[j].v)) {
						v[j].match([&](const MTPDmessageViews &data) {
							if (const auto views = data.vviews()) {
								item->setViewsCount(views->v);
							}
							if (const auto forwards = data.vforwards()) {
								item->setForwardsCount(forwards->v);
							}
							if (const auto replies = data.vreplies()) {
								item->setReplies(*replies);
							}
						});
					}
				}
				_viewsIncrementRequests.erase(i);
				break;
			}
		}
	}
	if (!_viewsToIncrement.empty() && !_viewsIncrementTimer.isActive()) {
		_viewsIncrementTimer.callOnce(kSendViewsTimeout);
	}
}

void MainWidget::viewsIncrementFail(const MTP::Error &error, mtpRequestId requestId) {
	for (auto i = _viewsIncrementRequests.begin(); i != _viewsIncrementRequests.cend(); ++i) {
		if (i->second == requestId) {
			_viewsIncrementRequests.erase(i);
			break;
		}
	}
	if (!_viewsToIncrement.empty() && !_viewsIncrementTimer.isActive()) {
		_viewsIncrementTimer.callOnce(kSendViewsTimeout);
	}
}

void MainWidget::choosePeer(PeerId peerId, MsgId showAtMsgId) {
	if (selectingPeer()) {
		_hider->offerPeer(peerId);
	} else if (peerId) {
		Ui::showPeerHistory(session().data().peer(peerId), showAtMsgId);
	} else {
		Ui::showChatsList(&session());
	}
}

void MainWidget::clearBotStartToken(PeerData *peer) {
	if (peer && peer->isUser() && peer->asUser()->isBot()) {
		peer->asUser()->botInfo->startToken = QString();
	}
}

void MainWidget::ctrlEnterSubmitUpdated() {
	_history->updateFieldSubmitSettings();
}

void MainWidget::showChooseReportMessages(
		not_null<PeerData*> peer,
		Ui::ReportReason reason,
		Fn<void(MessageIdsList)> done) {
	_history->setChooseReportMessagesDetails(reason, std::move(done));
	ui_showPeerHistory(
		peer->id,
		SectionShow::Way::Forward,
		ShowForChooseMessagesMsgId);
	Ui::ShowMultilineToast({
		.text = { tr::lng_report_please_select_messages(tr::now) },
	});
}

void MainWidget::clearChooseReportMessages() {
	_history->setChooseReportMessagesDetails({}, nullptr);
}

void MainWidget::ui_showPeerHistory(
		PeerId peerId,
		const SectionShow &params,
		MsgId showAtMsgId) {

	if (auto peer = session().data().peerLoaded(peerId)) {
		if (peer->migrateTo()) {
			peer = peer->migrateTo();
			peerId = peer->id;
			if (showAtMsgId > 0) showAtMsgId = -showAtMsgId;
		}
		const auto unavailable = peer->computeUnavailableReason();
		if (!unavailable.isEmpty()) {
			if (params.activation != anim::activation::background) {
				Ui::show(Box<InformBox>(unavailable));
			}
			return;
		}
	}
	if (IsServerMsgId(showAtMsgId)
		&& _mainSection
		&& _mainSection->showMessage(peerId, params, showAtMsgId)) {
		return;
	}

	if (!(_history->peer() && _history->peer()->id == peerId)
		&& preventsCloseSection(
			[=] { ui_showPeerHistory(peerId, params, showAtMsgId); },
			params)) {
		return;
	}

	using OriginMessage = SectionShow::OriginMessage;
	if (const auto origin = std::get_if<OriginMessage>(&params.origin)) {
		if (const auto returnTo = session().data().message(origin->id)) {
			if (returnTo->history()->peer->id == peerId) {
				_history->pushReplyReturn(returnTo);
			}
		}
	}

	_controller->dialogsListFocused().set(false, true);
	_a_dialogsWidth.stop();

	using Way = SectionShow::Way;
	auto way = params.way;
	bool back = (way == Way::Backward || !peerId);
	bool foundInStack = !peerId;
	if (foundInStack || (way == Way::ClearStack)) {
		for (const auto &item : _stack) {
			clearBotStartToken(item->peer());
		}
		_stack.clear();
	} else {
		for (auto i = 0, s = int(_stack.size()); i < s; ++i) {
			if (_stack.at(i)->type() == HistoryStackItem && _stack.at(i)->peer()->id == peerId) {
				foundInStack = true;
				while (int(_stack.size()) > i + 1) {
					clearBotStartToken(_stack.back()->peer());
					_stack.pop_back();
				}
				_stack.pop_back();
				if (!back) {
					back = true;
				}
				break;
			}
		}
		if (const auto activeChat = _controller->activeChatCurrent()) {
			if (const auto peer = activeChat.peer()) {
				if (way == Way::Forward && peer->id == peerId) {
					way = _mainSection ? Way::Backward : Way::ClearStack;
				}
			}
		}
	}

	const auto wasActivePeer = _controller->activeChatCurrent().peer();
	if (params.activation != anim::activation::background) {
		Ui::hideSettingsAndLayer();
	}
	if (_hider) {
		_hider->startHide();
		_hider.release();
		controller()->setSelectingPeer(false);
	}

	auto animatedShow = [&] {
		if (_a_show.animating()
			|| Core::App().passcodeLocked()
			|| (params.animated == anim::type::instant)) {
			return false;
		}
		if (!peerId) {
			if (isOneColumn()) {
				return _dialogs->isHidden();
			} else {
				return false;
			}
		}
		if (_history->isHidden()) {
			if (!isOneColumn() && way == Way::ClearStack) {
				return false;
			}
			return (_mainSection != nullptr)
				|| (isOneColumn() && !_dialogs->isHidden());
		}
		if (back || way == Way::Forward) {
			return true;
		}
		return false;
	};

	auto animationParams = animatedShow() ? prepareHistoryAnimation(peerId) : Window::SectionSlideParams();

	if (!back && (way != Way::ClearStack)) {
		// This may modify the current section, for example remove its contents.
		saveSectionInStack();
	}

	if (_history->peer() && _history->peer()->id != peerId && way != Way::Forward) {
		clearBotStartToken(_history->peer());
	}
	_history->showHistory(peerId, showAtMsgId);

	auto noPeer = !_history->peer();
	auto onlyDialogs = noPeer && isOneColumn();
	_mainSection.destroy();

	updateControlsGeometry();

	if (noPeer) {
		_controller->setActiveChatEntry(Dialogs::Key());
	}

	if (onlyDialogs) {
		_history->hide();
		if (!_a_show.animating()) {
			if (animationParams) {
				auto direction = back ? Window::SlideDirection::FromLeft : Window::SlideDirection::FromRight;
				_dialogs->showAnimated(direction, animationParams);
			} else {
				_dialogs->showFast();
			}
		}
	} else {
		const auto nowActivePeer = _controller->activeChatCurrent().peer();
		if (nowActivePeer && nowActivePeer != wasActivePeer) {
			_viewsIncremented.remove(nowActivePeer);
		}
		if (isOneColumn() && !_dialogs->isHidden()) {
			_dialogs->hide();
		}
		if (!_a_show.animating()) {
			if (!animationParams.oldContentCache.isNull()) {
				_history->showAnimated(
					back
						? Window::SlideDirection::FromLeft
						: Window::SlideDirection::FromRight,
					animationParams);
			} else {
				_history->show();
				crl::on_main(this, [=] {
					_controller->widget()->setInnerFocus();
				});
			}
		}
	}

	if (!_dialogs->isHidden()) {
		// if (!back) {
			if (const auto history = _history->history()) {
				_dialogs->scrollToEntry(Dialogs::RowDescriptor(
					history,
					FullMsgId(history->channelId(), showAtMsgId)));
			}
		// }
		_dialogs->update();
	}

	floatPlayerCheckVisibility();
}

PeerData *MainWidget::ui_getPeerForMouseAction() {
	return _history->ui_getPeerForMouseAction();
}

PeerData *MainWidget::peer() {
	return _history->peer();
}

void MainWidget::saveSectionInStack() {
	if (_mainSection) {
		if (auto memento = _mainSection->createMemento()) {
			_stack.push_back(std::make_unique<StackItemSection>(
				std::move(memento)));
			_stack.back()->setThirdSectionWeak(_thirdSection.data());
		}
	} else if (const auto history = _history->history()) {
		_stack.push_back(std::make_unique<StackItemHistory>(
			history,
			_history->msgId(),
			_history->replyReturns()));
		_stack.back()->setThirdSectionWeak(_thirdSection.data());
	}
}

void MainWidget::showSection(
		std::shared_ptr<Window::SectionMemento> memento,
		const SectionShow &params) {
	if (_mainSection && _mainSection->showInternal(
			memento.get(),
			params)) {
		if (const auto entry = _mainSection->activeChat(); entry.key) {
			_controller->setActiveChatEntry(entry);
		}
		return;
	//
	// Now third section handles only its own showSection() requests.
	// General showSection() should show layer or main_section instead.
	//
	//} else if (_thirdSection && _thirdSection->showInternal(
	//		&memento,
	//		params)) {
	//	return;
	}

	if (preventsCloseSection(
		[=] { showSection(memento, params); },
		params)) {
		return;
	}

	// If the window was not resized, but we've enabled
	// tabbedSelectorSectionEnabled or thirdSectionInfoEnabled
	// we need to update adaptive layout to Adaptive::ThirdColumn().
	updateColumnLayout();

	showNewSection(std::move(memento), params);
}

void MainWidget::updateColumnLayout() {
	updateWindowAdaptiveLayout();
}

Window::SectionSlideParams MainWidget::prepareThirdSectionAnimation(Window::SectionWidget *section) {
	Expects(_thirdSection != nullptr);

	Window::SectionSlideParams result;
	result.withTopBarShadow = section->hasTopBarShadow();
	if (!_thirdSection->hasTopBarShadow()) {
		result.withTopBarShadow = false;
	}
	floatPlayerHideAll();
	auto sectionTop = getThirdSectionTop();
	result.oldContentCache = _thirdSection->grabForShowAnimation(result);
	floatPlayerShowVisible();
	return result;
}

Window::SectionSlideParams MainWidget::prepareShowAnimation(
		bool willHaveTopBarShadow) {
	Window::SectionSlideParams result;
	result.withTopBarShadow = willHaveTopBarShadow;
	if (selectingPeer() && isOneColumn()) {
		result.withTopBarShadow = false;
	} else if (_mainSection) {
		if (!_mainSection->hasTopBarShadow()) {
			result.withTopBarShadow = false;
		}
	} else if (!_history->peer()) {
		result.withTopBarShadow = false;
	}

	floatPlayerHideAll();
	if (_player) {
		_player->hideShadow();
	}
	auto playerVolumeVisible = _playerVolume && !_playerVolume->isHidden();
	if (playerVolumeVisible) {
		_playerVolume->hide();
	}
	auto playerPlaylistVisible = !_playerPlaylist->isHidden();
	if (playerPlaylistVisible) {
		_playerPlaylist->hide();
	}

	auto sectionTop = getMainSectionTop();
	if (selectingPeer() && isOneColumn()) {
		result.oldContentCache = Ui::GrabWidget(this, QRect(
			0,
			sectionTop,
			_dialogsWidth,
			height() - sectionTop));
	} else if (_mainSection) {
		result.oldContentCache = _mainSection->grabForShowAnimation(result);
	} else if (!isOneColumn() || !_history->isHidden()) {
		result.oldContentCache = _history->grabForShowAnimation(result);
	} else {
		result.oldContentCache = Ui::GrabWidget(this, QRect(
			0,
			sectionTop,
			_dialogsWidth,
			height() - sectionTop));
	}

	if (playerVolumeVisible) {
		_playerVolume->show();
	}
	if (playerPlaylistVisible) {
		_playerPlaylist->show();
	}
	if (_player) {
		_player->showShadow();
	}
	floatPlayerShowVisible();

	return result;
}

Window::SectionSlideParams MainWidget::prepareMainSectionAnimation(Window::SectionWidget *section) {
	return prepareShowAnimation(section->hasTopBarShadow());
}

Window::SectionSlideParams MainWidget::prepareHistoryAnimation(PeerId historyPeerId) {
	return prepareShowAnimation(historyPeerId != 0);
}

Window::SectionSlideParams MainWidget::prepareDialogsAnimation() {
	return prepareShowAnimation(false);
}

void MainWidget::showNewSection(
		std::shared_ptr<Window::SectionMemento> memento,
		const SectionShow &params) {
	using Column = Window::Column;

	auto saveInStack = (params.way == SectionShow::Way::Forward);
	const auto thirdSectionTop = getThirdSectionTop();
	const auto newThirdGeometry = QRect(
		width() - st::columnMinimalWidthThird,
		thirdSectionTop,
		st::columnMinimalWidthThird,
		height() - thirdSectionTop);
	auto newThirdSection = (isThreeColumn() && params.thirdColumn)
		? memento->createWidget(
			this,
			_controller,
			Column::Third,
			newThirdGeometry)
		: nullptr;
	const auto layerRect = parentWidget()->rect();
	if (newThirdSection) {
		saveInStack = false;
	} else if (auto layer = memento->createLayer(_controller, layerRect)) {
		if (params.activation != anim::activation::background) {
			Ui::hideLayer(anim::type::instant);
		}
		_controller->showSpecialLayer(std::move(layer));
		return;
	}

	if (params.activation != anim::activation::background) {
		Ui::hideSettingsAndLayer();
	}

	_controller->dialogsListFocused().set(false, true);
	_a_dialogsWidth.stop();

	auto mainSectionTop = getMainSectionTop();
	auto newMainGeometry = QRect(
		_history->x(),
		mainSectionTop,
		_history->width(),
		height() - mainSectionTop);
	auto newMainSection = newThirdSection
		? nullptr
		: memento->createWidget(
			this,
			_controller,
			isOneColumn() ? Column::First : Column::Second,
			newMainGeometry);
	Assert(newMainSection || newThirdSection);

	auto animatedShow = [&] {
		if (_a_show.animating()
			|| Core::App().passcodeLocked()
			|| (params.animated == anim::type::instant)
			|| memento->instant()) {
			return false;
		}
		if (!isOneColumn() && params.way == SectionShow::Way::ClearStack) {
			return false;
		} else if (isOneColumn()
			|| (newThirdSection && _thirdSection)
			|| (newMainSection && isMainSectionShown())) {
			return true;
		}
		return false;
	}();
	auto animationParams = animatedShow
		? (newThirdSection
			? prepareThirdSectionAnimation(newThirdSection)
			: prepareMainSectionAnimation(newMainSection))
		: Window::SectionSlideParams();

	setFocus(); // otherwise dialogs widget could be focused.

	if (saveInStack) {
		// This may modify the current section, for example remove its contents.
		saveSectionInStack();
	}
	auto &settingSection = newThirdSection
		? _thirdSection
		: _mainSection;
	if (newThirdSection) {
		_thirdSection = std::move(newThirdSection);
		if (!_thirdShadow) {
			_thirdShadow.create(this);
			_thirdShadow->show();
			orderWidgets();
		}
		updateControlsGeometry();
	} else {
		_mainSection = std::move(newMainSection);
		updateControlsGeometry();
		_history->finishAnimating();
		_history->showHistory(0, 0);
		_history->hide();
		if (isOneColumn()) _dialogs->hide();
	}

	if (animationParams) {
		auto back = (params.way == SectionShow::Way::Backward);
		auto direction = (back || settingSection->forceAnimateBack())
			? Window::SlideDirection::FromLeft
			: Window::SlideDirection::FromRight;
		if (isOneColumn()) {
			_controller->removeLayerBlackout();
		}
		settingSection->showAnimated(direction, animationParams);
	} else {
		settingSection->showFast();
	}

	if (settingSection.data() == _mainSection.data()) {
		if (const auto entry = _mainSection->activeChat(); entry.key) {
			_controller->setActiveChatEntry(entry);
		}
	}

	floatPlayerCheckVisibility();
	orderWidgets();
}

void MainWidget::checkMainSectionToLayer() {
	if (!_mainSection) {
		return;
	}
	Ui::FocusPersister persister(this);
	if (auto layer = _mainSection->moveContentToLayer(rect())) {
		dropMainSection(_mainSection);
		_controller->showSpecialLayer(
			std::move(layer),
			anim::type::instant);
	}
}

void MainWidget::dropMainSection(Window::SectionWidget *widget) {
	if (_mainSection != widget) {
		return;
	}
	_mainSection.destroy();
	_controller->showBackFromStack(
		SectionShow(
			anim::type::instant,
			anim::activation::background));
}

bool MainWidget::isMainSectionShown() const {
	return _mainSection || _history->peer();
}

bool MainWidget::isThirdSectionShown() const {
	return _thirdSection != nullptr;
}

bool MainWidget::stackIsEmpty() const {
	return _stack.empty();
}

bool MainWidget::preventsCloseSection(Fn<void()> callback) const {
	if (Core::App().passcodeLocked()) {
		return false;
	}
	auto copy = callback;
	return (_mainSection && _mainSection->preventsClose(std::move(copy)))
		|| (_history && _history->preventsClose(std::move(callback)));
}

bool MainWidget::preventsCloseSection(
		Fn<void()> callback,
		const SectionShow &params) const {
	return params.thirdColumn
		? false
		: preventsCloseSection(std::move(callback));
}

bool MainWidget::areRecentActionsOpened() {
	return _mainSection
		&& static_cast<AdminLog::Widget*>(_mainSection.data());
}

void MainWidget::showBackFromStack(
		const SectionShow &params) {

	if (preventsCloseSection([=] { showBackFromStack(params); }, params)) {
		return;
	}

	if (selectingPeer()) {
		return;
	} else if (_stack.empty()) {
		_controller->clearSectionStack(params);
		crl::on_main(this, [=] {
			_controller->widget()->setInnerFocus();
		});
		return;
	}
	auto item = std::move(_stack.back());
	_stack.pop_back();
	if (auto currentHistoryPeer = _history->peer()) {
		clearBotStartToken(currentHistoryPeer);
	}
	_thirdSectionFromStack = item->takeThirdSectionMemento();
	if (item->type() == HistoryStackItem) {
		auto historyItem = static_cast<StackItemHistory*>(item.get());
		_controller->showPeerHistory(
			historyItem->peer()->id,
			params.withWay(SectionShow::Way::Backward),
			ShowAtUnreadMsgId);
		_history->setReplyReturns(historyItem->peer()->id, historyItem->replyReturns);
	} else if (item->type() == SectionStackItem) {
		auto sectionItem = static_cast<StackItemSection*>(item.get());
		showNewSection(
			sectionItem->takeMemento(),
			params.withWay(SectionShow::Way::Backward));
	}
	if (_thirdSectionFromStack && _thirdSection) {
		_controller->showSection(
			base::take(_thirdSectionFromStack),
			SectionShow(
				SectionShow::Way::ClearStack,
				anim::type::instant,
				anim::activation::background));

	}
}

void MainWidget::orderWidgets() {
	_dialogs->raise();
	if (_player) {
		_player->raise();
	}
	if (_exportTopBar) {
		_exportTopBar->raise();
	}
	if (_callTopBar) {
		_callTopBar->raise();
	}
	if (_playerVolume) {
		_playerVolume->raise();
	}
	_sideShadow->raise();
	if (_thirdShadow) {
		_thirdShadow->raise();
	}
	if (_firstColumnResizeArea) {
		_firstColumnResizeArea->raise();
	}
	if (_thirdColumnResizeArea) {
		_thirdColumnResizeArea->raise();
	}
	_connecting->raise();
	_playerPlaylist->raise();
	floatPlayerRaiseAll();
	if (_hider) _hider->raise();
}

QRect MainWidget::historyRect() const {
	QRect r(_history->historyRect());
	r.moveLeft(r.left() + _history->x());
	r.moveTop(r.top() + _history->y());
	return r;
}

QPixmap MainWidget::grabForShowAnimation(const Window::SectionSlideParams &params) {
	QPixmap result;
	floatPlayerHideAll();
	if (_player) {
		_player->hideShadow();
	}
	auto playerVolumeVisible = _playerVolume && !_playerVolume->isHidden();
	if (playerVolumeVisible) {
		_playerVolume->hide();
	}
	auto playerPlaylistVisible = !_playerPlaylist->isHidden();
	if (playerPlaylistVisible) {
		_playerPlaylist->hide();
	}

	auto sectionTop = getMainSectionTop();
	if (isOneColumn()) {
		result = Ui::GrabWidget(this, QRect(
			0,
			sectionTop,
			_dialogsWidth,
			height() - sectionTop));
	} else {
		_sideShadow->hide();
		if (_thirdShadow) {
			_thirdShadow->hide();
		}
		result = Ui::GrabWidget(this, QRect(
			_dialogsWidth,
			sectionTop,
			width() - _dialogsWidth,
			height() - sectionTop));
		_sideShadow->show();
		if (_thirdShadow) {
			_thirdShadow->show();
		}
	}
	if (playerVolumeVisible) {
		_playerVolume->show();
	}
	if (playerPlaylistVisible) {
		_playerPlaylist->show();
	}
	if (_player) {
		_player->showShadow();
	}
	floatPlayerShowVisible();
	return result;
}

void MainWidget::windowShown() {
	_history->windowShown();
}

void MainWidget::dialogsToUp() {
	_dialogs->jumpToTop();
}

void MainWidget::checkHistoryActivation() {
	_history->checkHistoryActivation();
}

void MainWidget::showAnimated(const QPixmap &bgAnimCache, bool back) {
	_showBack = back;
	(_showBack ? _cacheOver : _cacheUnder) = bgAnimCache;

	_a_show.stop();

	showAll();
	floatPlayerHideAll();
	(_showBack ? _cacheUnder : _cacheOver) = Ui::GrabWidget(this);
	hideAll();
	floatPlayerShowVisible();

	_a_show.start(
		[this] { animationCallback(); },
		0.,
		1.,
		st::slideDuration,
		Window::SlideAnimation::transition());

	show();
}

void MainWidget::animationCallback() {
	update();
	if (!_a_show.animating()) {
		_cacheUnder = _cacheOver = QPixmap();

		showAll();
		activate();
	}
}

void MainWidget::paintEvent(QPaintEvent *e) {
	if (_background) {
		checkChatBackground();
	}

	Painter p(this);
	auto progress = _a_show.value(1.);
	if (_a_show.animating()) {
		auto coordUnder = _showBack ? anim::interpolate(-st::slideShift, 0, progress) : anim::interpolate(0, -st::slideShift, progress);
		auto coordOver = _showBack ? anim::interpolate(0, width(), progress) : anim::interpolate(width(), 0, progress);
		auto shadow = _showBack ? (1. - progress) : progress;
		if (coordOver > 0) {
			p.drawPixmap(QRect(0, 0, coordOver, height()), _cacheUnder, QRect(-coordUnder * cRetinaFactor(), 0, coordOver * cRetinaFactor(), height() * cRetinaFactor()));
			p.setOpacity(shadow);
			p.fillRect(0, 0, coordOver, height(), st::slideFadeOutBg);
			p.setOpacity(1);
		}
		p.drawPixmap(coordOver, 0, _cacheOver);
		p.setOpacity(shadow);
		st::slideShadow.fill(p, QRect(coordOver - st::slideShadow.width(), 0, st::slideShadow.width(), height()));
	}
}

int MainWidget::getMainSectionTop() const {
	return _callTopBarHeight + _exportTopBarHeight + _playerHeight;
}

int MainWidget::getThirdSectionTop() const {
	return 0;
}

void MainWidget::hideAll() {
	_dialogs->hide();
	_history->hide();
	if (_mainSection) {
		_mainSection->hide();
	}
	if (_thirdSection) {
		_thirdSection->hide();
	}
	_sideShadow->hide();
	if (_thirdShadow) {
		_thirdShadow->hide();
	}
	if (_player) {
		_player->setVisible(false);
		_playerHeight = 0;
	}
	if (_callTopBar) {
		_callTopBar->setVisible(false);
		_callTopBarHeight = 0;
	}
}

void MainWidget::showAll() {
	if (cPasswordRecovered()) {
		cSetPasswordRecovered(false);
		Ui::show(Box<InformBox>(tr::lng_signin_password_removed(tr::now)));
	}
	if (isOneColumn()) {
		_sideShadow->hide();
		if (_hider) {
			_hider->hide();
		}
		if (selectingPeer()) {
			_dialogs->showFast();
			_history->hide();
			if (_mainSection) _mainSection->hide();
		} else if (_mainSection) {
			_mainSection->show();
		} else if (_history->peer()) {
			_history->show();
			_history->updateControlsGeometry();
		} else {
			_dialogs->showFast();
			_history->hide();
		}
		if (!selectingPeer()) {
			if (_mainSection) {
				_dialogs->hide();
			} else if (isMainSectionShown()) {
				_dialogs->hide();
			}
		}
	} else {
		_sideShadow->show();
		if (_hider) {
			_hider->show();
		}
		_dialogs->showFast();
		if (_mainSection) {
			_mainSection->show();
		} else {
			_history->show();
			_history->updateControlsGeometry();
		}
		if (_thirdSection) {
			_thirdSection->show();
		}
		if (_thirdShadow) {
			_thirdShadow->show();
		}
	}
	if (_player) {
		_player->setVisible(true);
		_playerHeight = _player->contentHeight();
	}
	if (_callTopBar) {
		_callTopBar->setVisible(true);

		// show() could've send pending resize event that would update
		// the height value and destroy the top bar if it was hiding.
		if (_callTopBar) {
			_callTopBarHeight = _callTopBar->height();
		}
	}
	updateControlsGeometry();
	floatPlayerCheckVisibility();

	_controller->widget()->checkHistoryActivation();
}

void MainWidget::resizeEvent(QResizeEvent *e) {
	updateControlsGeometry();
}

void MainWidget::updateControlsGeometry() {
	updateWindowAdaptiveLayout();
	if (Core::App().settings().dialogsWidthRatio() > 0) {
		_a_dialogsWidth.stop();
	}
	if (!_a_dialogsWidth.animating()) {
		_dialogs->stopWidthAnimation();
	}
	if (isThreeColumn()) {
		if (!_thirdSection
			&& !_controller->takeThirdSectionFromLayer()) {
			auto params = Window::SectionShow(
				Window::SectionShow::Way::ClearStack,
				anim::type::instant,
				anim::activation::background);
			const auto active = _controller->activeChatCurrent();
			if (const auto peer = active.peer()) {
				if (Core::App().settings().tabbedSelectorSectionEnabled()) {
					if (_mainSection) {
						_mainSection->pushTabbedSelectorToThirdSection(peer, params);
					} else {
						_history->pushTabbedSelectorToThirdSection(peer, params);
					}
				} else if (Core::App().settings().thirdSectionInfoEnabled()) {
					_controller->showSection(
						Info::Memento::Default(peer),
						params.withThirdColumn());
				}
			}
		}
	} else {
		_thirdSection.destroy();
		_thirdShadow.destroy();
	}
	auto mainSectionTop = getMainSectionTop();
	auto dialogsWidth = qRound(_a_dialogsWidth.value(_dialogsWidth));
	if (isOneColumn()) {
		if (_callTopBar) {
			_callTopBar->resizeToWidth(dialogsWidth);
			_callTopBar->moveToLeft(0, 0);
		}
		if (_exportTopBar) {
			_exportTopBar->resizeToWidth(dialogsWidth);
			_exportTopBar->moveToLeft(0, _callTopBarHeight);
		}
		if (_player) {
			_player->resizeToWidth(dialogsWidth);
			_player->moveToLeft(0, _callTopBarHeight + _exportTopBarHeight);
		}
		auto mainSectionGeometry = QRect(
			0,
			mainSectionTop,
			dialogsWidth,
			height() - mainSectionTop);
		_dialogs->setGeometryWithTopMoved(mainSectionGeometry, _contentScrollAddToY);
		_history->setGeometryWithTopMoved(mainSectionGeometry, _contentScrollAddToY);
		if (_hider) _hider->setGeometry(0, 0, dialogsWidth, height());
	} else {
		auto thirdSectionWidth = _thirdSection ? _thirdColumnWidth : 0;
		if (_thirdSection) {
			auto thirdSectionTop = getThirdSectionTop();
			_thirdSection->setGeometry(
				width() - thirdSectionWidth,
				thirdSectionTop,
				thirdSectionWidth,
				height() - thirdSectionTop);
		}
		accumulate_min(dialogsWidth, width() - st::columnMinimalWidthMain);
		auto mainSectionWidth = width() - dialogsWidth - thirdSectionWidth;

		_dialogs->setGeometryToLeft(0, 0, dialogsWidth, height());
		const auto shadowTop = _controller->window().verticalShadowTop();
		const auto shadowHeight = height() - shadowTop;
		_sideShadow->setGeometryToLeft(
			dialogsWidth,
			shadowTop,
			st::lineWidth,
			shadowHeight);
		if (_thirdShadow) {
			_thirdShadow->setGeometryToLeft(
				width() - thirdSectionWidth - st::lineWidth,
				shadowTop,
				st::lineWidth,
				shadowHeight);
		}
		if (_callTopBar) {
			_callTopBar->resizeToWidth(mainSectionWidth);
			_callTopBar->moveToLeft(dialogsWidth, 0);
		}
		if (_exportTopBar) {
			_exportTopBar->resizeToWidth(mainSectionWidth);
			_exportTopBar->moveToLeft(dialogsWidth, _callTopBarHeight);
		}
		if (_player) {
			_player->resizeToWidth(mainSectionWidth);
			_player->moveToLeft(
				dialogsWidth,
				_callTopBarHeight + _exportTopBarHeight);
		}
		_history->setGeometryWithTopMoved({ dialogsWidth, mainSectionTop, mainSectionWidth, height() - mainSectionTop }, _contentScrollAddToY);
		if (_hider) {
			_hider->setGeometryToLeft(dialogsWidth, 0, mainSectionWidth, height());
		}
	}
	if (_mainSection) {
		auto mainSectionGeometry = QRect(_history->x(), mainSectionTop, _history->width(), height() - mainSectionTop);
		_mainSection->setGeometryWithTopMoved(mainSectionGeometry, _contentScrollAddToY);
	}
	refreshResizeAreas();
	updateMediaPlayerPosition();
	updateMediaPlaylistPosition(_playerPlaylist->x());
	_contentScrollAddToY = 0;

	floatPlayerUpdatePositions();
}

void MainWidget::refreshResizeAreas() {
	if (!isOneColumn()) {
		ensureFirstColumnResizeAreaCreated();
		_firstColumnResizeArea->setGeometryToLeft(
			_history->x(),
			0,
			st::historyResizeWidth,
			height());
	} else if (_firstColumnResizeArea) {
		_firstColumnResizeArea.destroy();
	}

	if (isThreeColumn() && _thirdSection) {
		ensureThirdColumnResizeAreaCreated();
		_thirdColumnResizeArea->setGeometryToLeft(
			_thirdSection->x(),
			0,
			st::historyResizeWidth,
			height());
	} else if (_thirdColumnResizeArea) {
		_thirdColumnResizeArea.destroy();
	}
}

template <typename MoveCallback, typename FinishCallback>
void MainWidget::createResizeArea(
		object_ptr<Ui::ResizeArea> &area,
		MoveCallback &&moveCallback,
		FinishCallback &&finishCallback) {
	area.create(this);
	area->show();
	area->addMoveLeftCallback(
		std::forward<MoveCallback>(moveCallback));
	area->addMoveFinishedCallback(
		std::forward<FinishCallback>(finishCallback));
	orderWidgets();
}

void MainWidget::ensureFirstColumnResizeAreaCreated() {
	if (_firstColumnResizeArea) {
		return;
	}
	auto moveLeftCallback = [=](int globalLeft) {
		auto newWidth = globalLeft - mapToGlobal(QPoint(0, 0)).x();
		auto newRatio = (newWidth < st::columnMinimalWidthLeft / 2)
			? 0.
			: float64(newWidth) / width();
		Core::App().settings().setDialogsWidthRatio(newRatio);
	};
	auto moveFinishedCallback = [=] {
		if (isOneColumn()) {
			return;
		}
		if (Core::App().settings().dialogsWidthRatio() > 0) {
			Core::App().settings().setDialogsWidthRatio(
				float64(_dialogsWidth) / width());
		}
		Core::App().saveSettingsDelayed();
	};
	createResizeArea(
		_firstColumnResizeArea,
		std::move(moveLeftCallback),
		std::move(moveFinishedCallback));
}

void MainWidget::ensureThirdColumnResizeAreaCreated() {
	if (_thirdColumnResizeArea) {
		return;
	}
	auto moveLeftCallback = [=](int globalLeft) {
		auto newWidth = mapToGlobal(QPoint(width(), 0)).x() - globalLeft;
		Core::App().settings().setThirdColumnWidth(newWidth);
	};
	auto moveFinishedCallback = [=] {
		if (!isThreeColumn() || !_thirdSection) {
			return;
		}
		Core::App().settings().setThirdColumnWidth(std::clamp(
			Core::App().settings().thirdColumnWidth(),
			st::columnMinimalWidthThird,
			st::columnMaximalWidthThird));
		Core::App().saveSettingsDelayed();
	};
	createResizeArea(
		_thirdColumnResizeArea,
		std::move(moveLeftCallback),
		std::move(moveFinishedCallback));
}

void MainWidget::updateDialogsWidthAnimated() {
	if (Core::App().settings().dialogsWidthRatio() > 0) {
		return;
	}
	auto dialogsWidth = _dialogsWidth;
	updateWindowAdaptiveLayout();
	if (!Core::App().settings().dialogsWidthRatio()
		&& (_dialogsWidth != dialogsWidth
			|| _a_dialogsWidth.animating())) {
		_dialogs->startWidthAnimation();
		_a_dialogsWidth.start(
			[this] { updateControlsGeometry(); },
			dialogsWidth,
			_dialogsWidth,
			st::dialogsWidthDuration,
			anim::easeOutCirc);
		updateControlsGeometry();
	}
}

bool MainWidget::saveThirdSectionToStackBack() const {
	return !_stack.empty()
		&& _thirdSection != nullptr
		&& _stack.back()->thirdSectionWeak() == _thirdSection.data();
}

auto MainWidget::thirdSectionForCurrentMainSection(
	Dialogs::Key key)
-> std::shared_ptr<Window::SectionMemento> {
	if (_thirdSectionFromStack) {
		return std::move(_thirdSectionFromStack);
	} else if (const auto peer = key.peer()) {
		return std::make_shared<Info::Memento>(
			peer,
			Info::Memento::DefaultSection(peer));
	}
	Unexpected("Key in MainWidget::thirdSectionForCurrentMainSection().");
}

void MainWidget::updateThirdColumnToCurrentChat(
		Dialogs::Key key,
		bool canWrite) {
	auto saveOldThirdSection = [&] {
		if (saveThirdSectionToStackBack()) {
			_stack.back()->setThirdSectionMemento(
				_thirdSection->createMemento());
			_thirdSection.destroy();
		}
	};
	auto &settings = Core::App().settings();
	auto params = Window::SectionShow(
		Window::SectionShow::Way::ClearStack,
		anim::type::instant,
		anim::activation::background);
	auto switchInfoFast = [&] {
		saveOldThirdSection();

		//
		// Like in _controller->showPeerInfo()
		//
		if (isThreeColumn()
			&& !settings.thirdSectionInfoEnabled()) {
			settings.setThirdSectionInfoEnabled(true);
			Core::App().saveSettingsDelayed();
		}

		_controller->showSection(
			thirdSectionForCurrentMainSection(key),
			params.withThirdColumn());
	};
	auto switchTabbedFast = [&](not_null<PeerData*> peer) {
		saveOldThirdSection();
		return _mainSection
			? _mainSection->pushTabbedSelectorToThirdSection(peer, params)
			: _history->pushTabbedSelectorToThirdSection(peer, params);
	};
	if (isThreeColumn()
		&& settings.tabbedSelectorSectionEnabled()
		&& key) {
		if (!canWrite) {
			switchInfoFast();
			settings.setTabbedSelectorSectionEnabled(true);
			settings.setTabbedReplacedWithInfo(true);
		} else if (settings.tabbedReplacedWithInfo()
			&& key.history()
			&& switchTabbedFast(key.history()->peer)) {
			settings.setTabbedReplacedWithInfo(false);
		}
	} else {
		settings.setTabbedReplacedWithInfo(false);
		if (!key) {
			if (_thirdSection) {
				_thirdSection.destroy();
				_thirdShadow.destroy();
				updateControlsGeometry();
			}
		} else if (isThreeColumn()
			&& settings.thirdSectionInfoEnabled()) {
			switchInfoFast();
		}
	}
}

void MainWidget::updateMediaPlayerPosition() {
	if (_player && _playerVolume) {
		auto relativePosition = _player->entity()->getPositionForVolumeWidget();
		auto playerMargins = _playerVolume->getMargin();
		_playerVolume->moveToLeft(_player->x() + relativePosition.x() - playerMargins.left(), _player->y() + relativePosition.y() - playerMargins.top());
	}
}

void MainWidget::updateMediaPlaylistPosition(int x) {
	if (_player) {
		auto playlistLeft = x;
		auto playlistWidth = _playerPlaylist->width();
		auto playlistTop = _player->y() + _player->height();
		auto rightEdge = width();
		if (playlistLeft + playlistWidth > rightEdge) {
			playlistLeft = rightEdge - playlistWidth;
		} else if (playlistLeft < 0) {
			playlistLeft = 0;
		}
		_playerPlaylist->move(playlistLeft, playlistTop);
	}
}

void MainWidget::returnTabbedSelector() {
	if (!_mainSection || !_mainSection->returnTabbedSelector()) {
		_history->returnTabbedSelector();
	}
}

void MainWidget::keyPressEvent(QKeyEvent *e) {
}

bool MainWidget::eventFilter(QObject *o, QEvent *e) {
	if (e->type() == QEvent::FocusIn) {
		if (const auto widget = qobject_cast<QWidget*>(o)) {
			if (_history == widget || _history->isAncestorOf(widget)
				|| (_mainSection && (_mainSection == widget || _mainSection->isAncestorOf(widget)))
				|| (_thirdSection && (_thirdSection == widget || _thirdSection->isAncestorOf(widget)))) {
				_controller->dialogsListFocused().set(false);
			} else if (_dialogs == widget || _dialogs->isAncestorOf(widget)) {
				_controller->dialogsListFocused().set(true);
			}
		}
	} else if (e->type() == QEvent::MouseButtonPress) {
		if (static_cast<QMouseEvent*>(e)->button() == Qt::BackButton) {
			if (!Core::App().hideMediaView()) {
				handleHistoryBack();
			}
			return true;
		}
	} else if (e->type() == QEvent::Wheel) {
		if (const auto result = floatPlayerFilterWheelEvent(o, e)) {
			return *result;
		}
	}
	return RpWidget::eventFilter(o, e);
}

void MainWidget::handleAdaptiveLayoutUpdate() {
	showAll();
	_sideShadow->setVisible(!isOneColumn());
	if (_player) {
		_player->updateAdaptiveLayout();
	}
}

void MainWidget::handleHistoryBack() {
	const auto historyFromFolder = _history->history()
		? _history->history()->folder()
		: nullptr;
	const auto openedFolder = _controller->openedFolder().current();
	if (!openedFolder
		|| historyFromFolder == openedFolder
		|| _dialogs->isHidden()) {
		_controller->showBackFromStack();
		_dialogs->setInnerFocus();
	} else {
		_controller->closeFolder();
	}
}

void MainWidget::updateWindowAdaptiveLayout() {
	auto layout = _controller->computeColumnLayout();
	auto dialogsWidthRatio = Core::App().settings().dialogsWidthRatio();

	// Check if we are in a single-column layout in a wide enough window
	// for the normal layout. If so, switch to the normal layout.
	if (layout.windowLayout == Window::Adaptive::WindowLayout::OneColumn) {
		auto chatWidth = layout.chatWidth;
		//if (session().settings().tabbedSelectorSectionEnabled()
		//	&& chatWidth >= _history->minimalWidthForTabbedSelectorSection()) {
		//	chatWidth -= _history->tabbedSelectorSectionWidth();
		//}
		auto minimalNormalWidth = st::columnMinimalWidthLeft
			+ st::columnMinimalWidthMain;
		if (chatWidth >= minimalNormalWidth) {
			// Switch layout back to normal in a wide enough window.
			layout.windowLayout = Window::Adaptive::WindowLayout::Normal;
			layout.dialogsWidth = st::columnMinimalWidthLeft;
			layout.chatWidth = layout.bodyWidth - layout.dialogsWidth;
			dialogsWidthRatio = float64(layout.dialogsWidth) / layout.bodyWidth;
		}
	}

	// Check if we are going to create the third column and shrink the
	// dialogs widget to provide a wide enough chat history column.
	// Don't shrink the column on the first call, when window is inited.
	if (layout.windowLayout == Window::Adaptive::WindowLayout::ThreeColumn
		&& _controller->widget()->positionInited()) {
		//auto chatWidth = layout.chatWidth;
		//if (_history->willSwitchToTabbedSelectorWithWidth(chatWidth)) {
		//	auto thirdColumnWidth = _history->tabbedSelectorSectionWidth();
		//	auto twoColumnsWidth = (layout.bodyWidth - thirdColumnWidth);
		//	auto sameRatioChatWidth = twoColumnsWidth - qRound(dialogsWidthRatio * twoColumnsWidth);
		//	auto desiredChatWidth = qMax(sameRatioChatWidth, HistoryView::WideChatWidth());
		//	chatWidth -= thirdColumnWidth;
		//	auto extendChatBy = desiredChatWidth - chatWidth;
		//	accumulate_min(extendChatBy, layout.dialogsWidth - st::columnMinimalWidthLeft);
		//	if (extendChatBy > 0) {
		//		layout.dialogsWidth -= extendChatBy;
		//		layout.chatWidth += extendChatBy;
		//		dialogsWidthRatio = float64(layout.dialogsWidth) / layout.bodyWidth;
		//	}
		//}
	}

	Core::App().settings().setDialogsWidthRatio(dialogsWidthRatio);

	auto useSmallColumnWidth = !isOneColumn()
		&& !dialogsWidthRatio
		&& !_controller->forceWideDialogs();
	_dialogsWidth = useSmallColumnWidth
		? _controller->dialogsSmallColumnWidth()
		: layout.dialogsWidth;
	_thirdColumnWidth = layout.thirdWidth;
	_controller->adaptive().setWindowLayout(layout.windowLayout);
}

int MainWidget::backgroundFromY() const {
	return -getMainSectionTop();
}

void MainWidget::searchInChat(Dialogs::Key chat) {
	if (_controller->openedFolder().current()) {
		_controller->closeFolder();
	}
	_dialogs->searchInChat(chat);
	if (isOneColumn()) {
		Ui::showChatsList(&session());
	} else {
		_dialogs->setInnerFocus();
	}
}
void MainWidget::mentionUser(PeerData *peer) {
	if (!_history->peer() || !_history->peer()->canWrite()) {
		return;
	}

	_history->mentionUser(peer);
}

bool MainWidget::contentOverlapped(const QRect &globalRect) {
	return (_history->contentOverlapped(globalRect)
			|| _playerPlaylist->overlaps(globalRect)
			|| (_playerVolume && _playerVolume->overlaps(globalRect)));
}

void MainWidget::activate() {
	if (_a_show.animating()) {
		return;
	} else if (!_mainSection) {
		if (_hider) {
			_dialogs->setInnerFocus();
		} else if (!Ui::isLayerShown()) {
			if (!cSendPaths().isEmpty()) {
				const auto interpret = qstr("interpret://");
				const auto path = cSendPaths()[0];
				if (path.startsWith(interpret)) {
					cSetSendPaths(QStringList());
					const auto error = Support::InterpretSendPath(
						_controller,
						path.mid(interpret.size()));
					if (!error.isEmpty()) {
						Ui::show(Box<InformBox>(error));
					}
				} else {
					showSendPathsLayer();
				}
			} else if (_history->peer()) {
				_history->activate();
			} else {
				_dialogs->setInnerFocus();
			}
		}
	}
	_controller->widget()->fixOrder();
}

bool MainWidget::isActive() const {
	return isVisible()
		&& !_a_show.animating()
		&& !session().updates().isIdle();
}

bool MainWidget::doWeMarkAsRead() const {
	return isActive() && !_mainSection;
}

int32 MainWidget::dlgsWidth() const {
	return _dialogs->width();
}

void MainWidget::saveFieldToHistoryLocalDraft() {
	_history->saveFieldToHistoryLocalDraft();
}

bool MainWidget::isOneColumn() const {
	return _controller->adaptive().isOneColumn();
}

bool MainWidget::isNormalColumn() const {
	return _controller->adaptive().isNormal();
}

bool MainWidget::isThreeColumn() const {
	return _controller->adaptive().isThreeColumn();
}

namespace App {

MainWidget *main() {
	if (const auto window = wnd()) {
		return window->sessionContent();
	}
	return nullptr;
}

} // namespace App<|MERGE_RESOLUTION|>--- conflicted
+++ resolved
@@ -854,15 +854,9 @@
 	return _history->insertBotCommand(cmd);
 }
 
-<<<<<<< HEAD
 void MainWidget::searchMessages(const QString &query, Dialogs::Key inChat, UserData *from) {
 	_dialogs->searchMessages(query, inChat, from);
-	if (Adaptive::OneColumn()) {
-=======
-void MainWidget::searchMessages(const QString &query, Dialogs::Key inChat) {
-	_dialogs->searchMessages(query, inChat);
 	if (isOneColumn()) {
->>>>>>> 5519bb35
 		Ui::showChatsList(&session());
 	} else {
 		_dialogs->setInnerFocus();
