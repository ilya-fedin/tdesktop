--- conflicted
+++ resolved
@@ -266,17 +266,12 @@
 
 	updatePalette();
 
-<<<<<<< HEAD
-	if (!UseNativeDecorations() && (_title = Platform::CreateTitleWidget(this))) {
-		_title->init();
-=======
 	if (Platform::AllowNativeWindowFrameToggle()) {
 		Core::App().settings().nativeWindowFrameChanges(
 		) | rpl::start_with_next([=](bool native) {
 			refreshTitleWidget();
 			recountGeometryConstraints();
 		}, lifetime());
->>>>>>> c3f5de30
 	}
 	refreshTitleWidget();
 
