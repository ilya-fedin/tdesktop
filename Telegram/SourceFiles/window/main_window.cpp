/*
This file is part of Telegram Desktop,
the official desktop application for the Telegram messaging service.

For license and copyright information please follow this link:
https://github.com/telegramdesktop/tdesktop/blob/master/LEGAL
*/
#include "window/main_window.h"

#include "storage/localstorage.h"
#include "platform/platform_specific.h"
#include "ui/platform/ui_platform_window.h"
#include "platform/platform_window_title.h"
#include "base/platform/base_platform_info.h"
#include "history/history.h"
#include "window/window_session_controller.h"
#include "window/window_lock_widgets.h"
#include "window/window_outdated_bar.h"
#include "window/window_controller.h"
#include "main/main_account.h" // Account::sessionValue.
#include "core/application.h"
#include "core/sandbox.h"
#include "lang/lang_keys.h"
#include "data/data_session.h"
#include "main/main_session.h"
#include "main/main_session_settings.h"
#include "base/crc32hash.h"
#include "ui/toast/toast.h"
#include "ui/widgets/shadow.h"
#include "ui/ui_utility.h"
#include "apiwrap.h"
#include "mainwindow.h"
#include "mainwidget.h" // session->content()->windowShown().
#include "facades.h"
#include "app.h"
#include "styles/style_widgets.h"
#include "styles/style_window.h"

#include <QtCore/QMimeData>
#include <QtCore/QDir>
#include <QtGui/QGuiApplication>
#include <QtGui/QWindow>
#include <QtGui/QScreen>
#include <QtGui/QDrag>

namespace Window {
namespace {

constexpr auto kSaveWindowPositionTimeout = crl::time(1000);

} // namespace

<<<<<<< HEAD
QString LogoVariant(int variant) {
	switch (variant) {
		case 1: return QString("_blue");
		case 2: return QString("_green");
		case 3: return QString("_orange");
		case 4: return QString("_red");
		case 5: return QString("_old");
	}

	return QString();
}

QImage LoadLogo(int variant) {
	return QImage(qsl(":/gui/art/logo_256%1.png").arg(LogoVariant(variant)));
}

QImage LoadLogoNoMargin(int variant) {
	return QImage(qsl(":/gui/art/logo_256_no_margin%1.png").arg(LogoVariant(variant)));
=======
const QImage &Logo() {
	static const auto result = QImage(u":/gui/art/logo_256.png"_q);
	return result;
}

const QImage &LogoNoMargin() {
	static const auto result = QImage(u":/gui/art/logo_256_no_margin.png"_q);
	return result;
>>>>>>> f55d3d1c
}

void ConvertIconToBlack(QImage &image) {
	if (image.format() != QImage::Format_ARGB32_Premultiplied) {
		image = std::move(image).convertToFormat(
			QImage::Format_ARGB32_Premultiplied);
	}
	//const auto gray = red * 0.299 + green * 0.587 + blue * 0.114;
	//const auto result = (gray - 100 < 0) ? 0 : (gray - 100) * 255 / 155;
	constexpr auto scale = 255 / 155.;
	constexpr auto red = 0.299;
	constexpr auto green = 0.587;
	constexpr auto blue = 0.114;
	static constexpr auto shift = (1 << 24);
	auto shifter = [](double value) {
		return uint32(value * shift);
	};
	constexpr auto iscale = shifter(scale);
	constexpr auto ired = shifter(red);
	constexpr auto igreen = shifter(green);
	constexpr auto iblue = shifter(blue);
	constexpr auto threshold = 100;

	const auto width = image.width();
	const auto height = image.height();
	const auto data = reinterpret_cast<uint32*>(image.bits());
	const auto intsPerLine = image.bytesPerLine() / 4;
	const auto intsPerLineAdded = intsPerLine - width;

	auto pixel = data;
	for (auto j = 0; j != height; ++j) {
		for (auto i = 0; i != width; ++i) {
			const auto value = *pixel;
			const auto gray = (((value >> 16) & 0xFF) * ired
				+ ((value >> 8) & 0xFF) * igreen
				+ (value & 0xFF) * iblue) >> 24;
			const auto small = gray - threshold;
			const auto test = ~small;
			const auto result = (test >> 31) * small * iscale;
			const auto component = (result >> 24) & 0xFF;
			*pixel++ = (value & 0xFF000000U)
				| (component << 16)
				| (component << 8)
				| component;
		}
		pixel += intsPerLineAdded;
	}
}

QIcon CreateOfficialIcon(Main::Session *session) {
<<<<<<< HEAD
	const auto customIcon = QImage(cWorkingDir() + "tdata/icon.png");

	auto image = customIcon.isNull()
		? Core::IsAppLaunched()
			? Core::App().logo(cCustomAppIcon())
			: LoadLogo(cCustomAppIcon())
		: customIcon;

=======
	auto image = Logo();
>>>>>>> f55d3d1c
	if (session && session->supportMode()) {
		ConvertIconToBlack(image);
	}
	return QIcon(Ui::PixmapFromImage(std::move(image)));
}

QIcon CreateIcon(Main::Session *session) {
	auto result = CreateOfficialIcon(session);

#if defined Q_OS_UNIX && !defined Q_OS_MAC
	if ((session && session->supportMode())
		|| (cCustomAppIcon() != 0)
		|| QFileInfo::exists(cWorkingDir() + "tdata/icon.png")) {
		return result;
	}

	const auto iconFromTheme = QIcon::fromTheme(
		Platform::GetIconName(),
		result);

	result = QIcon();

	static const auto iconSizes = {
		16,
		22,
		32,
		48,
		64,
		128,
		256,
	};

	// Qt's standard QIconLoaderEngine sets availableSizes
	// to XDG directories sizes, since svg icons are scalable,
	// they could be only in one XDG folder (like 48x48)
	// and Qt will set only a 48px icon to the window
	// even though the icon could be scaled to other sizes.
	// Thus, scale it manually to the most widespread sizes.
	for (const auto iconSize : iconSizes) {
		// We can't use QIcon::actualSize here
		// since it works incorrectly with svg icon themes
		const auto iconPixmap = iconFromTheme.pixmap(iconSize);

		const auto iconPixmapSize = iconPixmap.size()
			/ iconPixmap.devicePixelRatio();

		// Not a svg icon, don't scale it
		if (iconPixmapSize.width() != iconSize) {
			return iconFromTheme;
		}

		result.addPixmap(iconPixmap);
	}
#endif

	return result;
}

QImage GenerateCounterLayer(CounterLayerArgs &&args) {
	// platform/linux/main_window_linux depends on count used the same
	// way for all the same (count % 1000) values.
	const auto count = args.count.value();
	const auto text = (count < 1000)
		? QString::number(count)
		: u"..%1"_q.arg(count % 100, 2, 10, QChar('0'));
	const auto textSize = text.size();

	struct Dimensions {
		int size = 0;
		int font = 0;
		int delta = 0;
		int radius = 0;
	};
	const auto d = [&]() -> Dimensions {
		switch (args.size.value()) {
		case 16:
			return {
				.size = 16,
				.font = ((textSize < 2) ? 11 : (textSize < 3) ? 11 : 8),
				.delta = ((textSize < 2) ? 5 : (textSize < 3) ? 2 : 1),
				.radius = ((textSize < 2) ? 8 : (textSize < 3) ? 7 : 3),
			};
		case 20:
			return {
				.size = 20,
				.font = ((textSize < 2) ? 14 : (textSize < 3) ? 13 : 10),
				.delta = ((textSize < 2) ? 6 : (textSize < 3) ? 2 : 1),
				.radius = ((textSize < 2) ? 10 : (textSize < 3) ? 9 : 5),
			};
		case 24:
			return {
				.size = 24,
				.font = ((textSize < 2) ? 17 : (textSize < 3) ? 16 : 12),
				.delta = ((textSize < 2) ? 7 : (textSize < 3) ? 3 : 1),
				.radius = ((textSize < 2) ? 12 : (textSize < 3) ? 11 : 6),
			};
		default:
			return {
				.size = 32,
				.font = ((textSize < 2) ? 22 : (textSize < 3) ? 20 : 16),
				.delta = ((textSize < 2) ? 9 : (textSize < 3) ? 4 : 2),
				.radius = ((textSize < 2) ? 16 : (textSize < 3) ? 14 : 8),
			};
		}
	}();

	auto result = QImage(d.size, d.size, QImage::Format_ARGB32);
	result.fill(Qt::transparent);

	auto p = QPainter(&result);
	auto hq = PainterHighQualityEnabler(p);
	const auto f = style::font{ d.font, 0, 0 };
	const auto w = f->width(text);

	p.setBrush(args.bg.value());
	p.setPen(Qt::NoPen);
	p.drawRoundedRect(
		QRect(
			d.size - w - d.delta * 2,
			d.size - f->height,
			w + d.delta * 2,
			f->height),
		d.radius,
		d.radius);

	p.setFont(f);
	p.setPen(args.fg.value());
	p.drawText(d.size - w - d.delta, d.size - f->height + f->ascent, text);
	p.end();

	return result;
}

QImage WithSmallCounter(QImage image, CounterLayerArgs &&args) {
	const auto count = args.count.value();
	const auto text = (count < 100)
		? QString::number(count)
		: QString("..%1").arg(count % 10, 1, 10, QChar('0'));
	const auto textSize = text.size();

	struct Dimensions {
		int size = 0;
		int font = 0;
		int delta = 0;
		int radius = 0;
	};
	const auto d = [&]() -> Dimensions {
		switch (args.size.value()) {
		case 16:
			return {
				.size = 16,
				.font = 8,
				.delta = ((textSize < 2) ? 2 : 1),
				.radius = ((textSize < 2) ? 4 : 3),
			};
		case 32:
			return {
				.size = 32,
				.font = 12,
				.delta = ((textSize < 2) ? 5 : 2),
				.radius = ((textSize < 2) ? 8 : 7),
			};
		default:
			return {
				.size = 64,
				.font = 22,
				.delta = ((textSize < 2) ? 9 : 4),
				.radius = ((textSize < 2) ? 16 : 14),
			};
		}
	}();

	auto p = QPainter(&image);
	auto hq = PainterHighQualityEnabler(p);
	const auto f = style::font{ d.font, 0, 0 };
	const auto w = f->width(text);

	p.setBrush(args.bg.value());
	p.setPen(Qt::NoPen);
	p.drawRoundedRect(
		QRect(
			d.size - w - d.delta * 2,
			d.size - f->height,
			w + d.delta * 2,
			f->height),
		d.radius,
		d.radius);

	p.setFont(f);
	p.setPen(args.fg.value());
	p.drawText(d.size - w - d.delta, d.size - f->height + f->ascent, text);
	p.end();

	return image;
}

MainWindow::MainWindow(not_null<Controller*> controller)
: _controller(controller)
, _positionUpdatedTimer([=] { savePosition(); })
, _outdated(CreateOutdatedBar(body()))
, _body(body()) {
	style::PaletteChanged(
	) | rpl::start_with_next([=] {
		updatePalette();
	}, lifetime());

	Core::App().unreadBadgeChanges(
	) | rpl::start_with_next([=] {
		updateUnreadCounter();
	}, lifetime());

	Core::App().settings().workModeChanges(
	) | rpl::start_with_next([=](Core::Settings::WorkMode mode) {
		workmodeUpdated(mode);
	}, lifetime());

	Ui::Toast::SetDefaultParent(_body.data());

	body()->sizeValue(
	) | rpl::start_with_next([=](QSize size) {
		updateControlsGeometry();
	}, lifetime());

	if (_outdated) {
		_outdated->heightValue(
		) | rpl::filter([=] {
			return window()->windowHandle() != nullptr;
		}) | rpl::start_with_next([=](int height) {
			if (!height) {
				crl::on_main(this, [=] { _outdated.destroy(); });
			}
			updateControlsGeometry();
		}, _outdated->lifetime());
	}
}

Main::Account &MainWindow::account() const {
	return _controller->account();
}

Window::SessionController *MainWindow::sessionController() const {
	return _controller->sessionController();
}

bool MainWindow::hideNoQuit() {
	if (App::quitting()) {
		return false;
	}
	const auto workMode = Core::App().settings().workMode();
	if (workMode == Core::Settings::WorkMode::TrayOnly
		|| workMode == Core::Settings::WorkMode::WindowAndTray) {
		if (minimizeToTray()) {
			if (const auto controller = sessionController()) {
				Ui::showChatsList(&controller->session());
			}
			return true;
		}
	}
	if (Platform::IsMac() || Core::App().settings().closeToTaskbar()) {
		if (Platform::IsMac()) {
			closeWithoutDestroy();
		} else {
			setWindowState(window()->windowState() | Qt::WindowMinimized);
		}
		controller().updateIsActiveBlur();
		updateGlobalMenu();
		if (const auto controller = sessionController()) {
			Ui::showChatsList(&controller->session());
		}
		return true;
	}
	return false;
}

void MainWindow::clearWidgets() {
	clearWidgetsHook();
	updateGlobalMenu();
}

void MainWindow::updateIsActive() {
	const auto isActive = computeIsActive();
	if (_isActive != isActive) {
		_isActive = isActive;
		activeChangedHook();
	}
}

bool MainWindow::computeIsActive() const {
	return isActiveWindow() && isVisible() && !(windowState() & Qt::WindowMinimized);
}

void MainWindow::updateWindowIcon() {
	const auto session = sessionController()
		? &sessionController()->session()
		: nullptr;
	const auto supportIcon = session && session->supportMode();
	if (supportIcon != _usingSupportIcon || _icon.isNull() || _customIconId != cCustomAppIcon()) {
		_icon = CreateIcon(session);
		_usingSupportIcon = supportIcon;
		_customIconId = cCustomAppIcon();
	}
	setWindowIcon(_icon);
}

QRect MainWindow::desktopRect() const {
	const auto now = crl::now();
	if (!_monitorLastGot || now >= _monitorLastGot + crl::time(1000)) {
		_monitorLastGot = now;
		_monitorRect = computeDesktopRect();
	}
	return _monitorRect;
}

void MainWindow::init() {
	createWinId();

	initHook();
	updateWindowIcon();

	// Non-queued activeChanged handlers must use QtSignalProducer.
	connect(
		windowHandle(),
		&QWindow::activeChanged,
		this,
		[=] { handleActiveChanged(); },
		Qt::QueuedConnection);
	connect(
		windowHandle(),
		&QWindow::windowStateChanged,
		this,
		[=](Qt::WindowState state) { handleStateChanged(state); });
	connect(
		windowHandle(),
		&QWindow::visibleChanged,
		this,
		[=](bool visible) { handleVisibleChanged(visible); });

	updatePalette();

	if (Ui::Platform::NativeWindowFrameSupported()) {
		Core::App().settings().nativeWindowFrameChanges(
		) | rpl::start_with_next([=](bool native) {
			refreshTitleWidget();
			recountGeometryConstraints();
		}, lifetime());
	}
	refreshTitleWidget();

	initGeometry();
	updateUnreadCounter();
}

void MainWindow::handleStateChanged(Qt::WindowState state) {
	stateChangedHook(state);
	updateControlsGeometry();
	if (state == Qt::WindowMinimized) {
		controller().updateIsActiveBlur();
	} else {
		controller().updateIsActiveFocus();
	}
	Core::App().updateNonIdle();
	using WorkMode = Core::Settings::WorkMode;
	if (state == Qt::WindowMinimized
		&& (Core::App().settings().workMode() == WorkMode::TrayOnly)) {
		minimizeToTray();
	}
	savePosition(state);
}

void MainWindow::handleActiveChanged() {
	if (isActiveWindow()) {
		Core::App().checkMediaViewActivation();
	}
	InvokeQueued(this, [=] {
		handleActiveChangedHook();
	});
}

void MainWindow::handleVisibleChanged(bool visible) {
	if (visible) {
		if (_maximizedBeforeHide) {
			DEBUG_LOG(("Window Pos: Window was maximized before hidding, setting maximized."));
			setWindowState(Qt::WindowMaximized);
		}
	} else {
		_maximizedBeforeHide = Core::App().settings().windowPosition().maximized;
	}

	handleVisibleChangedHook(visible);
}

void MainWindow::showFromTray() {
	InvokeQueued(this, [=] {
		updateGlobalMenu();
	});
	activate();
	updateUnreadCounter();
}

void MainWindow::quitFromTray() {
	App::quit();
}

void MainWindow::activate() {
	bool wasHidden = !isVisible();
	setWindowState(windowState() & ~Qt::WindowMinimized);
	setVisible(true);
	psActivateProcess();
	raise();
	activateWindow();
	controller().updateIsActiveFocus();
	if (wasHidden) {
		if (const auto session = sessionController()) {
			session->content()->windowShown();
		}
	}
}

void MainWindow::updatePalette() {
	Ui::ForceFullRepaint(this);

	auto p = palette();
	p.setColor(QPalette::Window, st::windowBg->c);
	setPalette(p);
}

int MainWindow::computeMinWidth() const {
	auto result = st::windowMinWidth;
	if (const auto session = _controller->sessionController()) {
		if (const auto add = session->filtersWidth()) {
			result += add;
		}
	}
	if (_rightColumn) {
		result += _rightColumn->width();
	}
	return result;
}

int MainWindow::computeMinHeight() const {
	const auto outdated = [&] {
		if (!_outdated) {
			return 0;
		}
		_outdated->resizeToWidth(st::windowMinWidth);
		return _outdated->height();
	}();
	return outdated + st::windowMinHeight;
}

void MainWindow::refreshTitleWidget() {
	if (Ui::Platform::NativeWindowFrameSupported()
		&& Core::App().settings().nativeWindowFrame()) {
		setNativeFrame(true);
		if (Platform::NativeTitleRequiresShadow()) {
			_titleShadow.create(this);
			_titleShadow->show();
		}
	} else {
		setNativeFrame(false);
		_titleShadow.destroy();
	}
}

void MainWindow::updateMinimumSize() {
	setMinimumWidth(computeMinWidth());
	setMinimumHeight(computeMinHeight());
}

void MainWindow::recountGeometryConstraints() {
	updateMinimumSize();
	updateControlsGeometry();
	fixOrder();
}

Core::WindowPosition MainWindow::positionFromSettings() const {
	auto position = Core::App().settings().windowPosition();
	DEBUG_LOG(("Window Pos: Initializing first %1, %2, %3, %4 "
		"(scale %5%, maximized %6)")
		.arg(position.x)
		.arg(position.y)
		.arg(position.w)
		.arg(position.h)
		.arg(position.scale)
		.arg(Logs::b(position.maximized)));

	if (!position.scale) {
		return position;
	}
	const auto scaleFactor = cScale() / float64(position.scale);
	if (scaleFactor != 1.) {
		// Change scale while keeping the position center in place.
		position.x += position.w / 2;
		position.y += position.h / 2;
		position.w *= scaleFactor;
		position.h *= scaleFactor;
		position.x -= position.w / 2;
		position.y -= position.h / 2;
	}
	return position;
}

QRect MainWindow::countInitialGeometry(Core::WindowPosition position) {
	const auto primaryScreen = QGuiApplication::primaryScreen();
	const auto primaryAvailable = primaryScreen
		? primaryScreen->availableGeometry()
		: QRect(0, 0, st::windowDefaultWidth, st::windowDefaultHeight);
	const auto initialWidth = Core::Settings::ThirdColumnByDefault()
		? st::windowBigDefaultWidth
		: st::windowDefaultWidth;
	const auto initialHeight = Core::Settings::ThirdColumnByDefault()
		? st::windowBigDefaultHeight
		: st::windowDefaultHeight;
	const auto initial = QRect(
		primaryAvailable.x() + std::max(
			(primaryAvailable.width() - initialWidth) / 2,
			0),
		primaryAvailable.y() + std::max(
			(primaryAvailable.height() - initialHeight) / 2,
			0),
		initialWidth,
		initialHeight);
	if (!position.w || !position.h) {
		return initial;
	}
	const auto screen = [&]() -> QScreen* {
		for (const auto screen : QGuiApplication::screens()) {
			if (position.moncrc == screenNameChecksum(screen->name())) {
				return screen;
			}
		}
		return nullptr;
	}();
	if (!screen) {
		return initial;
	}
	const auto frame = frameMargins();
	const auto screenGeometry = screen->geometry();
	const auto availableGeometry = screen->availableGeometry();
	const auto spaceForInner = availableGeometry.marginsRemoved(frame);
	DEBUG_LOG(("Window Pos: "
		"Screen found, screen geometry: %1, %2, %3, %4, "
		"available: %5, %6, %7, %8"
		).arg(screenGeometry.x()
		).arg(screenGeometry.y()
		).arg(screenGeometry.width()
		).arg(screenGeometry.height()
		).arg(availableGeometry.x()
		).arg(availableGeometry.y()
		).arg(availableGeometry.width()
		).arg(availableGeometry.height()));
	DEBUG_LOG(("Window Pos: "
		"Window frame margins: %1, %2, %3, %4, "
		"available space for inner geometry: %5, %6, %7, %8"
		).arg(frame.left()
		).arg(frame.top()
		).arg(frame.right()
		).arg(frame.bottom()
		).arg(spaceForInner.x()
		).arg(spaceForInner.y()
		).arg(spaceForInner.width()
		).arg(spaceForInner.height()));

	const auto x = spaceForInner.x() - screenGeometry.x();
	const auto y = spaceForInner.y() - screenGeometry.y();
	const auto w = spaceForInner.width();
	const auto h = spaceForInner.height();
	if (w < st::windowMinWidth || h < st::windowMinHeight) {
		return initial;
	}
	if (position.x < x) position.x = x;
	if (position.y < y) position.y = y;
	if (position.w > w) position.w = w;
	if (position.h > h) position.h = h;
	const auto rightPoint = position.x + position.w;
	const auto screenRightPoint = x + w;
	if (rightPoint > screenRightPoint) {
		const auto distance = rightPoint - screenRightPoint;
		const auto newXPos = position.x - distance;
		if (newXPos >= x) {
			position.x = newXPos;
		} else {
			position.x = x;
			const auto newRightPoint = position.x + position.w;
			const auto newDistance = newRightPoint - screenRightPoint;
			position.w -= newDistance;
		}
	}
	const auto bottomPoint = position.y + position.h;
	const auto screenBottomPoint = y + h;
	if (bottomPoint > screenBottomPoint) {
		const auto distance = bottomPoint - screenBottomPoint;
		const auto newYPos = position.y - distance;
		if (newYPos >= y) {
			position.y = newYPos;
		} else {
			position.y = y;
			const auto newBottomPoint = position.y + position.h;
			const auto newDistance = newBottomPoint - screenBottomPoint;
			position.h -= newDistance;
		}
	}
	position.x += screenGeometry.x();
	position.y += screenGeometry.y();
	if ((position.x + st::windowMinWidth
		> screenGeometry.x() + screenGeometry.width())
		|| (position.y + st::windowMinHeight
			> screenGeometry.y() + screenGeometry.height())) {
		return initial;
	}
	DEBUG_LOG(("Window Pos: Resulting geometry is %1, %2, %3, %4"
		).arg(position.x
		).arg(position.y
		).arg(position.w
		).arg(position.h));
	return QRect(position.x, position.y, position.w, position.h);
}

void MainWindow::initGeometry() {
	updateMinimumSize();
	if (initGeometryFromSystem()) {
		return;
	}
	const auto geometry = countInitialGeometry(positionFromSettings());
	DEBUG_LOG(("Window Pos: Setting first %1, %2, %3, %4"
		).arg(geometry.x()
		).arg(geometry.y()
		).arg(geometry.width()
		).arg(geometry.height()));
	setGeometry(geometry);
}

void MainWindow::positionUpdated() {
	_positionUpdatedTimer.callOnce(kSaveWindowPositionTimeout);
}

int32 MainWindow::screenNameChecksum(const QString &name) const {
	const auto bytes = name.toUtf8();
	return base::crc32(bytes.constData(), bytes.size());
}

void MainWindow::setPositionInited() {
	_positionInited = true;
}

void MainWindow::attachToTrayIcon(not_null<QSystemTrayIcon*> icon) {
	const auto workdir = QDir::toNativeSeparators(QDir::cleanPath(cWorkingDir()));
	icon->setToolTip(AppName.utf16()+"\n"+workdir);
	connect(icon, &QSystemTrayIcon::activated, this, [=](
			QSystemTrayIcon::ActivationReason reason) {
		Core::Sandbox::Instance().customEnterFromEventLoop([&] {
			handleTrayIconActication(reason);
		});
	});
}

rpl::producer<> MainWindow::leaveEvents() const {
	return _leaveEvents.events();
}

void MainWindow::leaveEventHook(QEvent *e) {
	_leaveEvents.fire({});
}

void MainWindow::updateControlsGeometry() {
	const auto inner = body()->rect();
	auto bodyLeft = inner.x();
	auto bodyTop = inner.y();
	auto bodyWidth = inner.width();
	if (_titleShadow) {
		_titleShadow->setGeometry(inner.x(), bodyTop, inner.width(), st::lineWidth);
	}
	if (_outdated) {
		Ui::SendPendingMoveResizeEvents(_outdated.data());
		_outdated->resizeToWidth(inner.width());
		_outdated->moveToLeft(inner.x(), bodyTop);
		bodyTop += _outdated->height();
	}
	if (_rightColumn) {
		bodyWidth -= _rightColumn->width();
		_rightColumn->setGeometry(bodyWidth, bodyTop, inner.width() - bodyWidth, inner.height() - (bodyTop - inner.y()));
	}
	_body->setGeometry(bodyLeft, bodyTop, bodyWidth, inner.height() - (bodyTop - inner.y()));
}

void MainWindow::updateUnreadCounter() {
	if (App::quitting()) {
		return;
	}

	const auto counter = Core::App().unreadBadge();
	setTitle((counter > 0) ? qsl("Kotatogram (%1)").arg(counter) : qsl("Kotatogram"));

	unreadCounterChangedHook();
}

QRect MainWindow::computeDesktopRect() const {
	return (screen() ? screen() : QApplication::primaryScreen())->availableGeometry();
}

void MainWindow::savePosition(Qt::WindowState state) {
	if (state == Qt::WindowActive) {
		state = windowHandle()->windowState();
	}

	if (state == Qt::WindowMinimized
		|| !isVisible()
		|| !positionInited()) {
		return;
	}

	const auto &savedPosition = Core::App().settings().windowPosition();
	auto realPosition = savedPosition;

	if (state == Qt::WindowMaximized) {
		realPosition.maximized = 1;
		DEBUG_LOG(("Window Pos: Saving maximized position."));
	} else {
		auto r = body()->mapToGlobal(body()->rect());
		realPosition.x = r.x();
		realPosition.y = r.y();
		realPosition.w = r.width() - (_rightColumn ? _rightColumn->width() : 0);
		realPosition.h = r.height();
		realPosition.scale = cScale();
		realPosition.maximized = 0;
		realPosition.moncrc = 0;

		DEBUG_LOG(("Window Pos: Saving non-maximized position: %1, %2, %3, %4").arg(realPosition.x).arg(realPosition.y).arg(realPosition.w).arg(realPosition.h));

		auto centerX = realPosition.x + realPosition.w / 2;
		auto centerY = realPosition.y + realPosition.h / 2;
		int minDelta = 0;
		QScreen *chosen = nullptr;
		const auto screens = QGuiApplication::screens();
		for (auto screen : screens) {
			auto delta = (screen->geometry().center() - QPoint(centerX, centerY)).manhattanLength();
			if (!chosen || delta < minDelta) {
				minDelta = delta;
				chosen = screen;
			}
		}
		if (chosen) {
			auto screenGeometry = chosen->geometry();
			DEBUG_LOG(("Window Pos: Screen found, geometry: %1, %2, %3, %4"
				).arg(screenGeometry.x()
				).arg(screenGeometry.y()
				).arg(screenGeometry.width()
				).arg(screenGeometry.height()));
			realPosition.x -= screenGeometry.x();
			realPosition.y -= screenGeometry.y();
			realPosition.moncrc = screenNameChecksum(chosen->name());
		}
	}
	if (realPosition.w >= st::windowMinWidth && realPosition.h >= st::windowMinHeight) {
		if (realPosition.x != savedPosition.x
			|| realPosition.y != savedPosition.y
			|| realPosition.w != savedPosition.w
			|| realPosition.h != savedPosition.h
			|| realPosition.scale != savedPosition.scale
			|| realPosition.moncrc != savedPosition.moncrc
			|| realPosition.maximized != savedPosition.maximized) {
			DEBUG_LOG(("Window Pos: Writing: %1, %2, %3, %4 (scale %5%, maximized %6)")
				.arg(realPosition.x)
				.arg(realPosition.y)
				.arg(realPosition.w)
				.arg(realPosition.h)
				.arg(realPosition.scale)
				.arg(Logs::b(realPosition.maximized)));
			Core::App().settings().setWindowPosition(realPosition);
			Core::App().saveSettingsDelayed();
		}
	}
}

bool MainWindow::minimizeToTray() {
	if (App::quitting() || !hasTrayIcon()) return false;

	closeWithoutDestroy();
	controller().updateIsActiveBlur();
	updateGlobalMenu();
	showTrayTooltip();
	return true;
}

void MainWindow::reActivateWindow() {
#if defined Q_OS_UNIX && !defined Q_OS_MAC
	const auto weak = Ui::MakeWeak(this);
	const auto reActivate = [=] {
		if (const auto w = weak.data()) {
			if (auto f = QApplication::focusWidget()) {
				f->clearFocus();
			}
			w->activate();
			if (auto f = QApplication::focusWidget()) {
				f->clearFocus();
			}
			w->setInnerFocus();
		}
	};
	crl::on_main(this, reActivate);
	base::call_delayed(200, this, reActivate);
#endif // Q_OS_UNIX && !Q_OS_MAC
}

void MainWindow::showRightColumn(object_ptr<TWidget> widget) {
	const auto wasWidth = width();
	const auto wasRightWidth = _rightColumn ? _rightColumn->width() : 0;
	_rightColumn = std::move(widget);
	if (_rightColumn) {
		_rightColumn->setParent(body());
		_rightColumn->show();
		_rightColumn->setFocus();
	} else {
		setInnerFocus();
	}
	const auto nowRightWidth = _rightColumn ? _rightColumn->width() : 0;
	const auto wasMinimumWidth = minimumWidth();
	const auto nowMinimumWidth = computeMinWidth();
	const auto firstResize = (nowMinimumWidth < wasMinimumWidth);
	if (firstResize) {
		setMinimumWidth(nowMinimumWidth);
	}
	if (!isMaximized()) {
		tryToExtendWidthBy(wasWidth + nowRightWidth - wasRightWidth - width());
	} else {
		updateControlsGeometry();
	}
	if (!firstResize) {
		setMinimumWidth(nowMinimumWidth);
	}
}

int MainWindow::maximalExtendBy() const {
	auto desktop = (screen() ? screen() : QApplication::primaryScreen())->availableGeometry();
	return std::max(desktop.width() - body()->width(), 0);
}

bool MainWindow::canExtendNoMove(int extendBy) const {
	auto desktop = (screen() ? screen() : QApplication::primaryScreen())->availableGeometry();
	auto inner = body()->mapToGlobal(body()->rect());
	auto innerRight = (inner.x() + inner.width() + extendBy);
	auto desktopRight = (desktop.x() + desktop.width());
	return innerRight <= desktopRight;
}

int MainWindow::tryToExtendWidthBy(int addToWidth) {
	auto desktop = (screen() ? screen() : QApplication::primaryScreen())->availableGeometry();
	auto inner = body()->mapToGlobal(body()->rect());
	accumulate_min(
		addToWidth,
		std::max(desktop.width() - inner.width(), 0));
	auto newWidth = inner.width() + addToWidth;
	auto newLeft = std::min(
		inner.x(),
		desktop.x() + desktop.width() - newWidth);
	if (inner.x() != newLeft || inner.width() != newWidth) {
		setGeometry(QRect(newLeft, inner.y(), newWidth, inner.height()));
	} else {
		updateControlsGeometry();
	}
	return addToWidth;
}

void MainWindow::launchDrag(
		std::unique_ptr<QMimeData> data,
		Fn<void()> &&callback) {
	auto drag = std::make_unique<QDrag>(this);
	drag->setMimeData(data.release());
	drag->exec(Qt::CopyAction);

	// We don't receive mouseReleaseEvent when drag is finished.
	ClickHandler::unpressed();
	callback();
}

MainWindow::~MainWindow() {
	// Otherwise:
	// ~QWidget
	// QWidgetPrivate::close_helper
	// QWidgetPrivate::setVisible
	// QWidgetPrivate::hide_helper
	// QWidgetPrivate::hide_sys
	// QWindowPrivate::setVisible
	// QMetaObject::activate
	// Window::MainWindow::handleVisibleChanged on a destroyed MainWindow.
	hide();
}

} // namespace Window<|MERGE_RESOLUTION|>--- conflicted
+++ resolved
@@ -50,35 +50,42 @@
 
 } // namespace
 
-<<<<<<< HEAD
-QString LogoVariant(int variant) {
+const QImage &Logo(int variant) {
+	static const auto result = QImage(u":/gui/art/logo_256.png"_q);
+	static const auto result_blue = QImage(u":/gui/art/logo_256_blue.png"_q);
+	static const auto result_green = QImage(u":/gui/art/logo_256_green.png"_q);
+	static const auto result_orange = QImage(u":/gui/art/logo_256_orange.png"_q);
+	static const auto result_red = QImage(u":/gui/art/logo_256_red.png"_q);
+	static const auto result_old = QImage(u":/gui/art/logo_256_old.png"_q);
+
 	switch (variant) {
-		case 1: return QString("_blue");
-		case 2: return QString("_green");
-		case 3: return QString("_orange");
-		case 4: return QString("_red");
-		case 5: return QString("_old");
-	}
-
-	return QString();
-}
-
-QImage LoadLogo(int variant) {
-	return QImage(qsl(":/gui/art/logo_256%1.png").arg(LogoVariant(variant)));
-}
-
-QImage LoadLogoNoMargin(int variant) {
-	return QImage(qsl(":/gui/art/logo_256_no_margin%1.png").arg(LogoVariant(variant)));
-=======
-const QImage &Logo() {
-	static const auto result = QImage(u":/gui/art/logo_256.png"_q);
+		case 1: return result_blue;
+		case 2: return result_green;
+		case 3: return result_orange;
+		case 4: return result_red;
+		case 5: return result_old;
+	}
+
 	return result;
 }
 
-const QImage &LogoNoMargin() {
+const QImage &LogoNoMargin(int variant) {
 	static const auto result = QImage(u":/gui/art/logo_256_no_margin.png"_q);
+	static const auto result_blue = QImage(u":/gui/art/logo_256_no_margin_blue.png"_q);
+	static const auto result_green = QImage(u":/gui/art/logo_256_no_margin_green.png"_q);
+	static const auto result_orange = QImage(u":/gui/art/logo_256_no_margin_orange.png"_q);
+	static const auto result_red = QImage(u":/gui/art/logo_256_no_margin_red.png"_q);
+	static const auto result_old = QImage(u":/gui/art/logo_256_no_margin_old.png"_q);
+
+	switch (variant) {
+		case 1: return result_blue;
+		case 2: return result_green;
+		case 3: return result_orange;
+		case 4: return result_red;
+		case 5: return result_old;
+	}
+
 	return result;
->>>>>>> f55d3d1c
 }
 
 void ConvertIconToBlack(QImage &image) {
@@ -129,18 +136,12 @@
 }
 
 QIcon CreateOfficialIcon(Main::Session *session) {
-<<<<<<< HEAD
 	const auto customIcon = QImage(cWorkingDir() + "tdata/icon.png");
 
 	auto image = customIcon.isNull()
-		? Core::IsAppLaunched()
-			? Core::App().logo(cCustomAppIcon())
-			: LoadLogo(cCustomAppIcon())
+		? Logo(cCustomAppIcon())
 		: customIcon;
 
-=======
-	auto image = Logo();
->>>>>>> f55d3d1c
 	if (session && session->supportMode()) {
 		ConvertIconToBlack(image);
 	}
