--- conflicted
+++ resolved
@@ -138,9 +138,8 @@
 
 QIcon CreateIcon(Main::Account *account) {
 	auto result = CreateOfficialIcon(account);
-<<<<<<< HEAD
-
-#ifdef Q_OS_LINUX
+
+#if defined Q_OS_UNIX && !defined Q_OS_MAC
 	if (
 		(!account
 			|| !account->sessionExists()
@@ -149,10 +148,6 @@
 		&& !QFileInfo::exists(cWorkingDir() + "tdata/icon.png")) {
 		return QIcon::fromTheme(Platform::GetIconName(), result);
 	}
-=======
-#if defined Q_OS_UNIX && !defined Q_OS_MAC
-	return QIcon::fromTheme(Platform::GetIconName(), result);
->>>>>>> bede709f
 #endif
 
 	return result;
