--- conflicted
+++ resolved
@@ -11,11 +11,7 @@
 #include "kotato/kotato_lang.h"
 #include "api/api_chat_participants.h"
 #include "lang/lang_keys.h"
-<<<<<<< HEAD
-=======
-#include "ui/boxes/confirm_box.h"
 #include "base/options.h"
->>>>>>> 95e806cb
 #include "boxes/delete_messages_box.h"
 #include "boxes/max_invite_box.h"
 #include "boxes/mute_settings_box.h"
@@ -1192,6 +1188,19 @@
 	const auto isGame = firstItem->getMessageBot()
 		&& firstItem->media()
 		&& (firstItem->media()->game() != nullptr);
+
+	const auto items = history->owner().idsToItems(draft.ids);
+	const auto hasCaptions = ranges::any_of(items, [](auto item) {
+		return item->media()
+			&& !item->originalText().text.isEmpty()
+			&& item->media()->allowsEditCaption();
+	});
+	const auto hasOnlyForcedForwardedInfo = hasCaptions
+		? false
+		: ranges::all_of(items, [](auto item) {
+			return item->media() && item->media()->forceForwardedInfo();
+		});
+
 	const auto canCopyLink = [=] {
 		if (draft.ids.size() > 10) {
 			return false;
@@ -1199,7 +1208,7 @@
 
 		const auto groupId = firstItem->groupId();
 
-		for (const auto item : history->owner().idsToItems(draft.ids)) {
+		for (const auto item : items) {
 			if (groupId != item->groupId()) {
 				return false;
 			}
@@ -1211,7 +1220,7 @@
 	const auto hasMediaForGrouping = [=] {
 		if (draft.ids.size() > 1) {
 			auto grouppableMediaCount = 0;
-			for (const auto item : history->owner().idsToItems(draft.ids)) {
+			for (const auto item : items) {
 				if (item->media() && item->media()->canBeGrouped()) {
 					grouppableMediaCount++;
 				} else {
@@ -1254,7 +1263,8 @@
 			std::vector<not_null<PeerData*>> &&result,
 			TextWithTags &&comment,
 			Api::SendOptions options,
-			Data::ForwardDraft &&newDraft) {
+			Data::ForwardOptions forwardOptions,
+			Data::GroupingOptions groupOptions) {
 		if (data->requestsLeft > 0) {
 			return; // Share clicked already.
 		}
@@ -1270,7 +1280,7 @@
 					items,
 					comment,
 					false, /* ignoreSlowmodeCountdown */
-					newDraft.options != Data::ForwardOptions::PreserveInfo);
+					forwardOptions != Data::ForwardOptions::PreserveInfo);
 				if (!error.isEmpty()) {
 					return std::make_pair(error, peer);
 				}
@@ -1300,8 +1310,8 @@
 		};
 		auto &api = owner->session().api();
 
-		data->draft.options = newDraft.options;
-		data->draft.groupOptions = newDraft.groupOptions;
+		data->draft.options = forwardOptions;
+		data->draft.groupOptions = groupOptions;
 
 		for (const auto peer : result) {
 			const auto history = owner->history(peer);
@@ -1333,13 +1343,16 @@
 	auto copyLinkCallback = canCopyLink
 		? Fn<void()>(std::move(copyCallback))
 		: Fn<void()>();
-	auto goToChatCallback = [navigation, data](PeerData *peer, Data::ForwardDraft &&newDraft) {
+	auto goToChatCallback = [navigation, data](
+			PeerData *peer,
+			Data::ForwardOptions forwardOptions,
+			Data::GroupingOptions groupOptions) {
 		if (data->submitCallback
 			&& !::Kotato::JsonSettings::GetBool("forward_retain_selection")) {
 			data->submitCallback();
 		}
-		data->draft.options = newDraft.options;
-		data->draft.groupOptions = newDraft.groupOptions;
+		data->draft.options = forwardOptions;
+		data->draft.groupOptions = groupOptions;
 		navigation->parentController()->content()->setForwardDraft(peer->id, std::move(data->draft));
 	};
 	*weak = Ui::show(
@@ -1350,12 +1363,13 @@
 			.filterCallback = std::move(filterCallback),
 			.goToChatCallback = std::move(goToChatCallback),
 			.navigation = navigation,
-			.hasMedia = hasMediaForGrouping,
-			.isShare = false,
-			.draft = std::make_unique<Data::ForwardDraft>(Data::ForwardDraft{
-				.options = data->draft.options,
-				.groupOptions = data->draft.groupOptions,
-			}),
+			.forwardOptions = {
+				.messagesCount = int(draft.ids.size()),
+				.show = !hasOnlyForcedForwardedInfo,
+				.hasCaptions = hasCaptions,
+				.hasMedia = hasMediaForGrouping,
+				.isShare = false,
+			},
 		}),
 		Ui::LayerOption::KeepOther);
 	return weak->data();
