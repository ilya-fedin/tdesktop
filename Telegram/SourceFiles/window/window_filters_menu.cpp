--- conflicted
+++ resolved
@@ -353,8 +353,13 @@
 
 	addAction(
 		tr::lng_filters_context_edit(tr::now),
-<<<<<<< HEAD
 		crl::guard(&_outer, [=] { showEditBox(id); }));
+	auto filteredChats = [=] {
+		return _session->session().data().chatsFilters().chatsList(id);
+	};
+	Window::MenuAddMarkAsReadChatListAction(
+		std::move(filteredChats),
+		addAction);
 	if (defaultFilterId != id) {
 		_popupMenu->addAction(
 			tr::ktg_filters_context_make_default(tr::now),
@@ -365,18 +370,6 @@
 			crl::guard(&_outer, [=] { setDefaultFilter(0); }));
 	}
 	_popupMenu->addAction(
-=======
-		[=] { showEditBox(id); });
-
-	auto filteredChats = [=] {
-		return _session->session().data().chatsFilters().chatsList(id);
-	};
-	Window::MenuAddMarkAsReadChatListAction(
-		std::move(filteredChats),
-		addAction);
-
-	addAction(
->>>>>>> 744eccc5
 		tr::lng_filters_context_remove(tr::now),
 		[=] { showRemoveBox(id); });
 	_popupMenu->popup(position);
