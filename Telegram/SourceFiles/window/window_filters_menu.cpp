/*
This file is part of Telegram Desktop,
the official desktop application for the Telegram messaging service.

For license and copyright information please follow this link:
https://github.com/telegramdesktop/tdesktop/blob/master/LEGAL
*/
#include "window/window_filters_menu.h"

#include "kotato/kotato_lang.h"
#include "mainwindow.h"
#include "window/window_session_controller.h"
#include "window/window_controller.h"
#include "window/window_main_menu.h"
#include "window/window_peer_menu.h"
#include "main/main_session.h"
#include "main/main_account.h"
#include "data/data_session.h"
#include "data/data_chat_filters.h"
#include "data/data_folder.h"
#include "lang/lang_keys.h"
#include "ui/filter_icons.h"
#include "ui/wrap/vertical_layout_reorder.h"
#include "ui/widgets/popup_menu.h"
#include "ui/toast/toast.h"
#include "ui/boxes/confirm_box.h"
#include "boxes/filters/edit_filter_box.h"
#include "kotato/json_settings.h"
#include "settings/settings_common.h"
#include "api/api_chat_filters.h"
#include "apiwrap.h"
#include "styles/style_widgets.h"
#include "styles/style_window.h"
#include "styles/style_menu_icons.h"

namespace Window {
namespace {

[[nodiscard]] rpl::producer<Dialogs::UnreadState> MainListUnreadState(
		not_null<Dialogs::MainList*> list) {
	return rpl::single(rpl::empty_value()) | rpl::then(
		list->unreadStateChanges() | rpl::to_empty
	) | rpl::map([=] {
		return list->unreadState();
	});
}

[[nodiscard]] rpl::producer<Dialogs::UnreadState> UnreadStateValue(
		not_null<Main::Session*> session,
		FilterId filterId) {
	if (filterId > 0) {
		const auto filters = &session->data().chatsFilters();
		return MainListUnreadState(filters->chatsList(filterId));
	}
	return MainListUnreadState(
		session->data().chatsList()
	) | rpl::map([=](const Dialogs::UnreadState &state) {
		const auto folderId = Data::Folder::kId;
		if (const auto folder = session->data().folderLoaded(folderId)) {
			return state - folder->chatsList()->unreadState();
		}
		return state;
	});
}

bool FiltersFirstLoad = true;

} // namespace

void ResetFiltersFirstLoad() {
	FiltersFirstLoad = true;
}

FiltersMenu::FiltersMenu(
	not_null<Ui::RpWidget*> parent,
	not_null<SessionController*> session)
: _session(session)
, _parent(parent)
, _outer(_parent)
, _menu(&_outer, QString(), st::windowFiltersMainMenu)
, _scroll(&_outer)
, _container(
	_scroll.setOwnedWidget(
		object_ptr<Ui::VerticalLayout>(&_scroll))) {
	setup();
}

FiltersMenu::~FiltersMenu() = default;

void FiltersMenu::setup() {
	setupMainMenuIcon();

	_outer.setAttribute(Qt::WA_OpaquePaintEvent);
	_outer.show();
	_outer.paintRequest(
	) | rpl::start_with_next([=](QRect clip) {
		auto p = QPainter(&_outer);
		p.setPen(Qt::NoPen);
		p.setBrush(st::windowFiltersButton.textBg);
		p.drawRect(clip);
	}, _outer.lifetime());

	_parent->heightValue(
	) | rpl::start_with_next([=](int height) {
		const auto width = (cHideFilterNames() ? st::windowFiltersWidthNoText : st::windowFiltersWidth);
		_outer.setGeometry({ 0, 0, width, height });
		_menu.resizeToWidth(width);
		_menu.move(0, 0);
		_scroll.setGeometry(
			{ 0, _menu.height(), width, height - _menu.height() });
		_container->resizeToWidth(width);
		_container->move(0, 0);
	}, _outer.lifetime());

	const auto filters = &_session->session().data().chatsFilters();
	_activeFilterId = _session->activeChatsFilterCurrent();
	rpl::single(
		rpl::empty_value()
	) | rpl::then(
		filters->changed()
	) | rpl::start_with_next([=] {
		refresh();
	}, _outer.lifetime());

	_session->activeChatsFilter(
	) | rpl::filter([=](FilterId id) {
		return id != _activeFilterId;
	}) | rpl::start_with_next([=](FilterId id) {
		const auto i = _filters.find(_activeFilterId);
		if (i != end(_filters)) {
			i->second->setActive(false);
		} else if (!_activeFilterId && _all) {
			_all->setActive(false);
		}
		_activeFilterId = id;
		const auto j = _filters.find(_activeFilterId);
		if (j != end(_filters)) {
			j->second->setActive(true);
			scrollToButton(j->second);
		} else if (!_activeFilterId && _all) {
			_all->setActive(true);
			scrollToButton(_all);
		}
		_reorder->finishReordering();
	}, _outer.lifetime());

	_menu.setClickedCallback([=] {
		_session->widget()->showMainMenu();
	});
}

void FiltersMenu::setupMainMenuIcon() {
	OtherAccountsUnreadState(
	) | rpl::start_with_next([=](const OthersUnreadState &state) {
		const auto icon = !state.count
			? nullptr
			: !state.allMuted
			? &st::windowFiltersMainMenuUnread
			: &st::windowFiltersMainMenuUnreadMuted;
		_menu.setIconOverride(icon, icon);
	}, _outer.lifetime());
}

void FiltersMenu::scrollToButton(not_null<Ui::RpWidget*> widget) {
	const auto globalPosition = widget->mapToGlobal(QPoint(0, 0));
	const auto localTop = _scroll.mapFromGlobal(globalPosition).y();
	const auto localBottom = localTop + widget->height() - _scroll.height();
	const auto isTopEdge = (localTop < 0);
	const auto isBottomEdge = (localBottom > 0);
	if (!isTopEdge && !isBottomEdge) {
		return;
	}

	_scrollToAnimation.stop();
	const auto scrollTop = _scroll.scrollTop();
	const auto scrollTo = scrollTop + (isBottomEdge ? localBottom : localTop);

	auto scroll = [=] {
		_scroll.scrollToY(qRound(_scrollToAnimation.value(scrollTo)));
	};

	_scrollToAnimation.start(
		std::move(scroll),
		scrollTop,
		scrollTo,
		st::slideDuration,
		anim::sineInOut);
}

void FiltersMenu::refresh() {
	const auto filters = &_session->session().data().chatsFilters();
	if (filters->list().empty() || _ignoreRefresh) {
		return;
	}
	const auto oldTop = _scroll.scrollTop();

	if (!_list) {
		setupList();
	}
	_reorder->cancel();
	auto now = base::flat_map<int, base::unique_qptr<Ui::SideBarButton>>();
	for (const auto &filter : filters->list()) {
		now.emplace(
			filter.id(),
			prepareButton(
				_list,
				filter.id(),
				filter.title(),
				Ui::ComputeFilterIcon(filter)));
	}
	_filters = std::move(now);
	_reorder->start();

	_container->resizeToWidth(_outer.width());

	// After the filters are refreshed, the scroll is reset,
	// so we have to restore it.
	_scroll.scrollToY(oldTop);
	const auto i = _filters.find(_activeFilterId);
	if (i != end(_filters)) {
		scrollToButton(i->second);
	} else if (!cHideFilterAllChats()) {
		scrollToButton(_all);
	}

	if (FiltersFirstLoad) {
		_session->setActiveChatsFilter(_session->session().account().defaultFilterId());
		FiltersFirstLoad = false;
	}
}

void FiltersMenu::setupList() {
	if (!cHideFilterAllChats()) {
		_all = prepareButton(
			_container,
			0,
			tr::lng_filters_all(tr::now),
			Ui::FilterIcon::All);
	}
	_list = _container->add(object_ptr<Ui::VerticalLayout>(_container));
	if (!cHideFilterEditButton()) {
		_setup = prepareButton(
			_container,
			-1,
			tr::lng_filters_setup(tr::now),
			Ui::FilterIcon::Edit);
	}
	_reorder = std::make_unique<Ui::VerticalLayoutReorder>(_list, &_scroll);

	_reorder->updates(
		) | rpl::start_with_next([=](Ui::VerticalLayoutReorder::Single data) {
		using State = Ui::VerticalLayoutReorder::State;
		if (data.state == State::Started) {
			++_reordering;
		} else {
			Ui::PostponeCall(&_outer, [=] {
				--_reordering;
			});
			if (data.state == State::Applied) {
				applyReorder(data.widget, data.oldPosition, data.newPosition);
			}
		}
	}, _outer.lifetime());
}

base::unique_qptr<Ui::SideBarButton> FiltersMenu::prepareButton(
		not_null<Ui::VerticalLayout*> container,
		FilterId id,
		const QString &title,
		Ui::FilterIcon icon) {
	auto button = base::unique_qptr<Ui::SideBarButton>(container->add(
		object_ptr<Ui::SideBarButton>(
			container,
			(cHideFilterNames() ? QString() : title),
			st::windowFiltersButton)));
	const auto raw = button.get();
	const auto &icons = Ui::LookupFilterIcon(icon);
	raw->setIconOverride(icons.normal, icons.active);
	if (id >= 0) {
		UnreadStateValue(
			&_session->session(),
			id
		) | rpl::start_with_next([=](const Dialogs::UnreadState &state) {
			const auto count = (state.chats + state.marks);
			const auto muted = (state.chatsMuted + state.marksMuted);
			if (cUnmutedFilterCounterOnly()) {
				const auto unmuted = count - muted;
				const auto string = !unmuted
					? QString()
					: (unmuted > 99)
					? "99+"
					: QString::number(unmuted);
				raw->setBadge(string, false);
			} else {
				const auto string = !count
					? QString()
					: (count > 99)
					? "99+"
					: QString::number(count);
				raw->setBadge(string, count == muted);
			}
		}, raw->lifetime());
	}
	raw->setActive(_session->activeChatsFilterCurrent() == id);
	raw->setClickedCallback([=] {
		if (_reordering) {
			return;
		} else if (id >= 0) {
			_session->setActiveChatsFilter(id);
		} else {
			const auto filters = &_session->session().data().chatsFilters();
			if (filters->suggestedLoaded()) {
				_session->showSettings(Settings::Type::Folders);
			} else if (!_waitingSuggested) {
				_waitingSuggested = true;
				filters->requestSuggested();
				filters->suggestedUpdated(
				) | rpl::take(1) | rpl::start_with_next([=] {
					_session->showSettings(Settings::Type::Folders);
				}, _outer.lifetime());
			}
		}
	});
	raw->events(
	) | rpl::filter([=](not_null<QEvent*> e) {
		return e->type() == QEvent::ContextMenu;
	}) | rpl::start_with_next([=] {
		if (id == -1) {
			showEditMenu(QCursor::pos());
		} else if (id) {
			showMenu(QCursor::pos(), id);
		} else {
			showAllMenu(QCursor::pos());
		}
	}, raw->lifetime());
	return button;
}

void FiltersMenu::showMenu(QPoint position, FilterId id) {
	if (_popupMenu) {
		_popupMenu = nullptr;
		return;
	}
	const auto i = _filters.find(id);
	if (i == end(_filters)) {
		return;
	}
<<<<<<< HEAD
	const auto defaultFilterId = _session->session().account().defaultFilterId();
	_popupMenu = base::make_unique_q<Ui::PopupMenu>(i->second.get());
	const auto addAction = [&](const QString &text, Fn<void()> callback) {
=======
	_popupMenu = base::make_unique_q<Ui::PopupMenu>(
		i->second.get(),
		st::popupMenuWithIcons);
	const auto addAction = [&](
			const QString &text,
			Fn<void()> callback,
			const style::icon *icon) {
>>>>>>> 5c9c8368
		return _popupMenu->addAction(
			text,
			crl::guard(&_outer, std::move(callback)),
			icon);
	};

	addAction(
		tr::lng_filters_context_edit(tr::now),
<<<<<<< HEAD
		crl::guard(&_outer, [=] { showEditBox(id); }));
=======
		[=] { showEditBox(id); },
		&st::menuIconEdit);

>>>>>>> 5c9c8368
	auto filteredChats = [=] {
		return _session->session().data().chatsFilters().chatsList(id);
	};
	Window::MenuAddMarkAsReadChatListAction(
		std::move(filteredChats),
		addAction);
	if (defaultFilterId != id) {
		_popupMenu->addAction(
			ktr("ktg_filters_context_make_default"),
			crl::guard(&_outer, [=] { setDefaultFilter(id); }));
	} else if (id) {
		_popupMenu->addAction(
			ktr("ktg_filters_context_reset_default"),
			crl::guard(&_outer, [=] { setDefaultFilter(0); }));
	}
	_popupMenu->addAction(
		tr::lng_filters_context_remove(tr::now),
		[=] { showRemoveBox(id); },
		&st::menuIconDelete);
	_popupMenu->popup(position);
}

void FiltersMenu::showAllMenu(QPoint position) {
	if (_popupMenu) {
		_popupMenu = nullptr;
		return;
	}
	const auto defaultFilterId = _session->session().account().defaultFilterId();
	_popupMenu = base::make_unique_q<Ui::PopupMenu>(_all);
	const auto addAction = [&](const QString &text, Fn<void()> callback) {
		return _popupMenu->addAction(
			text,
			crl::guard(&_outer, std::move(callback)));
	};
	MenuAddMarkAsReadAllChatsAction(&_session->session().data(), addAction);
	_popupMenu->addAction(
		ktr("ktg_filters_context_edit_all"),
		crl::guard(&_outer, [=] { _session->showSettings(Settings::Type::Folders); }));
	if (defaultFilterId != 0) {
		_popupMenu->addAction(
			ktr("ktg_filters_context_make_default"),
			crl::guard(&_outer, [=] { setDefaultFilter(0); }));
	}
	_popupMenu->addAction(
		ktr("ktg_filters_hide_folder"),
		crl::guard(&_outer, [=] {
			cSetHideFilterAllChats(true);
			Kotato::JsonSettings::Write();
			_all = nullptr;
			Ui::Toast::Show(Ui::Toast::Config{
				.text = { ktr("ktg_filters_hide_all_chats_toast") },
				.st = &st::windowArchiveToast,
				.multiline = true,
			});
		}));
	
	_popupMenu->popup(position);
}

void FiltersMenu::showEditMenu(QPoint position) {
	if (_popupMenu) {
		_popupMenu = nullptr;
		return;
	}
	_popupMenu = base::make_unique_q<Ui::PopupMenu>(_setup);
	_popupMenu->addAction(
		ktr("ktg_filters_hide_button"),
		crl::guard(&_outer, [=] {
			cSetHideFilterEditButton(true);
			Kotato::JsonSettings::Write();
			_setup = nullptr;
			Ui::Toast::Show(Ui::Toast::Config{
				.text = { ktr("ktg_filters_hide_edit_toast") },
				.st = &st::windowArchiveToast,
				.multiline = true,
			});
		}));

	_popupMenu->popup(position);
}

void FiltersMenu::setDefaultFilter(FilterId id) {
	const auto defaultFilterId = _session->session().account().defaultFilterId();
	if (defaultFilterId != id) {
		_session->session().account().setDefaultFilterId(id);
		Kotato::JsonSettings::Write();
	}
}

void FiltersMenu::showEditBox(FilterId id) {
	EditExistingFilter(_session, id);
}

void FiltersMenu::showRemoveBox(FilterId id) {
	_session->window().show(Box<Ui::ConfirmBox>(
		tr::lng_filters_remove_sure(tr::now),
		tr::lng_filters_remove_yes(tr::now),
		[=](Fn<void()> &&close) { close(); remove(id); }));
}

void FiltersMenu::remove(FilterId id) {
	const auto defaultFilterId = _session->session().account().defaultFilterId();
	const auto filters = &_session->session().data().chatsFilters();
	const auto &list = filters->list();
	const auto i = ranges::find(list, id, &Data::ChatFilter::id);
	Assert(i != end(list));
	bool needSave = false;
	if (i->isLocal()) {
		const auto account = &_session->session().account();
		auto &localFolders = cRefLocalFolders();
		const auto j = ranges::find_if(localFolders, [id, account](LocalFolder localFolder) {
			return (id == localFolder.id
				&& account->isCurrent(localFolder.ownerId, localFolder.isTest));
		});
		filters->remove(id);
		localFolders.erase(j);
		needSave = true;
	} else {
		_session->session().data().chatsFilters().apply(MTP_updateDialogFilter(
			MTP_flags(MTPDupdateDialogFilter::Flag(0)),
			MTP_int(id),
			MTPDialogFilter()));
		_session->session().api().request(MTPmessages_UpdateDialogFilter(
			MTP_flags(MTPmessages_UpdateDialogFilter::Flag(0)),
			MTP_int(id),
			MTPDialogFilter()
		)).send();
	}
	if (id == defaultFilterId) {
		needSave = true;
		_session->session().account().setDefaultFilterId(0);
		if (id == _session->activeChatsFilterCurrent()) {
			_session->setActiveChatsFilter(0);
		}
	}
	if (needSave) {
		Kotato::JsonSettings::Write();
	}
}

void FiltersMenu::applyReorder(
		not_null<Ui::RpWidget*> widget,
		int oldPosition,
		int newPosition) {
	if (newPosition == oldPosition) {
		return;
	}

	const auto filters = &_session->session().data().chatsFilters();
	const auto &list = filters->list();
	Assert(oldPosition >= 0 && oldPosition < list.size());
	Assert(newPosition >= 0 && newPosition < list.size());
	const auto id = list[oldPosition].id();
	const auto i = _filters.find(id);
	Assert(i != end(_filters));
	Assert(i->second == widget);

	auto order = ranges::views::all(
		list
	) | ranges::views::transform(
		&Data::ChatFilter::id
	) | ranges::to_vector;
	base::reorder(order, oldPosition, newPosition);

	_ignoreRefresh = true;
	filters->saveOrder(order);
	_ignoreRefresh = false;
	Kotato::JsonSettings::Write();
}

} // namespace Window<|MERGE_RESOLUTION|>--- conflicted
+++ resolved
@@ -345,11 +345,7 @@
 	if (i == end(_filters)) {
 		return;
 	}
-<<<<<<< HEAD
 	const auto defaultFilterId = _session->session().account().defaultFilterId();
-	_popupMenu = base::make_unique_q<Ui::PopupMenu>(i->second.get());
-	const auto addAction = [&](const QString &text, Fn<void()> callback) {
-=======
 	_popupMenu = base::make_unique_q<Ui::PopupMenu>(
 		i->second.get(),
 		st::popupMenuWithIcons);
@@ -357,7 +353,6 @@
 			const QString &text,
 			Fn<void()> callback,
 			const style::icon *icon) {
->>>>>>> 5c9c8368
 		return _popupMenu->addAction(
 			text,
 			crl::guard(&_outer, std::move(callback)),
@@ -366,13 +361,8 @@
 
 	addAction(
 		tr::lng_filters_context_edit(tr::now),
-<<<<<<< HEAD
-		crl::guard(&_outer, [=] { showEditBox(id); }));
-=======
-		[=] { showEditBox(id); },
+		crl::guard(&_outer, [=] { showEditBox(id); }),
 		&st::menuIconEdit);
-
->>>>>>> 5c9c8368
 	auto filteredChats = [=] {
 		return _session->session().data().chatsFilters().chatsList(id);
 	};
@@ -382,11 +372,13 @@
 	if (defaultFilterId != id) {
 		_popupMenu->addAction(
 			ktr("ktg_filters_context_make_default"),
-			crl::guard(&_outer, [=] { setDefaultFilter(id); }));
+			crl::guard(&_outer, [=] { setDefaultFilter(id); }),
+			&st::menuIconFave);
 	} else if (id) {
 		_popupMenu->addAction(
 			ktr("ktg_filters_context_reset_default"),
-			crl::guard(&_outer, [=] { setDefaultFilter(0); }));
+			crl::guard(&_outer, [=] { setDefaultFilter(0); }),
+			&st::menuIconUnfave);
 	}
 	_popupMenu->addAction(
 		tr::lng_filters_context_remove(tr::now),
@@ -401,20 +393,28 @@
 		return;
 	}
 	const auto defaultFilterId = _session->session().account().defaultFilterId();
-	_popupMenu = base::make_unique_q<Ui::PopupMenu>(_all);
-	const auto addAction = [&](const QString &text, Fn<void()> callback) {
+	_popupMenu = base::make_unique_q<Ui::PopupMenu>(
+		_all,
+		st::popupMenuWithIcons);
+	const auto addAction = [&](
+			const QString &text,
+			Fn<void()> callback,
+			const style::icon *icon) {
 		return _popupMenu->addAction(
 			text,
-			crl::guard(&_outer, std::move(callback)));
+			crl::guard(&_outer, std::move(callback)),
+			icon);
 	};
 	MenuAddMarkAsReadAllChatsAction(&_session->session().data(), addAction);
 	_popupMenu->addAction(
 		ktr("ktg_filters_context_edit_all"),
-		crl::guard(&_outer, [=] { _session->showSettings(Settings::Type::Folders); }));
+		crl::guard(&_outer, [=] { _session->showSettings(Settings::Type::Folders); }),
+		&st::menuIconEdit);
 	if (defaultFilterId != 0) {
 		_popupMenu->addAction(
 			ktr("ktg_filters_context_make_default"),
-			crl::guard(&_outer, [=] { setDefaultFilter(0); }));
+			crl::guard(&_outer, [=] { setDefaultFilter(0); }),
+			&st::menuIconFave);
 	}
 	_popupMenu->addAction(
 		ktr("ktg_filters_hide_folder"),
@@ -427,7 +427,7 @@
 				.st = &st::windowArchiveToast,
 				.multiline = true,
 			});
-		}));
+		}), &st::menuIconHide);
 	
 	_popupMenu->popup(position);
 }
@@ -437,7 +437,9 @@
 		_popupMenu = nullptr;
 		return;
 	}
-	_popupMenu = base::make_unique_q<Ui::PopupMenu>(_setup);
+	_popupMenu = base::make_unique_q<Ui::PopupMenu>(
+		_setup,
+		st::popupMenuWithIcons);
 	_popupMenu->addAction(
 		ktr("ktg_filters_hide_button"),
 		crl::guard(&_outer, [=] {
@@ -449,7 +451,7 @@
 				.st = &st::windowArchiveToast,
 				.multiline = true,
 			});
-		}));
+		}), &st::menuIconHide);
 
 	_popupMenu->popup(position);
 }
