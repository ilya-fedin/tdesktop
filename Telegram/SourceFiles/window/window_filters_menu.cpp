/*
This file is part of Telegram Desktop,
the official desktop application for the Telegram messaging service.

For license and copyright information please follow this link:
https://github.com/telegramdesktop/tdesktop/blob/master/LEGAL
*/
#include "window/window_filters_menu.h"

#include "mainwindow.h"
#include "window/window_session_controller.h"
#include "window/window_controller.h"
#include "main/main_session.h"
#include "data/data_session.h"
#include "data/data_chat_filters.h"
#include "data/data_folder.h"
#include "lang/lang_keys.h"
#include "ui/filter_icons.h"
#include "ui/wrap/vertical_layout_reorder.h"
#include "ui/widgets/popup_menu.h"
#include "boxes/confirm_box.h"
#include "boxes/filters/edit_filter_box.h"
#include "kotato/json_settings.h"
#include "settings/settings_common.h"
#include "api/api_chat_filters.h"
#include "apiwrap.h"
#include "styles/style_widgets.h"
#include "styles/style_window.h"

namespace Window {
namespace {

[[nodiscard]] rpl::producer<Dialogs::UnreadState> MainListUnreadState(
		not_null<Dialogs::MainList*> list) {
	return rpl::single(rpl::empty_value()) | rpl::then(
		list->unreadStateChanges(
			) | rpl::map([] { return rpl::empty_value(); })
	) | rpl::map([=] {
		return list->unreadState();
	});
}

[[nodiscard]] rpl::producer<Dialogs::UnreadState> UnreadStateValue(
		not_null<Main::Session*> session,
		FilterId filterId) {
	if (filterId > 0) {
		const auto filters = &session->data().chatsFilters();
		return MainListUnreadState(filters->chatsList(filterId));
	}
	return MainListUnreadState(
		session->data().chatsList()
	) | rpl::map([=](const Dialogs::UnreadState &state) {
		const auto folderId = Data::Folder::kId;
		if (const auto folder = session->data().folderLoaded(folderId)) {
			return state - folder->chatsList()->unreadState();
		}
		return state;
	});
}

bool FiltersFirstLoad = true;

} // namespace

FiltersMenu::FiltersMenu(
	not_null<Ui::RpWidget*> parent,
	not_null<SessionController*> session)
: _session(session)
, _parent(parent)
, _outer(_parent)
, _menu(&_outer, QString(), st::windowFiltersMainMenu)
, _scroll(&_outer)
, _container(
	_scroll.setOwnedWidget(
		object_ptr<Ui::VerticalLayout>(&_scroll))) {
	setup();
}

FiltersMenu::~FiltersMenu() = default;

void FiltersMenu::setup() {
	_outer.setAttribute(Qt::WA_OpaquePaintEvent);
	_outer.show();
	_outer.paintRequest(
	) | rpl::start_with_next([=](QRect clip) {
		auto p = QPainter(&_outer);
		p.setPen(Qt::NoPen);
		p.setBrush(st::windowFiltersButton.textBg);
		p.drawRect(clip);
	}, _outer.lifetime());

	_parent->heightValue(
	) | rpl::start_with_next([=](int height) {
		const auto width = (cHideFilterNames() ? st::windowFiltersWidthNoText : st::windowFiltersWidth);
		_outer.setGeometry({ 0, 0, width, height });
		_menu.resizeToWidth(width);
		_menu.move(0, 0);
		_scroll.setGeometry(
			{ 0, _menu.height(), width, height - _menu.height() });
		_container->resizeToWidth(width);
		_container->move(0, 0);
	}, _outer.lifetime());

	const auto filters = &_session->session().data().chatsFilters();
	rpl::single(
		rpl::empty_value()
	) | rpl::then(
		filters->changed()
	) | rpl::start_with_next([=] {
		refresh();
	}, _outer.lifetime());

	_activeFilterId = _session->activeChatsFilterCurrent();
	_session->activeChatsFilter(
	) | rpl::filter([=](FilterId id) {
		return id != _activeFilterId;
	}) | rpl::start_with_next([=](FilterId id) {
		const auto i = _filters.find(_activeFilterId);
		if (i != end(_filters)) {
			i->second->setActive(false);
		} else if (!_activeFilterId && _all) {
			_all->setActive(false);
		}
		_activeFilterId = id;
		const auto j = _filters.find(_activeFilterId);
		if (j != end(_filters)) {
			j->second->setActive(true);
			scrollToButton(j->second);
		} else if (!_activeFilterId && _all) {
			_all->setActive(true);
			scrollToButton(_all);
		}
		_reorder->finishReordering();
	}, _outer.lifetime());

	_menu.setClickedCallback([=] {
		_session->widget()->showMainMenu();
	});
}

void FiltersMenu::scrollToButton(not_null<Ui::RpWidget*> widget) {
	const auto globalPosition = widget->mapToGlobal(QPoint(0, 0));
	const auto localTop = _scroll.mapFromGlobal(globalPosition).y();
	const auto localBottom = localTop + widget->height() - _scroll.height();
	const auto isTopEdge = (localTop < 0);
	const auto isBottomEdge = (localBottom > 0);
	if (!isTopEdge && !isBottomEdge) {
		return;
	}

	_scrollToAnimation.stop();
	const auto scrollTop = _scroll.scrollTop();
	const auto scrollTo = scrollTop + (isBottomEdge ? localBottom : localTop);

	auto scroll = [=] {
		_scroll.scrollToY(qRound(_scrollToAnimation.value(scrollTo)));
	};

	_scrollToAnimation.start(
		std::move(scroll),
		scrollTop,
		scrollTo,
		st::slideDuration,
		anim::sineInOut);
}

void FiltersMenu::refresh() {
	const auto filters = &_session->session().data().chatsFilters();
	if (filters->list().empty() || _ignoreRefresh) {
		return;
	}
	const auto oldTop = _scroll.scrollTop();

	if (!_list) {
		setupList();
	}
	_reorder->cancel();
	auto now = base::flat_map<int, base::unique_qptr<Ui::SideBarButton>>();
	for (const auto filter : filters->list()) {
		now.emplace(
			filter.id(),
			prepareButton(
				_list,
				filter.id(),
				filter.title(),
				Ui::ComputeFilterIcon(filter)));
	}
	_filters = std::move(now);
	_reorder->start();

	_container->resizeToWidth(_outer.width());

<<<<<<< HEAD
	if (FiltersFirstLoad) {
		_session->setActiveChatsFilter(cDefaultFilterId());
		FiltersFirstLoad = false;
	}
=======
	// After the filters are refreshed, the scroll is reset,
	// so we have to restore it.
	_scroll.scrollToY(oldTop);
	const auto i = _filters.find(_activeFilterId);
	scrollToButton((i != end(_filters)) ? i->second : _all);
>>>>>>> b79ecb59
}

void FiltersMenu::setupList() {
	if (!cHideFilterAllChats()) {
		_all = prepareButton(
			_container,
			0,
			tr::lng_filters_all(tr::now),
			Ui::FilterIcon::All);
	}
	_list = _container->add(object_ptr<Ui::VerticalLayout>(_container));
	if (!cHideFilterEditButton()) {
		_setup = prepareButton(
			_container,
			-1,
			tr::lng_filters_setup(tr::now),
			Ui::FilterIcon::Edit);
	}
	_reorder = std::make_unique<Ui::VerticalLayoutReorder>(_list, &_scroll);

	_reorder->updates(
		) | rpl::start_with_next([=](Ui::VerticalLayoutReorder::Single data) {
		using State = Ui::VerticalLayoutReorder::State;
		if (data.state == State::Started) {
			++_reordering;
		} else {
			Ui::PostponeCall(&_outer, [=] {
				--_reordering;
			});
			if (data.state == State::Applied) {
				applyReorder(data.widget, data.oldPosition, data.newPosition);
			}
		}
	}, _outer.lifetime());
}

base::unique_qptr<Ui::SideBarButton> FiltersMenu::prepareButton(
		not_null<Ui::VerticalLayout*> container,
		FilterId id,
		const QString &title,
		Ui::FilterIcon icon) {
	auto button = base::unique_qptr<Ui::SideBarButton>(container->add(
		object_ptr<Ui::SideBarButton>(
			container,
			(cHideFilterNames() ? QString() : title),
			st::windowFiltersButton)));
	const auto raw = button.get();
	const auto &icons = Ui::LookupFilterIcon(icon);
	raw->setIconOverride(icons.normal, icons.active);
	if (id >= 0) {
		UnreadStateValue(
			&_session->session(),
			id
		) | rpl::start_with_next([=](const Dialogs::UnreadState &state) {
			const auto count = (state.chats + state.marks);
			const auto muted = (state.chatsMuted + state.marksMuted);
			if (cUnmutedFilterCounterOnly()) {
				const auto unmuted = count - muted;
				const auto string = !unmuted
					? QString()
					: (unmuted > 99)
					? "99+"
					: QString::number(unmuted);
				raw->setBadge(string, false);
			} else {
				const auto string = !count
					? QString()
					: (count > 99)
					? "99+"
					: QString::number(count);
				raw->setBadge(string, count == muted);
			}
		}, raw->lifetime());
	}
	raw->setActive(_session->activeChatsFilterCurrent() == id);
	raw->setClickedCallback([=] {
		if (_reordering) {
			return;
		} else if (id >= 0) {
			_session->setActiveChatsFilter(id);
		} else {
			const auto filters = &_session->session().data().chatsFilters();
			if (filters->suggestedLoaded()) {
				_session->showSettings(Settings::Type::Folders);
			} else if (!_waitingSuggested) {
				_waitingSuggested = true;
				filters->requestSuggested();
				filters->suggestedUpdated(
				) | rpl::take(1) | rpl::start_with_next([=] {
					_session->showSettings(Settings::Type::Folders);
				}, _outer.lifetime());
			}
		}
	});
	if (id >= 0) {
		raw->events(
		) | rpl::filter([=](not_null<QEvent*> e) {
			return e->type() == QEvent::ContextMenu;
		}) | rpl::start_with_next([=] {
			if (id){
				showMenu(QCursor::pos(), id);
			} else {
				showAllMenu(QCursor::pos());
			}
		}, raw->lifetime());
	}
	return button;
}

void FiltersMenu::showMenu(QPoint position, FilterId id) {
	if (_popupMenu) {
		_popupMenu = nullptr;
		return;
	}
	const auto i = _filters.find(id);
	if (i == end(_filters)) {
		return;
	}
	_popupMenu = base::make_unique_q<Ui::PopupMenu>(i->second.get());
	_popupMenu->addAction(
		tr::lng_filters_context_edit(tr::now),
		crl::guard(&_outer, [=] { showEditBox(id); }));
	if (cDefaultFilterId() != id) {
		_popupMenu->addAction(
			tr::ktg_filters_context_make_default(tr::now),
			crl::guard(&_outer, [=] { setDefaultFilter(id); }));
	} else if (id) {
		_popupMenu->addAction(
			tr::ktg_filters_context_reset_default(tr::now),
			crl::guard(&_outer, [=] { setDefaultFilter(0); }));
	}
	_popupMenu->addAction(
		tr::lng_filters_context_remove(tr::now),
		crl::guard(&_outer, [=] { showRemoveBox(id); }));
	_popupMenu->popup(position);
}

void FiltersMenu::showAllMenu(QPoint position) {
	if (_popupMenu) {
		_popupMenu = nullptr;
		return;
	}
	_popupMenu = base::make_unique_q<Ui::PopupMenu>(_all);
	_popupMenu->addAction(
		tr::ktg_filters_context_edit_all(tr::now),
		crl::guard(&_outer, [=] { _session->showSettings(Settings::Type::Folders); }));
	if (cDefaultFilterId() != 0) {
		_popupMenu->addAction(
			tr::ktg_filters_context_make_default(tr::now),
			crl::guard(&_outer, [=] { setDefaultFilter(0); }));
	}
	
	_popupMenu->popup(position);
}

void FiltersMenu::setDefaultFilter(FilterId id) {
	if (cDefaultFilterId() != id) {
		cSetDefaultFilterId(id);
		Kotato::JsonSettings::Write();
	}
}

void FiltersMenu::showEditBox(FilterId id) {
	EditExistingFilter(_session, id);
}

void FiltersMenu::showRemoveBox(FilterId id) {
	const auto box = std::make_shared<QPointer<Ui::BoxContent>>();
	*box = _session->window().show(Box<ConfirmBox>(
		tr::lng_filters_remove_sure(tr::now),
		tr::lng_filters_remove_yes(tr::now),
		[=] { (*box)->closeBox(); remove(id); }));
}

void FiltersMenu::remove(FilterId id) {
	_session->session().data().chatsFilters().apply(MTP_updateDialogFilter(
		MTP_flags(MTPDupdateDialogFilter::Flag(0)),
		MTP_int(id),
		MTPDialogFilter()));
	_session->session().api().request(MTPmessages_UpdateDialogFilter(
		MTP_flags(MTPmessages_UpdateDialogFilter::Flag(0)),
		MTP_int(id),
		MTPDialogFilter()
	)).send();
	if (id == cDefaultFilterId()) {
		cSetDefaultFilterId(0);
		Kotato::JsonSettings::Write();
		if (id == _session->activeChatsFilterCurrent()) {
			_session->setActiveChatsFilter(0);
		}
	}
}

void FiltersMenu::applyReorder(
		not_null<Ui::RpWidget*> widget,
		int oldPosition,
		int newPosition) {
	if (newPosition == oldPosition) {
		return;
	}

	const auto filters = &_session->session().data().chatsFilters();
	const auto &list = filters->list();
	Assert(oldPosition >= 0 && oldPosition < list.size());
	Assert(newPosition >= 0 && newPosition < list.size());
	const auto id = list[oldPosition].id();
	const auto i = _filters.find(id);
	Assert(i != end(_filters));
	Assert(i->second == widget);

	auto order = ranges::view::all(
		list
	) | ranges::view::transform(
		&Data::ChatFilter::id
	) | ranges::to_vector;
	base::reorder(order, oldPosition, newPosition);

	_ignoreRefresh = true;
	filters->saveOrder(order);
	_ignoreRefresh = false;
}

} // namespace Window<|MERGE_RESOLUTION|>--- conflicted
+++ resolved
@@ -190,18 +190,16 @@
 
 	_container->resizeToWidth(_outer.width());
 
-<<<<<<< HEAD
-	if (FiltersFirstLoad) {
-		_session->setActiveChatsFilter(cDefaultFilterId());
-		FiltersFirstLoad = false;
-	}
-=======
 	// After the filters are refreshed, the scroll is reset,
 	// so we have to restore it.
 	_scroll.scrollToY(oldTop);
 	const auto i = _filters.find(_activeFilterId);
 	scrollToButton((i != end(_filters)) ? i->second : _all);
->>>>>>> b79ecb59
+
+	if (FiltersFirstLoad) {
+		_session->setActiveChatsFilter(cDefaultFilterId());
+		FiltersFirstLoad = false;
+	}
 }
 
 void FiltersMenu::setupList() {
