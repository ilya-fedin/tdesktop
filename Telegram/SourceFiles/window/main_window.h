/*
This file is part of Telegram Desktop,
the official desktop application for the Telegram messaging service.

For license and copyright information please follow this link:
https://github.com/telegramdesktop/tdesktop/blob/master/LEGAL
*/
#pragma once

#include "ui/widgets/rp_window.h"
#include "base/timer.h"
#include "base/object_ptr.h"
#include "core/core_settings.h"
#include "base/required.h"

#include <QtWidgets/QSystemTrayIcon>

namespace Main {
class Session;
class Account;
} // namespace Main

namespace Ui {
class BoxContent;
class PlainShadow;
} // namespace Ui

namespace Core {
struct WindowPosition;
} // namespace Core

namespace Window {

class Controller;
class SessionController;
class TitleWidget;
struct TermsLock;

<<<<<<< HEAD
QString LogoVariant(int variant = 0);
QImage LoadLogo(int variant = 0);
QImage LoadLogoNoMargin(int variant = 0);
QIcon CreateIcon(Main::Session *session = nullptr);
=======
[[nodiscard]] const QImage &Logo();
[[nodiscard]] const QImage &LogoNoMargin();
[[nodiscard]] QIcon CreateIcon(Main::Session *session = nullptr);
>>>>>>> f55d3d1c
void ConvertIconToBlack(QImage &image);

struct CounterLayerArgs {
	base::required<int> size = 16;
	base::required<int> count = 1;
	base::required<style::color> bg;
	base::required<style::color> fg;
};

[[nodiscard]] QImage GenerateCounterLayer(CounterLayerArgs &&args);
[[nodiscard]] QImage WithSmallCounter(QImage image, CounterLayerArgs &&args);

class MainWindow : public Ui::RpWindow {
public:
	explicit MainWindow(not_null<Controller*> controller);
	virtual ~MainWindow();

	[[nodiscard]] Window::Controller &controller() const {
		return *_controller;
	}
	[[nodiscard]] Main::Account &account() const;
	[[nodiscard]] Window::SessionController *sessionController() const;

	bool hideNoQuit();

	void showFromTray();
	void quitFromTray();
	void activate();
	virtual void showFromTrayMenu() {
		showFromTray();
	}

	[[nodiscard]] QRect desktopRect() const;

	void init();

	void updateIsActive();

	[[nodiscard]] bool isActive() const {
		return _isActive;
	}
	[[nodiscard]] virtual bool isActiveForTrayMenu() {
		updateIsActive();
		return isActive();
	}

	bool positionInited() const {
		return _positionInited;
	}
	void positionUpdated();

	void reActivateWindow();

	void showRightColumn(object_ptr<TWidget> widget);
	int maximalExtendBy() const;
	bool canExtendNoMove(int extendBy) const;

	// Returns how much could the window get extended.
	int tryToExtendWidthBy(int addToWidth);

	virtual void updateTrayMenu() {
	}
	virtual void fixOrder() {
	}
	virtual void setInnerFocus() {
		setFocus();
	}

	Ui::RpWidget *bodyWidget() {
		return _body.data();
	}

	void launchDrag(std::unique_ptr<QMimeData> data, Fn<void()> &&callback);

	rpl::producer<> leaveEvents() const;

	virtual void updateWindowIcon();

	void clearWidgets();

	int computeMinWidth() const;
	int computeMinHeight() const;

	void recountGeometryConstraints();
	virtual void updateControlsGeometry();

	bool minimizeToTray();
	void updateGlobalMenu() {
		updateGlobalMenuHook();
	}

protected:
	void leaveEventHook(QEvent *e) override;

	void savePosition(Qt::WindowState state = Qt::WindowActive);
	void handleStateChanged(Qt::WindowState state);
	void handleActiveChanged();
	void handleVisibleChanged(bool visible);

	virtual void initHook() {
	}

	virtual void activeChangedHook() {
	}

	virtual void handleActiveChangedHook() {
	}

	virtual void handleVisibleChangedHook(bool visible) {
	}

	virtual void clearWidgetsHook() {
	}

	virtual void stateChangedHook(Qt::WindowState state) {
	}

	virtual void unreadCounterChangedHook() {
	}

	virtual void closeWithoutDestroy() {
		hide();
	}

	virtual void updateGlobalMenuHook() {
	}

	virtual void initTrayMenuHook() {
	}
	virtual bool hasTrayIcon() const {
		return false;
	}
	virtual void showTrayTooltip() {
	}

	virtual void workmodeUpdated(Core::Settings::WorkMode mode) {
	}

	virtual void createGlobalMenu() {
	}

	virtual bool initGeometryFromSystem() {
		return false;
	}

	// This one is overriden in Windows for historical reasons.
	virtual int32 screenNameChecksum(const QString &name) const;

	void setPositionInited();
	void attachToTrayIcon(not_null<QSystemTrayIcon*> icon);
	virtual void handleTrayIconActication(
		QSystemTrayIcon::ActivationReason reason) = 0;
	void updateUnreadCounter();

	virtual QRect computeDesktopRect() const;

private:
	void refreshTitleWidget();
	void updateMinimumSize();
	void updatePalette();

	[[nodiscard]] Core::WindowPosition positionFromSettings() const;
	[[nodiscard]] QRect countInitialGeometry(Core::WindowPosition position);
	void initGeometry();

	bool computeIsActive() const;

	not_null<Window::Controller*> _controller;

	base::Timer _positionUpdatedTimer;
	bool _positionInited = false;

	object_ptr<Ui::PlainShadow> _titleShadow = { nullptr };
	object_ptr<Ui::RpWidget> _outdated;
	object_ptr<Ui::RpWidget> _body;
	object_ptr<TWidget> _rightColumn = { nullptr };

	QIcon _icon;
	bool _usingSupportIcon = false;
	int _customIconId = 0;

	bool _isActive = false;

	rpl::event_stream<> _leaveEvents;

	bool _maximizedBeforeHide = false;

	mutable QRect _monitorRect;
	mutable crl::time _monitorLastGot = 0;

};

} // namespace Window<|MERGE_RESOLUTION|>--- conflicted
+++ resolved
@@ -36,16 +36,9 @@
 class TitleWidget;
 struct TermsLock;
 
-<<<<<<< HEAD
-QString LogoVariant(int variant = 0);
-QImage LoadLogo(int variant = 0);
-QImage LoadLogoNoMargin(int variant = 0);
-QIcon CreateIcon(Main::Session *session = nullptr);
-=======
-[[nodiscard]] const QImage &Logo();
-[[nodiscard]] const QImage &LogoNoMargin();
+[[nodiscard]] const QImage &Logo(int variant = 0);
+[[nodiscard]] const QImage &LogoNoMargin(int variant = 0);
 [[nodiscard]] QIcon CreateIcon(Main::Session *session = nullptr);
->>>>>>> f55d3d1c
 void ConvertIconToBlack(QImage &image);
 
 struct CounterLayerArgs {
