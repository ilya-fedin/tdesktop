/*
This file is part of Telegram Desktop,
the official desktop application for the Telegram messaging service.

For license and copyright information please follow this link:
https://github.com/telegramdesktop/tdesktop/blob/master/LEGAL
*/
#pragma once

#include "window/window_title.h"
#include "ui/rp_widget.h"
#include "base/timer.h"
#include "base/object_ptr.h"

#include <QtWidgets/QSystemTrayIcon>

namespace Main {
class Session;
class Account;
} // namespace Main

namespace Ui {
class BoxContent;
} // namespace Ui

namespace Window {

class Controller;
class SessionController;
class TitleWidget;
struct TermsLock;

<<<<<<< HEAD
QString LogoVariant(int variant = 0);
QImage LoadLogo(int variant = 0);
QImage LoadLogoNoMargin(int variant = 0);
QIcon CreateIcon(Main::Account *account = nullptr);
=======
QImage LoadLogo();
QImage LoadLogoNoMargin();
QIcon CreateIcon(Main::Session *session = nullptr);
>>>>>>> a9eedf00
void ConvertIconToBlack(QImage &image);

class MainWindow : public Ui::RpWidget, protected base::Subscriber {
	Q_OBJECT

public:
	explicit MainWindow(not_null<Controller*> controller);

	[[nodiscard]] Window::Controller &controller() const {
		return *_controller;
	}
	[[nodiscard]] Main::Account &account() const;
	[[nodiscard]] Window::SessionController *sessionController() const;

	bool hideNoQuit();

	void init();
	HitTestResult hitTest(const QPoint &p) const;

	void updateIsActive();

	bool isActive() const {
		return _isActive;
	}

	bool positionInited() const {
		return _positionInited;
	}
	void positionUpdated();

	bool titleVisible() const;
	void setTitleVisible(bool visible);
	QString titleText() const {
		return _titleText;
	}

	void reActivateWindow();

	void showRightColumn(object_ptr<TWidget> widget);
	int maximalExtendBy() const;
	bool canExtendNoMove(int extendBy) const;

	// Returns how much could the window get extended.
	int tryToExtendWidthBy(int addToWidth);

	virtual void updateTrayMenu(bool force = false) {
	}

	virtual ~MainWindow();

	Ui::RpWidget *bodyWidget() {
		return _body.data();
	}

	void launchDrag(std::unique_ptr<QMimeData> data);
	base::Observable<void> &dragFinished() {
		return _dragFinished;
	}

	rpl::producer<> leaveEvents() const;

	virtual void updateWindowIcon();

	void clearWidgets();

	int computeMinWidth() const;
	int computeMinHeight() const;

	virtual void updateControlsGeometry();

public slots:
	bool minimizeToTray();
	void updateGlobalMenu() {
		updateGlobalMenuHook();
	}

protected:
	void resizeEvent(QResizeEvent *e) override;
	void leaveEventHook(QEvent *e) override;

	void savePosition(Qt::WindowState state = Qt::WindowActive);
	void handleStateChanged(Qt::WindowState state);
	void handleActiveChanged();

	virtual void initHook() {
	}

	virtual void updateIsActiveHook() {
	}

	virtual void handleActiveChangedHook() {
	}

	virtual void clearWidgetsHook() {
	}

	virtual void stateChangedHook(Qt::WindowState state) {
	}

	virtual void titleVisibilityChangedHook() {
	}

	virtual void unreadCounterChangedHook() {
	}

	virtual void closeWithoutDestroy() {
		hide();
	}

	virtual void updateGlobalMenuHook() {
	}

	virtual void initTrayMenuHook() {
	}
	virtual bool hasTrayIcon() const {
		return false;
	}
	virtual void showTrayTooltip() {
	}

	virtual void workmodeUpdated(DBIWorkMode mode) {
	}

	virtual void createGlobalMenu() {
	}
	virtual void initShadows() {
	}
	virtual void firstShadowsUpdate() {
	}

	// This one is overriden in Windows for historical reasons.
	virtual int32 screenNameChecksum(const QString &name) const;

	void setPositionInited();
	void attachToTrayIcon(not_null<QSystemTrayIcon*> icon);
	virtual void handleTrayIconActication(
		QSystemTrayIcon::ActivationReason reason) = 0;
	void updateUnreadCounter();

private:
	void updatePalette();
	void initSize();

	bool computeIsActive() const;

	not_null<Window::Controller*> _controller;

	base::Timer _positionUpdatedTimer;
	bool _positionInited = false;

	object_ptr<TitleWidget> _title = { nullptr };
	object_ptr<Ui::RpWidget> _outdated;
	object_ptr<Ui::RpWidget> _body;
	object_ptr<TWidget> _rightColumn = { nullptr };

	QIcon _icon;
	bool _usingSupportIcon = false;
	int _customIconId = 0;
	QString _titleText;

	bool _isActive = false;

	base::Observable<void> _dragFinished;
	rpl::event_stream<> _leaveEvents;

};

} // namespace Window<|MERGE_RESOLUTION|>--- conflicted
+++ resolved
@@ -30,16 +30,10 @@
 class TitleWidget;
 struct TermsLock;
 
-<<<<<<< HEAD
 QString LogoVariant(int variant = 0);
 QImage LoadLogo(int variant = 0);
 QImage LoadLogoNoMargin(int variant = 0);
-QIcon CreateIcon(Main::Account *account = nullptr);
-=======
-QImage LoadLogo();
-QImage LoadLogoNoMargin();
 QIcon CreateIcon(Main::Session *session = nullptr);
->>>>>>> a9eedf00
 void ConvertIconToBlack(QImage &image);
 
 class MainWindow : public Ui::RpWidget, protected base::Subscriber {
