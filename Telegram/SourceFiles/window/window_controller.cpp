--- conflicted
+++ resolved
@@ -101,22 +101,7 @@
 		_sessionController = session
 			? std::make_unique<SessionController>(session, this)
 			: nullptr;
-<<<<<<< HEAD
-		if (_sessionController) {
-			_sessionController->filtersMenuChanged(
-			) | rpl::start_with_next([=] {
-				sideBarChanged();
-			}, _sessionController->lifetime());
-		}
-		if (session && session->settings().dialogsFiltersEnabled()) {
-			ResetFiltersFirstLoad();
-			_sessionController->toggleFiltersMenu(true);
-		} else {
-			sideBarChanged();
-		}
-=======
 		setupSideBar();
->>>>>>> 95e806cb
 		_widget.updateWindowIcon();
 		if (session) {
 			setupMain(singlePeerShowAtMsgId);
@@ -165,6 +150,7 @@
 	}, _sessionController->lifetime());
 
 	if (_sessionController->session().settings().dialogsFiltersEnabled()) {
+		ResetFiltersFirstLoad();
 		_sessionController->toggleFiltersMenu(true);
 	} else {
 		sideBarChanged();
