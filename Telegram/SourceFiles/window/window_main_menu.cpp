/*
This file is part of Telegram Desktop,
the official desktop application for the Telegram messaging service.

For license and copyright information please follow this link:
https://github.com/telegramdesktop/tdesktop/blob/master/LEGAL
*/
#include "window/window_main_menu.h"

#include "window/themes/window_theme.h"
#include "window/window_peer_menu.h"
#include "window/window_session_controller.h"
#include "ui/widgets/buttons.h"
#include "ui/widgets/labels.h"
#include "ui/widgets/menu.h"
#include "ui/widgets/popup_menu.h"
#include "ui/widgets/scroll_area.h"
#include "ui/widgets/shadow.h"
#include "ui/wrap/slide_wrap.h"
#include "ui/wrap/vertical_layout.h"
#include "ui/text/text_utilities.h"
#include "ui/text/text_options.h"
#include "ui/special_buttons.h"
#include "ui/empty_userpic.h"
#include "dialogs/dialogs_layout.h"
#include "base/call_delayed.h"
#include "mainwindow.h"
#include "storage/localstorage.h"
#include "storage/storage_account.h"
#include "support/support_templates.h"
#include "settings/settings_common.h"
#include "base/qt_signal_producer.h"
#include "boxes/about_box.h"
#include "boxes/confirm_box.h"
#include "boxes/peer_list_controllers.h"
#include "calls/calls_box_controller.h"
#include "lang/lang_keys.h"
#include "core/click_handler_types.h"
#include "core/core_settings.h"
#include "core/application.h"
#include "main/main_session.h"
#include "main/main_session_settings.h"
#include "main/main_account.h"
#include "main/main_domain.h"
#include "mtproto/mtp_instance.h"
#include "mtproto/mtproto_config.h"
#include "data/data_folder.h"
#include "data/data_session.h"
#include "data/data_user.h"
#include "data/data_changes.h"
#include "mainwidget.h"
#include "app.h"
#include "styles/style_window.h"
#include "styles/style_widgets.h"
#include "styles/style_dialogs.h"
#include "styles/style_settings.h"
#include "styles/style_boxes.h"
#include "styles/style_layers.h"

#include <QtGui/QWindow>
#include <QtGui/QScreen>

namespace {

constexpr auto kMinDiffIntensity = 0.25;

[[nodicard]] float64 IntensityOfColor(QColor color) {
	return (0.299 * color.red()
			+ 0.587 * color.green()
			+ 0.114 * color.blue()) / 255.0;
}

[[nodiscard]] bool IsShadowShown(const QImage &img, const QRect r, float64 intensityText) {
	for (auto x = r.x(); x < r.x() + r.width(); x++) {
		for (auto y = r.y(); y < r.y() + r.height(); y++) {
			const auto intensity = IntensityOfColor(QColor(img.pixel(x, y)));
			if ((std::abs(intensity - intensityText)) < kMinDiffIntensity) {
				return true;
			}
		}
	}
	return false;
}

[[nodiscard]] bool IsFilledCover() {
	const auto background = Window::Theme::Background();
	return background->tile()
		|| background->colorForFill().has_value()
		|| background->isMonoColorImage()
		|| background->paper().isPattern()
		|| Data::IsLegacy1DefaultWallPaper(background->paper());
}

[[nodiscard]] bool IsAltShift(Qt::KeyboardModifiers modifiers) {
	return (modifiers & Qt::ShiftModifier) && (modifiers & Qt::AltModifier);
}

} // namespace

namespace Window {

class MainMenu::AccountButton final
	: public Ui::RippleButton
	, public base::Subscriber {
public:
	AccountButton(QWidget *parent, not_null<Main::Account*> account);

private:
	void paintEvent(QPaintEvent *e) override;
	void contextMenuEvent(QContextMenuEvent *e) override;
	void paintUserpic(Painter &p);

	const not_null<Main::Session*> _session;
	const style::Menu &_st;
	std::shared_ptr<Data::CloudImageView> _userpicView;
	InMemoryKey _userpicKey = {};
	QImage _userpicCache;
	base::unique_qptr<Ui::PopupMenu> _menu;

	Dialogs::Layout::UnreadBadgeStyle _unreadSt;
	int _unreadBadge = 0;
	bool _unreadBadgeMuted = true;

};

class MainMenu::ToggleAccountsButton final : public Ui::AbstractButton {
public:
	explicit ToggleAccountsButton(QWidget *parent);

	[[nodiscard]] int rightSkip() const {
		return _rightSkip.current();
	}

private:
	void paintEvent(QPaintEvent *e) override;
	void paintUnreadBadge(QPainter &p);

	void validateUnreadBadge();
	[[nodiscard]] QString computeUnreadBadge() const;

	rpl::variable<int> _rightSkip;
	Ui::Animations::Simple _toggledAnimation;
	bool _toggled = false;

	QString _unreadBadge;
	int _unreadBadgeWidth = 0;
	bool _unreadBadgeStale = false;

};

class MainMenu::ResetScaleButton final : public Ui::AbstractButton {
public:
	ResetScaleButton(QWidget *parent);

protected:
	void paintEvent(QPaintEvent *e) override;

	static constexpr auto kText = "100%";

};

MainMenu::AccountButton::AccountButton(
	QWidget *parent,
	not_null<Main::Account*> account)
: RippleButton(parent, st::defaultRippleAnimation)
, _session(&account->session())
, _st(st::mainMenu){
	const auto height = _st.itemPadding.top()
		+ _st.itemStyle.font->height
		+ _st.itemPadding.bottom();
	resize(width(), height);

	subscribe(Window::Theme::Background(), [=](
			const Window::Theme::BackgroundUpdate &update) {
		if (update.paletteChanged()) {
			_userpicKey = {};
		}
	});

	rpl::single(
		rpl::empty_value()
	) | rpl::then(
		_session->data().unreadBadgeChanges()
	) | rpl::start_with_next([=] {
		_unreadBadge = _session->data().unreadBadge();
		_unreadBadgeMuted = _session->data().unreadBadgeMuted();
		update();
	}, lifetime());
}

void MainMenu::AccountButton::paintUserpic(Painter &p) {
	const auto size = st::mainMenuAccountSize;
	const auto iconSize = height() - 2 * _st.itemIconPosition.y();
	const auto shift = (size - iconSize) / 2;
	const auto x = _st.itemIconPosition.x() - shift;
	const auto y = (height() - size) / 2;

	const auto check = (&_session->account()
		== &Core::App().domain().active());
	const auto user = _session->user();
	if (!check) {
		user->paintUserpicLeft(p, _userpicView, x, y, width(), size);
		return;
	}
	const auto added = st::mainMenuAccountCheck.size;
	const auto cacheSize = QSize(size + added, size + added)
		* cIntRetinaFactor();
	const auto key = user->userpicUniqueKey(_userpicView);
	if (_userpicKey != key) {
		_userpicKey = key;
		if (_userpicCache.size() != cacheSize) {
			_userpicCache = QImage(cacheSize, QImage::Format_ARGB32_Premultiplied);
			_userpicCache.setDevicePixelRatio(cRetinaFactor());
		}
		_userpicCache.fill(Qt::transparent);

		auto q = Painter(&_userpicCache);
		user->paintUserpicLeft(q, _userpicView, 0, 0, width(), size);

		const auto iconDiameter = st::mainMenuAccountCheck.size;
		const auto iconLeft = size + st::mainMenuAccountCheckPosition.x() - iconDiameter;
		const auto iconTop = size + st::mainMenuAccountCheckPosition.y() - iconDiameter;
		const auto iconEllipse = QRect(iconLeft, iconTop, iconDiameter, iconDiameter);
		auto iconBorderPen = QPen(Qt::transparent);
		const auto line = st::mainMenuAccountCheckLine;
		iconBorderPen.setWidth(line);

		PainterHighQualityEnabler hq(q);
		q.setCompositionMode(QPainter::CompositionMode_Source);
		q.setPen(iconBorderPen);
		q.setBrush(st::dialogsUnreadBg);
		q.drawEllipse(iconEllipse);

		q.setCompositionMode(QPainter::CompositionMode_SourceOver);
		st::mainMenuAccountCheck.check.paintInCenter(q, iconEllipse);
	}
	p.drawImage(x, y, _userpicCache);
}

void MainMenu::AccountButton::paintEvent(QPaintEvent *e) {
	auto p = Painter(this);
	const auto over = isOver();
	p.fillRect(rect(), over ? _st.itemBgOver : _st.itemBg);
	paintRipple(p, 0, 0);

	paintUserpic(p);

	auto available = width() - _st.itemPadding.left();
	if (_unreadBadge
		&& (&_session->account() != &Core::App().activeAccount())) {
		_unreadSt.muted = _unreadBadgeMuted;
		const auto string = (_unreadBadge > 99)
			? "99+"
			: QString::number(_unreadBadge);
		auto unreadWidth = 0;
		const auto skip = _st.itemPadding.right()
			- st::mainMenu.itemToggleShift;
		const auto unreadRight = width() - skip;
		const auto unreadTop = (height() - _unreadSt.size) / 2;
		Dialogs::Layout::paintUnreadCount(
			p,
			string,
			unreadRight,
			unreadTop,
			_unreadSt,
			&unreadWidth);
		available -= unreadWidth + skip + st::mainMenu.itemStyle.font->spacew;
	} else {
		available -= _st.itemPadding.right();
	}

	p.setPen(over ? _st.itemFgOver : _st.itemFg);
	_session->user()->nameText().drawElided(
		p,
		_st.itemPadding.left(),
		_st.itemPadding.top(),
		available);
}

void MainMenu::AccountButton::contextMenuEvent(QContextMenuEvent *e) {
	/*
	if (!_menu && IsAltShift(e->modifiers())) {
		_menu = base::make_unique_q<Ui::PopupMenu>(this);
		const auto addAction = [&](const QString &text, Fn<void()> callback) {
			return _menu->addAction(
				text,
				crl::guard(this, std::move(callback)));
		};
		MenuAddMarkAsReadAllChatsAction(&_session->data(), addAction);
		_menu->popup(QCursor::pos());
		return;
	}
	*/
	if (_menu) {
		return;
	}
	const auto isActiveAccount = &_session->account() == &Core::App().activeAccount();
	_menu = base::make_unique_q<Ui::PopupMenu>(this);
	if (!isActiveAccount) {
		_menu->addAction(tr::lng_menu_activate(tr::now), crl::guard(this, [=] {
			Core::App().domain().activate(&_session->account());
		}));
	}
	const auto addAction = [&](const QString &text, Fn<void()> callback) {
		return _menu->addAction(
			text,
			crl::guard(this, std::move(callback)));
	};
	MenuAddMarkAsReadAllChatsAction(&_session->data(), addAction);
	_menu->addAction(tr::lng_settings_logout(tr::now), crl::guard(this, [=] {
		const auto session = _session;
		const auto callback = [=](Fn<void()> &&close) {
			close();
			Core::App().logout(&session->account());
		};
		Ui::show(Box<ConfirmBox>(
			tr::lng_sure_logout(tr::now),
			tr::lng_settings_logout(tr::now),
			st::attentionBoxButton,
			crl::guard(session, callback)));
	}));
	_menu->popup(QCursor::pos());
}

MainMenu::ToggleAccountsButton::ToggleAccountsButton(QWidget *parent)
: AbstractButton(parent) {
	rpl::single(
		rpl::empty_value()
	) | rpl::then(
		Core::App().unreadBadgeChanges()
	) | rpl::start_with_next([=] {
		_unreadBadgeStale = true;
		if (!_toggled) {
			validateUnreadBadge();
			update();
		}
	}, lifetime());

	auto &settings = Core::App().settings();
	if (Core::App().domain().accounts().size() < 2
		&& settings.mainMenuAccountsShown()) {
		settings.setMainMenuAccountsShown(false);
	}
	settings.mainMenuAccountsShownValue(
	) | rpl::filter([=](bool value) {
		return (_toggled != value);
	}) | rpl::start_with_next([=](bool value) {
		_toggled = value;
		_toggledAnimation.start(
			[=] { update(); },
			_toggled ? 0. : 1.,
			_toggled ? 1. : 0.,
			st::slideWrapDuration);
		validateUnreadBadge();
	}, lifetime());
	_toggledAnimation.stop();
}

void MainMenu::ToggleAccountsButton::paintEvent(QPaintEvent *e) {
	auto p = Painter(this);

	const auto toggled = _toggledAnimation.value(_toggled ? 1. : 0.);
	const auto x = 0. + width() - st::mainMenuTogglePosition.x();
	const auto y = 0. + height() - st::mainMenuTogglePosition.y();
	const auto size = st::mainMenuToggleSize;
	const auto size2 = size / 2.;
	const auto sqrt2 = sqrt(2.);
	const auto stroke = (st::mainMenuToggleFourStrokes / 4.) / sqrt2;
	const auto left = x - size;
	const auto right = x + size;
	const auto bottom = y + size2;
	const auto top = y - size2;
	constexpr auto kPointCount = 6;
	std::array<QPointF, kPointCount> points = { {
		{ left - stroke, bottom - stroke },
		{ x, bottom - stroke - size - stroke },
		{ right + stroke, bottom - stroke },
		{ right - stroke, bottom + stroke },
		{ x, bottom + stroke - size + stroke },
		{ left + stroke, bottom + stroke }
	} };
	const auto alpha = (toggled - 1.) * M_PI;
	const auto cosalpha = cos(alpha);
	const auto sinalpha = sin(alpha);
	for (auto &point : points) {
		auto px = point.x() - x;
		auto py = point.y() - y;
		point.setX(x + px * cosalpha - py * sinalpha);
		point.setY(y + py * cosalpha + px * sinalpha);
	}
	QPainterPath path;
	path.moveTo(points[0]);
	for (int i = 1; i != kPointCount; ++i) {
		path.lineTo(points[i]);
	}
	path.lineTo(points[0]);

	auto hq = PainterHighQualityEnabler(p);
	p.fillPath(path, st::mainMenuCoverFg);

	paintUnreadBadge(p);
}

void MainMenu::ToggleAccountsButton::paintUnreadBadge(QPainter &p) {
	const auto progress = 1. - _toggledAnimation.value(_toggled ? 1. : 0.);
	if (!progress) {
		return;
	}
	validateUnreadBadge();
	if (_unreadBadge.isEmpty()) {
		return;
	}
	Dialogs::Layout::UnreadBadgeStyle st;

	const auto right = width() - st::mainMenuTogglePosition.x() - st::mainMenuToggleSize * 2;
	const auto top = height() - st::mainMenuTogglePosition.y() - st::mainMenuToggleSize;
	const auto width = _unreadBadgeWidth;
	const auto rectHeight = st.size;
	const auto rectWidth = std::max(width + 2 * st.padding, rectHeight);
	const auto left = right - rectWidth;
	const auto textLeft = left + (rectWidth - width) / 2;
	const auto textTop = top + (st.textTop ? st.textTop : (rectHeight - st.font->height) / 2);

	const auto isFill = IsFilledCover();

	auto hq = PainterHighQualityEnabler(p);
	auto brush = (isFill ? st::mainMenuCloudBg : st::msgServiceBg)->c;
	brush.setAlphaF(progress * brush.alphaF());
	p.setBrush(brush);
	p.setPen(Qt::NoPen);
	p.drawRoundedRect(left, top, rectWidth, rectHeight, rectHeight / 2, rectHeight / 2);

	p.setFont(st.font);
	auto pen = (isFill ? st::mainMenuCloudFg : st::msgServiceFg)->c;
	pen.setAlphaF(progress * pen.alphaF());
	p.setPen(pen);
	p.drawText(textLeft, textTop + st.font->ascent, _unreadBadge);
}

void MainMenu::ToggleAccountsButton::validateUnreadBadge() {
	const auto base = st::mainMenuTogglePosition.x()
		+ 2 * st::mainMenuToggleSize;
	if (_toggled) {
		_rightSkip = base;
		return;
	} else if (!_unreadBadgeStale) {
		return;
	}
	_unreadBadge = computeUnreadBadge();

	Dialogs::Layout::UnreadBadgeStyle st;
	_unreadBadgeWidth = st.font->width(_unreadBadge);
	const auto rectHeight = st.size;
	const auto rectWidth = std::max(
		_unreadBadgeWidth + 2 * st.padding,
		rectHeight);
	_rightSkip = base + rectWidth + st::mainMenuToggleSize;
}

QString MainMenu::ToggleAccountsButton::computeUnreadBadge() const {
	const auto state = OtherAccountsUnreadStateCurrent();
	return state.allMuted
		? QString()
		: (state.count > 99)
		? u"99+"_q
		: (state.count > 0)
		? QString::number(state.count)
		: QString();
}

MainMenu::ResetScaleButton::ResetScaleButton(QWidget *parent)
: AbstractButton(parent) {
	const auto margin = st::mainMenuCloudButton.height
		- st::mainMenuCloudSize;
	const auto textWidth = st::mainMenuResetScaleFont->width(kText);
	const auto innerWidth = st::mainMenuResetScaleLeft
		+ textWidth
		+ st::mainMenuResetScaleRight;
	const auto width = margin + innerWidth;
	resize(width, st::mainMenuCloudButton.height);
}

void MainMenu::ResetScaleButton::paintEvent(QPaintEvent *e) {
	Painter p(this);

	const auto innerHeight = st::mainMenuCloudSize;
	const auto radius = innerHeight / 2;
	const auto margin = st::mainMenuCloudButton.height
		- st::mainMenuCloudSize;
	const auto textWidth = st::mainMenuResetScaleFont->width(kText);
	const auto innerWidth = st::mainMenuResetScaleLeft
		+ textWidth
		+ st::mainMenuResetScaleRight;
	const auto left = margin / 2;
	const auto top = margin / 2;
	p.setPen(Qt::NoPen);
	p.setBrush(st::mainMenuCloudBg);
	p.drawRoundedRect(left, top, innerWidth, innerHeight, radius, radius);

	st::settingsIconInterfaceScale.paint(
		p,
		left + st::mainMenuResetScaleIconLeft,
		top + ((innerHeight - st::settingsIconInterfaceScale.height()) / 2),
		width(),
		st::mainMenuCloudFg->c);

	p.setFont(st::mainMenuResetScaleFont);
	p.setPen(st::mainMenuCloudFg);
	p.drawText(
		left + st::mainMenuResetScaleLeft,
		top + st::mainMenuResetScaleTop + st::mainMenuResetScaleFont->ascent,
		kText);
}

MainMenu::MainMenu(
	QWidget *parent,
	not_null<SessionController*> controller)
: LayerWidget(parent)
, _controller(controller)
, _userpicButton(
	this,
	_controller,
	_controller->session().user(),
	Ui::UserpicButton::Role::Custom,
	st::mainMenuUserpic)
, _toggleAccounts(this)
, _archiveButton(this, st::mainMenuCloudButton)
, _cloudButton(this, st::mainMenuCloudButton)
, _scroll(this, st::defaultSolidScroll)
, _inner(_scroll->setOwnedWidget(
	object_ptr<Ui::VerticalLayout>(_scroll.data())))
, _accounts(_inner->add(object_ptr<Ui::SlideWrap<Ui::VerticalLayout>>(
	_inner.get(),
	object_ptr<Ui::VerticalLayout>(_inner.get()))))
, _shadow(_inner->add(object_ptr<Ui::SlideWrap<Ui::PlainShadow>>(
	_inner.get(),
	object_ptr<Ui::PlainShadow>(_inner.get()))))
, _menu(_inner->add(
	object_ptr<Ui::Menu>(_inner.get(), st::mainMenu),
	{ 0, st::mainMenuSkip, 0, 0 }))
, _footer(_inner->add(object_ptr<Ui::RpWidget>(_inner.get())))
, _telegram(
	Ui::CreateChild<Ui::FlatLabel>(_footer.get(), st::mainMenuTelegramLabel))
, _version(
	Ui::CreateChild<Ui::FlatLabel>(
		_footer.get(),
		st::mainMenuVersionLabel)) {
	setAttribute(Qt::WA_OpaquePaintEvent);

	setupArchiveButton();
	setupCloudButton();
	setupUserpicButton();
	setupAccountsToggle();
	setupAccounts();

	_nightThemeSwitch.setCallback([this] {
		if (const auto action = *_nightThemeAction) {
			const auto nightMode = Window::Theme::IsNightMode();
			if (action->isChecked() != nightMode) {
				Window::Theme::ToggleNightMode();
				Window::Theme::KeepApplied();
			}
		}
	});

	_footer->heightValue(
	) | rpl::start_with_next([=] {
		_telegram->moveToLeft(st::mainMenuFooterLeft, _footer->height() - st::mainMenuTelegramBottom - _telegram->height());
		_version->moveToLeft(st::mainMenuFooterLeft, _footer->height() - st::mainMenuVersionBottom - _version->height());
	}, _footer->lifetime());

	rpl::combine(
		heightValue(),
		_inner->heightValue()
	) | rpl::start_with_next([=] {
		updateInnerControlsGeometry();
	}, _inner->lifetime());

	parentResized();
	_menu->setTriggeredCallback([](QAction *action, int actionTop, Ui::Menu::TriggeredSource source) {
		emit action->triggered();
	});
	refreshMenu();
	refreshBackground();

	_telegram->setRichText(textcmdLink(1, qsl("Kotatogram Desktop")));
	_telegram->setLink(1, std::make_shared<LambdaClickHandler>([] { Ui::show(Box<AboutBox>()); }));
	_version->setRichText(textcmdLink(1, currentVersionText()));
	_version->setLink(1, std::make_shared<UrlClickHandler>(qsl("https://github.com/kotatogram/kotatogram-desktop")));

	_controller->session().downloaderTaskFinished(
	) | rpl::start_with_next([=] {
		update();
	}, lifetime());

	_controller->session().changes().peerUpdates(
		_controller->session().user(),
		Data::PeerUpdate::Flag::PhoneNumber
	) | rpl::start_with_next([=] {
		updatePhone();
	}, lifetime());

	_controller->session().serverConfig().phoneCallsEnabled.changes(
	) | rpl::start_with_next([=] {
		refreshMenu();
	}, lifetime());

	subscribe(Window::Theme::Background(), [this](const Window::Theme::BackgroundUpdate &update) {
		if (update.type == Window::Theme::BackgroundUpdate::Type::ApplyingTheme) {
			if (const auto action = *_nightThemeAction) {
				const auto nightMode = Window::Theme::IsNightMode();
				if (action->isChecked() != nightMode) {
					action->setChecked(nightMode);
					_menu->finishAnimating();
				}
			}
		}
		if (update.type == Window::Theme::BackgroundUpdate::Type::New) {
			refreshBackground();
		}
	});
	updatePhone();
	initResetScaleButton();
}

void MainMenu::setupArchiveButton() {
	const auto controller = _controller;
	const auto folder = [=] {
		return controller->session().data().folderLoaded(Data::Folder::kId);
	};
	const auto showArchive = [=] {
		if (const auto f = folder()) {
			controller->openFolder(f);
			Ui::hideSettingsAndLayer();
		}
	};
	const auto checkArchive = [=] {
		const auto f = folder();
		return f
			&& !f->chatsList()->empty()
			&& controller->session().settings().archiveInMainMenu();
	};
	_archiveButton->setVisible(checkArchive());
	_archiveButton->setAcceptBoth(true);
	_archiveButton->clicks(
	) | rpl::start_with_next([=](Qt::MouseButton which) {
		if (which == Qt::LeftButton) {
			showArchive();
			return;
		} else if (which != Qt::RightButton) {
			return;
		}
		_contextMenu = base::make_unique_q<Ui::PopupMenu>(this);
		const auto addAction = [&](const QString &text, Fn<void()> callback) {
			return _contextMenu->addAction(text, std::move(callback));
		};

		const auto hide = [=] {
			controller->session().settings().setArchiveInMainMenu(false);
			controller->session().saveSettingsDelayed();
			Ui::hideSettingsAndLayer();
		};
		addAction(tr::lng_context_archive_to_list(tr::now), std::move(hide));

		MenuAddMarkAsReadChatListAction(
			[f = folder()] { return f->chatsList(); },
			addAction);

		_contextMenu->popup(QCursor::pos());
	}, _archiveButton->lifetime());

	controller->session().data().chatsListChanges(
	) | rpl::filter([](Data::Folder *folder) {
		return folder && (folder->id() == Data::Folder::kId);
	}) | rpl::start_with_next([=](Data::Folder *folder) {
		const auto isArchiveVisible = checkArchive();
		_archiveButton->setVisible(isArchiveVisible);
		if (!isArchiveVisible) {
			_contextMenu = nullptr;
		}
		update();
	}, lifetime());
}

void MainMenu::setupCloudButton() {
	_cloudButton->setClickedCallback([=] {
		_controller->content()->choosePeer(
			_controller->session().userPeerId(),
			ShowAtUnreadMsgId);
	});
	_cloudButton->show();
}

void MainMenu::setupUserpicButton() {
	_userpicButton->setClickedCallback([=] { toggleAccounts(); });
	_userpicButton->show();
}

void MainMenu::toggleAccounts() {
	auto &settings = Core::App().settings();
	const auto shown = !settings.mainMenuAccountsShown();
	settings.setMainMenuAccountsShown(shown);
	Core::App().saveSettingsDelayed();
}

void MainMenu::setupAccounts() {
	const auto inner = _accounts->entity();

	inner->add(object_ptr<Ui::FixedHeightWidget>(inner, st::mainMenuSkip));
	_addAccount = setupAddAccount(inner);
	inner->add(object_ptr<Ui::FixedHeightWidget>(inner, st::mainMenuSkip));

	rpl::single(
		rpl::empty_value()
	) | rpl::then(Core::App().domain().accountsChanges(
	)) | rpl::start_with_next([=] {
		const auto &list = Core::App().domain().accounts();
		const auto exists = [&](not_null<Main::Account*> account) {
			for (const auto &[index, existing] : list) {
				if (account == existing.get()) {
					return true;
				}
			}
			return false;
		};
		for (auto i = _watched.begin(); i != _watched.end();) {
			if (!exists(i->first)) {
				i = _watched.erase(i);
			} else {
				++i;
			}
		}
		for (const auto &[index, account] : list) {
			if (_watched.emplace(account.get()).second) {
				account->sessionChanges(
				) | rpl::start_with_next([=](Main::Session *session) {
					rebuildAccounts();
				}, lifetime());
			}
		}
		rebuildAccounts();
	}, lifetime());

	_accounts->toggleOn(Core::App().settings().mainMenuAccountsShownValue());
	_accounts->finishAnimating();

	_shadow->setDuration(0)->toggleOn(_accounts->shownValue());
}

void MainMenu::rebuildAccounts() {
	const auto inner = _accounts->entity();

	auto count = 0;
	for (const auto &[index, pointer] : Core::App().domain().accounts()) {
		const auto account = pointer.get();
		auto i = _watched.find(account);
		Assert(i != _watched.end());

		auto &button = i->second;
		if (!account->sessionExists()) {
			button = nullptr;
		} else if (!button) {
			button.reset(inner->insert(
				++count,
				object_ptr<AccountButton>(inner, account)));
			button->setClickedCallback([=] {
				if (account == &Core::App().domain().active()) {
					closeLayer();
					return;
				}
				auto activate = [=, guard = _accountSwitchGuard.make_guard()]{
					if (guard) {
						Core::App().domain().maybeActivate(account);
					}
				};
				base::call_delayed(
					st::defaultRippleAnimation.hideDuration,
					account,
					std::move(activate));
			});
		} else {
			++count;
		}
	}
	inner->resizeToWidth(_accounts->width());

	_addAccount->toggle(
		(count < Main::Domain::kMaxAccounts),
		anim::type::instant);

	_accountsCount = count;
}

not_null<Ui::SlideWrap<Ui::RippleButton>*> MainMenu::setupAddAccount(
		not_null<Ui::VerticalLayout*> container) {
	const auto result = container->add(
		object_ptr<Ui::SlideWrap<Ui::RippleButton>>(
			container.get(),
			object_ptr<Ui::RippleButton>(
				container.get(),
				st::defaultRippleAnimation)))->setDuration(0);
	const auto st = &st::mainMenu;
	const auto height = st->itemPadding.top()
		+ st->itemStyle.font->height
		+ st->itemPadding.bottom();
	const auto button = result->entity();
	button->resize(button->width(), height);

	button->paintRequest(
	) | rpl::start_with_next([=] {
		auto p = Painter(button);
		const auto over = button->isOver();
		p.fillRect(button->rect(), over ? st->itemBgOver : st->itemBg);
		button->paintRipple(p, 0, 0);
		const auto &icon = over
			? st::mainMenuAddAccountOver
			: st::mainMenuAddAccount;
		icon.paint(p, st->itemIconPosition, width());
		p.setPen(over ? st->itemFgOver : st->itemFg);
		p.setFont(st->itemStyle.font);
		p.drawTextLeft(
			st->itemPadding.left(),
			st->itemPadding.top(),
			width(),
			tr::lng_menu_add_account(tr::now));
	}, button->lifetime());

	const auto add = [=](MTP::Environment environment) {
<<<<<<< HEAD
		const auto sure = [=] {
			Core::App().domain().addActivated(environment);
		};
		if (_accountsCount >= Main::Domain::kMaxAccountsWarn) {
			Ui::show(
				Box<ConfirmBox>(
					tr::ktg_too_many_accounts_warning(tr::now),
					tr::ktg_account_add_anyway(tr::now),
					sure),
				Ui::LayerOption::KeepOther);
		} else {
			sure();
		}
=======
		Core::App().preventOrInvoke([=] {
			Core::App().domain().addActivated(environment);
		});
>>>>>>> feff514a
	};

	button->setAcceptBoth(true);
	button->clicks(
	) | rpl::start_with_next([=](Qt::MouseButton which) {
		if (which == Qt::LeftButton) {
			add(MTP::Environment::Production);
			return;
		} else if (which != Qt::RightButton
			|| !IsAltShift(button->clickModifiers())) {
			return;
		}
		_contextMenu = base::make_unique_q<Ui::PopupMenu>(this);
		_contextMenu->addAction("Production Server", [=] {
			add(MTP::Environment::Production);
		});
		_contextMenu->addAction("Test Server", [=] {
			add(MTP::Environment::Test);
		});
		_contextMenu->popup(QCursor::pos());
	}, button->lifetime());

	return result;
}

void MainMenu::setupAccountsToggle() {
	_toggleAccounts->show();
	_toggleAccounts->setClickedCallback([=] { toggleAccounts(); });
}

void MainMenu::parentResized() {
	resize(st::mainMenuWidth, parentWidget()->height());
}

void MainMenu::refreshMenu() {
	_menu->clearActions();
	if (!_controller->session().supportMode()) {
		const auto controller = _controller;
		_menu->addAction(tr::lng_create_group_title(tr::now), [] {
			App::wnd()->onShowNewGroup();
		}, &st::mainMenuNewGroup, &st::mainMenuNewGroupOver);
		_menu->addAction(tr::lng_create_channel_title(tr::now), [] {
			App::wnd()->onShowNewChannel();
		}, &st::mainMenuNewChannel, &st::mainMenuNewChannelOver);
		_menu->addAction(tr::lng_menu_contacts(tr::now), [=] {
			Ui::show(PrepareContactsBox(controller));
		}, &st::mainMenuContacts, &st::mainMenuContactsOver);
		if (_controller->session().serverConfig().phoneCallsEnabled.current()) {
			_menu->addAction(tr::lng_menu_calls(tr::now), [=] {
				Ui::show(Box<PeerListBox>(std::make_unique<Calls::BoxController>(controller), [=](not_null<PeerListBox*> box) {
					box->addButton(tr::lng_close(), [=] {
						box->closeBox();
					});
					box->addTopButton(st::callSettingsButton, [=] {
						controller->showSettings(
							Settings::Type::Calls,
							Window::SectionShow(anim::type::instant));
					});
				}));
			}, &st::mainMenuCalls, &st::mainMenuCallsOver);
		}
	} else {
		_menu->addAction(tr::lng_profile_add_contact(tr::now), [] {
			App::wnd()->onShowAddContact();
		}, &st::mainMenuContacts, &st::mainMenuContactsOver);

		const auto fix = std::make_shared<QPointer<QAction>>();
		*fix = _menu->addAction(qsl("Fix chats order"), [=] {
			(*fix)->setChecked(!(*fix)->isChecked());
			_controller->session().settings().setSupportFixChatsOrder(
				(*fix)->isChecked());
			_controller->session().saveSettings();
		}, &st::mainMenuFixOrder, &st::mainMenuFixOrderOver);
		(*fix)->setCheckable(true);
		(*fix)->setChecked(
			_controller->session().settings().supportFixChatsOrder());

		_menu->addAction(qsl("Reload templates"), [=] {
			_controller->session().supportTemplates().reload();
		}, &st::mainMenuReload, &st::mainMenuReloadOver);
	}
	_menu->addAction(tr::lng_menu_settings(tr::now), [] {
		App::wnd()->showSettings();
	}, &st::mainMenuSettings, &st::mainMenuSettingsOver);

	_nightThemeAction = std::make_shared<QPointer<QAction>>();
	auto action = _menu->addAction(tr::lng_menu_night_mode(tr::now), [=] {
		if (Window::Theme::Background()->editingTheme()) {
			Ui::show(Box<InformBox>(
				tr::lng_theme_editor_cant_change_theme(tr::now)));
			return;
		}
		const auto weak = MakeWeak(this);
		const auto toggle = [=] {
			if (!weak) {
				Window::Theme::ToggleNightMode();
				Window::Theme::KeepApplied();
			} else if (auto action = *_nightThemeAction) {
				action->setChecked(!action->isChecked());
				_nightThemeSwitch.callOnce(st::mainMenu.itemToggle.duration);
			}
		};
		Window::Theme::ToggleNightModeWithConfirmation(
			&_controller->window(),
			toggle);
	}, &st::mainMenuNightMode, &st::mainMenuNightModeOver);
	*_nightThemeAction = action;
	action->setCheckable(true);
	action->setChecked(Window::Theme::IsNightMode());
	Core::App().settings().systemDarkModeValue(
	) | rpl::start_with_next([=](std::optional<bool> darkMode) {
		const auto darkModeEnabled = Core::App().settings().systemDarkModeEnabled();
		if (darkModeEnabled && darkMode.has_value()) {
			action->setChecked(*darkMode);
		}
	}, lifetime());
	_menu->finishAnimating();

	updatePhone();
}

void MainMenu::refreshBackground() {
	const auto fill = QRect(0, 0, width(), st::mainMenuCoverHeight);
	const auto intensityText = IntensityOfColor(st::mainMenuCoverFg->c);
	QImage backgroundImage(
		st::mainMenuWidth * cIntRetinaFactor(),
		st::mainMenuCoverHeight * cIntRetinaFactor(),
		QImage::Format_ARGB32_Premultiplied);
	QPainter p(&backgroundImage);

	const auto drawShadow = [](QPainter &p) {
		st::mainMenuShadow.paint(
			p,
			0,
			st::mainMenuCoverHeight - st::mainMenuShadow.height(),
			st::mainMenuWidth,
			IntensityOfColor(st::mainMenuCoverFg->c) < 0.5
				? Qt::white
				: Qt::black);
	};

	// Solid color.
	if (const auto color = Window::Theme::Background()->colorForFill()) {
		const auto intensity = IntensityOfColor(*color);
		p.fillRect(fill, *color);
		if (std::abs(intensity - intensityText) < kMinDiffIntensity) {
			drawShadow(p);
		}
		_background = backgroundImage;
		return;
	}

	// Background image.
	const auto &pixmap = Window::Theme::Background()->pixmap();
	QRect to, from;
	Window::Theme::ComputeBackgroundRects(fill, pixmap.size(), to, from);

	// Cut off the part of the background that is under text.
	const QRect underText(
		st::mainMenuCoverTextLeft,
		st::mainMenuCoverNameTop,
		std::max(
			st::semiboldFont->width(
				_controller->session().user()->nameText().toString()),
			st::normalFont->width(_phoneText)),
		st::semiboldFont->height * 2);

	p.drawPixmap(to, pixmap, from);
	if (IsShadowShown(backgroundImage, underText, intensityText)) {
		drawShadow(p);
	}
	_background = backgroundImage;
}

void MainMenu::resizeEvent(QResizeEvent *e) {
	_menu->setForceWidth(width());
	_inner->resizeToWidth(width());
	updateControlsGeometry();
}

void MainMenu::updateControlsGeometry() {
	_userpicButton->moveToLeft(
		st::mainMenuUserpicLeft,
		st::mainMenuUserpicTop);
	if (_resetScaleButton) {
		_resetScaleButton->moveToRight(0, 0);
		_cloudButton->moveToRight(_resetScaleButton->width(), 0);
		_archiveButton->moveToRight(
			_resetScaleButton->width() + _cloudButton->width(),
			0);
	} else {
		const auto right = st::mainMenuTogglePosition.x()
			- (_cloudButton->width() / 2);
		const auto top = st::mainMenuUserpicTop
			- (_cloudButton->height() - st::mainMenuCloudSize) / 2;
		_cloudButton->moveToRight(right, top);
		_archiveButton->moveToRight(right + _cloudButton->width(), top);
	}
	_toggleAccounts->setGeometry(
		0,
		st::mainMenuCoverNameTop,
		width(),
		st::mainMenuCoverHeight - st::mainMenuCoverNameTop);
	const auto top = st::mainMenuCoverHeight;
	_scroll->setGeometry(0, top, width(), height() - top);
	updateInnerControlsGeometry();
}

void MainMenu::updateInnerControlsGeometry() {
	const auto contentHeight = _accounts->height()
		+ _shadow->height()
		+ st::mainMenuSkip
		+ _menu->height();
	const auto available = height() - st::mainMenuCoverHeight - contentHeight;
	const auto footerHeight = std::max(
		available,
		st::mainMenuTelegramBottom + _telegram->height() + st::mainMenuSkip);
	if (_footer->height() != footerHeight) {
		_footer->resize(_footer->width(), footerHeight);
	}
}

void MainMenu::updatePhone() {
	_phoneText = App::formatPhone(_controller->session().user()->phone());
	update();
}

void MainMenu::paintEvent(QPaintEvent *e) {
	Painter p(this);
	const auto clip = e->rect();
	const auto cover = QRect(0, 0, width(), st::mainMenuCoverHeight)
		.intersected(e->rect());

	const auto isFill = IsFilledCover();
	if (!isFill && !_background.isNull()) {
		PainterHighQualityEnabler hq(p);
		p.drawImage(0, 0, _background);
	}

	if (!cover.isEmpty()) {
		const auto widthText = width()
			- st::mainMenuCoverTextLeft
			- _toggleAccounts->rightSkip();

		if (isFill) {
			p.fillRect(cover, st::mainMenuCoverBg);
		}
		p.setPen(st::mainMenuCoverFg);
		if (cShowPhoneInDrawer()) {
			p.setFont(st::semiboldFont);
			_controller->session().user()->nameText().drawLeftElided(
				p,
				st::mainMenuCoverTextLeft,
				st::mainMenuCoverNameTop,
				widthText,
				width());
			p.setFont(st::normalFont);
			p.drawTextLeft(st::mainMenuCoverTextLeft, st::mainMenuCoverStatusTop, width(), _phoneText);
		} else {
			p.setFont(st::mainMenuCoverNameOnlyFont);
			auto name = _controller->session().user()->nameText().toString();
			auto nameStr = Ui::Text::String();
			nameStr.setText(st::mainMenuCoverNameOnlyStyle, name, Ui::NameTextOptions());
			nameStr.drawLeftElided(
				p,
				st::mainMenuCoverTextLeft,
				st::mainMenuCoverNameOnlyTop,
				widthText,
				width());

		}
		
		// Draw Saved Messages button.
		if (!_cloudButton->isHidden()) {
			Ui::EmptyUserpic::PaintSavedMessages(
				p,
				_cloudButton->x() + (_cloudButton->width() - st::mainMenuCloudSize) / 2,
				_cloudButton->y() + (_cloudButton->height() - st::mainMenuCloudSize) / 2,
				width(),
				st::mainMenuCloudSize,
				isFill ? st::mainMenuCloudBg : st::msgServiceBg,
				isFill ? st::mainMenuCloudFg : st::msgServiceFg);
		}

		// Draw Archive button.
		if (!_archiveButton->isHidden()) {
			const auto folder = _controller->session().data().folderLoaded(
				Data::Folder::kId);
			if (folder) {
				folder->paintUserpic(
					p,
					_archiveButton->x() + (_archiveButton->width() - st::mainMenuCloudSize) / 2,
					_archiveButton->y() + (_archiveButton->height() - st::mainMenuCloudSize) / 2,
					st::mainMenuCloudSize,
					isFill ? st::mainMenuCloudBg : st::msgServiceBg,
					isFill ? st::mainMenuCloudFg : st::msgServiceFg);
			}
		}
	}
	auto other = QRect(0, st::mainMenuCoverHeight, width(), height() - st::mainMenuCoverHeight).intersected(clip);
	if (!other.isEmpty()) {
		p.fillRect(other, st::mainMenuBg);
	}
}

void MainMenu::initResetScaleButton() {
	if (!window() || !window()->windowHandle()) {
		return;
	}
	const auto handle = window()->windowHandle();
	rpl::single(
		handle->screen()
	) | rpl::then(
		base::qt_signal_producer(handle, &QWindow::screenChanged)
	) | rpl::filter([](QScreen *screen) {
		return screen != nullptr;
	}) | rpl::map([](QScreen * screen) {
		return rpl::single(
			screen->availableGeometry()
		) | rpl::then(
#ifdef OS_MAC_OLD
			base::qt_signal_producer(screen, &QScreen::virtualGeometryChanged)
#else // OS_MAC_OLD
			base::qt_signal_producer(screen, &QScreen::availableGeometryChanged)
#endif // OS_MAC_OLD
		);
	}) | rpl::flatten_latest(
	) | rpl::map([](QRect available) {
		return (available.width() >= st::windowMinWidth)
			&& (available.height() >= st::windowMinHeight);
	}) | rpl::distinct_until_changed(
	) | rpl::start_with_next([=](bool good) {
		if (good) {
			_resetScaleButton.destroy();
		} else {
			_resetScaleButton.create(this);
			_resetScaleButton->addClickHandler([] {
				cSetConfigScale(style::kScaleDefault);
				Local::writeSettings();
				App::restart();
			});
			_resetScaleButton->show();
			updateControlsGeometry();
		}
	}, lifetime());
}

OthersUnreadState OtherAccountsUnreadStateCurrent() {
	auto &app = Core::App();
	const auto active = &app.activeAccount();
	auto allMuted = true;
	for (const auto &[index, account] : app.domain().accounts()) {
		if (account.get() == active) {
			continue;
		} else if (const auto session = account->maybeSession()) {
			if (!session->data().unreadBadgeMuted()) {
				allMuted = false;
				break;
			}
		}
	}
	return {
		.count = (app.unreadBadge() - active->session().data().unreadBadge()),
		.allMuted = allMuted,
	};
}

rpl::producer<OthersUnreadState> OtherAccountsUnreadState() {
	return rpl::single(
		rpl::empty_value()
	) | rpl::then(
		Core::App().unreadBadgeChanges()
	) | rpl::map(OtherAccountsUnreadStateCurrent);
}


} // namespace Window<|MERGE_RESOLUTION|>--- conflicted
+++ resolved
@@ -826,9 +826,10 @@
 	}, button->lifetime());
 
 	const auto add = [=](MTP::Environment environment) {
-<<<<<<< HEAD
 		const auto sure = [=] {
-			Core::App().domain().addActivated(environment);
+			Core::App().preventOrInvoke([=] {
+				Core::App().domain().addActivated(environment);
+			});
 		};
 		if (_accountsCount >= Main::Domain::kMaxAccountsWarn) {
 			Ui::show(
@@ -840,11 +841,6 @@
 		} else {
 			sure();
 		}
-=======
-		Core::App().preventOrInvoke([=] {
-			Core::App().domain().addActivated(environment);
-		});
->>>>>>> feff514a
 	};
 
 	button->setAcceptBoth(true);
