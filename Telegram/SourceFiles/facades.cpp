--- conflicted
+++ resolved
@@ -132,12 +132,8 @@
 
 	case ButtonType::RequestLocation: {
 		hideSingleUseKeyboard(msg);
-<<<<<<< HEAD
-		Ui::show(Box<InformBox>(tr::ktg_bot_share_location_unavailable(tr::now)));
-=======
 		Ui::show(Box<InformBox>(
-			tr::lng_bot_share_location_unavailable(tr::now)));
->>>>>>> a9eedf00
+			tr::ktg_bot_share_location_unavailable(tr::now)));
 	} break;
 
 	case ButtonType::RequestPhone: {
@@ -200,26 +196,7 @@
 	}
 }
 
-<<<<<<< HEAD
 void searchByHashtag(const QString &tag, PeerData *inPeer, UserData *from) {
-	if (const auto window = App::wnd()) {
-		if (const auto controller = window->sessionController()) {
-			if (controller->openedFolder().current()) {
-				controller->closeFolder();
-			}
-		}
-		Ui::hideSettingsAndLayer();
-		Core::App().hideMediaView();
-		if (const auto m = window->mainWidget()) {
-			m->searchMessages(
-				tag + ' ',
-				(inPeer && !inPeer->isUser())
-					? inPeer->owner().history(inPeer).get()
-					: Dialogs::Key(),
-				from);
-		}
-=======
-void searchByHashtag(const QString &tag, PeerData *inPeer) {
 	const auto m = inPeer
 		? CheckMainWidget(&inPeer->session())
 		: App::main(); // multi good
@@ -233,8 +210,8 @@
 			tag + ' ',
 			(inPeer && !inPeer->isUser())
 			? inPeer->owner().history(inPeer).get()
-			: Dialogs::Key());
->>>>>>> a9eedf00
+			: Dialogs::Key(),
+			from);
 	}
 }
 
@@ -313,42 +290,10 @@
 
 namespace Notify {
 
-<<<<<<< HEAD
-void showScheduledButtonChanged() {
-	if (MainWidget *m = App::main()) m->notify_showScheduledButtonChanged();
-}
-
-void userIsBotChanged(UserData *user) {
-	if (MainWidget *m = App::main()) m->notify_userIsBotChanged(user);
-}
-
-void botCommandsChanged(UserData *user) {
-	if (MainWidget *m = App::main()) {
-		m->notify_botCommandsChanged(user);
-	}
-	peerUpdatedDelayed(user, PeerUpdate::Flag::BotCommandsChanged);
-}
-
-void inlineBotRequesting(bool requesting) {
-	if (MainWidget *m = App::main()) m->notify_inlineBotRequesting(requesting);
-}
-
-void replyMarkupUpdated(const HistoryItem *item) {
-	if (MainWidget *m = App::main()) {
-		m->notify_replyMarkupUpdated(item);
-	}
-}
-
-void inlineKeyboardMoved(const HistoryItem *item, int oldKeyboardTop, int newKeyboardTop) {
-	if (MainWidget *m = App::main()) {
-		m->notify_inlineKeyboardMoved(item, oldKeyboardTop, newKeyboardTop);
-	}
-}
-
-bool switchInlineBotButtonReceived(const QString &query, UserData *samePeerBot, MsgId samePeerReplyTo) {
-	if (auto main = App::main()) {
-		return main->notify_switchInlineBotButtonReceived(query, samePeerBot, samePeerReplyTo);
-=======
+void showScheduledButtonChanged(not_null<Main::Session*> session) {
+	if (const auto m = CheckMainWidget(session)) m->notify_showScheduledButtonChanged();
+}
+
 bool switchInlineBotButtonReceived(
 		not_null<Main::Session*> session,
 		const QString &query,
@@ -359,7 +304,6 @@
 			query,
 			samePeerBot,
 			samePeerReplyTo);
->>>>>>> a9eedf00
 	}
 	return false;
 }
@@ -405,17 +349,8 @@
 	base::Variable<DBIWorkMode> WorkMode = { dbiwmWindowAndTray };
 
 	base::Observable<void> PeerChooseCancel;
-<<<<<<< HEAD
-
-	QString CallOutputDeviceID = qsl("default");
-	QString CallInputDeviceID = qsl("default");
-	int CallOutputVolume = 100;
-	int CallInputVolume = 100;
-	bool CallAudioDuckingEnabled = true;
 
 	base::Observable<void> ChatIDFormatChanged;
-=======
->>>>>>> a9eedf00
 };
 
 } // namespace internal
@@ -459,15 +394,6 @@
 
 DefineRefVar(Global, base::Observable<void>, PeerChooseCancel);
 
-<<<<<<< HEAD
-DefineVar(Global, QString, CallOutputDeviceID);
-DefineVar(Global, QString, CallInputDeviceID);
-DefineVar(Global, int, CallOutputVolume);
-DefineVar(Global, int, CallInputVolume);
-DefineVar(Global, bool, CallAudioDuckingEnabled);
-
 DefineRefVar(Global, base::Observable<void>, ChatIDFormatChanged);
 
-=======
->>>>>>> a9eedf00
 } // namespace Global