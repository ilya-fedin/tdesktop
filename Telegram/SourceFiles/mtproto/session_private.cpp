/*
This file is part of Telegram Desktop,
the official desktop application for the Telegram messaging service.

For license and copyright information please follow this link:
https://github.com/telegramdesktop/tdesktop/blob/master/LEGAL
*/
#include "mtproto/session_private.h"

#include "mtproto/details/mtproto_bound_key_creator.h"
#include "mtproto/details/mtproto_dcenter.h"
#include "mtproto/details/mtproto_dump_to_text.h"
#include "mtproto/details/mtproto_rsa_public_key.h"
#include "mtproto/session.h"
#include "mtproto/mtproto_response.h"
#include "mtproto/mtproto_dc_options.h"
#include "mtproto/connection_abstract.h"
#include "platform/platform_specific.h"
#include "base/openssl_help.h"
#include "base/qthelp_url.h"
#include "base/unixtime.h"
#include "base/platform/base_platform_info.h"
#include "zlib.h"

namespace MTP {
namespace details {
namespace {

constexpr auto kIntSize = static_cast<int>(sizeof(mtpPrime));
constexpr auto kWaitForBetterTimeout = crl::time(2000);
constexpr auto kMinConnectedTimeout = crl::time(1000);
constexpr auto kMaxConnectedTimeout = crl::time(8000);
constexpr auto kMinReceiveTimeout = crl::time(4000);
constexpr auto kMaxReceiveTimeout = crl::time(64000);
constexpr auto kMarkConnectionOldTimeout = crl::time(192000);
constexpr auto kPingDelayDisconnect = 60;
constexpr auto kPingSendAfter = 30 * crl::time(1000);
constexpr auto kPingSendAfterForce = 45 * crl::time(1000);
constexpr auto kTemporaryExpiresIn = TimeId(86400);
constexpr auto kBindKeyAdditionalExpiresTimeout = TimeId(30);
constexpr auto kTestModeDcIdShift = 10000;
constexpr auto kCheckSentRequestsEach = 1 * crl::time(1000);
constexpr auto kKeyOldEnoughForDestroy = 60 * crl::time(1000);
constexpr auto kSentContainerLives = 600 * crl::time(1000);
constexpr auto kFastRequestDuration = crl::time(500);

// If we can't connect for this time we will ask _instance to update config.
constexpr auto kRequestConfigTimeout = 8 * crl::time(1000);

// Don't try to handle messages larger than this size.
constexpr auto kMaxMessageLength = 16 * 1024 * 1024;

// How much time passed from send till we resend request or check its state.
constexpr auto kCheckSentRequestTimeout = 10 * crl::time(1000);

// How much time to wait for some more requests,
// when resending request or checking its state.
constexpr auto kSendStateRequestWaiting = crl::time(1000);

// How much time to wait for some more requests, when sending msg acks.
constexpr auto kAckSendWaiting = 10 * crl::time(1000);

auto SyncTimeRequestDuration = kFastRequestDuration;

using namespace details;

[[nodiscard]] QString LogIdsVector(const QVector<MTPlong> &ids) {
	if (!ids.size()) return "[]";
	auto idsStr = QString("[%1").arg(ids.cbegin()->v);
	for (const auto &id : ids) {
		idsStr += QString(", %2").arg(id.v);
	}
	return idsStr + "]";
}

[[nodiscard]] QString LogIds(const QVector<uint64> &ids) {
	if (!ids.size()) return "[]";
	auto idsStr = QString("[%1").arg(*ids.cbegin());
	for (const auto id : ids) {
		idsStr += QString(", %2").arg(id);
	}
	return idsStr + "]";
}

[[nodiscard]] QString ComputeAppVersion() {
	return QString::fromLatin1(AppVersionStr) + ([] {
#if defined OS_MAC_STORE
		return u" Mac App Store"_q;
#elif defined OS_WIN_STORE // OS_MAC_STORE
		return (Platform::IsWindows64Bit() ? u" x64"_q : QString())
			+ u" Microsoft Store"_q;
#elif defined Q_OS_UNIX && !defined Q_OS_MAC // OS_MAC_STORE || OS_WIN_STORE
		return Platform::InFlatpak()
			? u" Flatpak"_q
			: Platform::InSnap()
			? u" Snap"_q
			: QString();
#else // OS_MAC_STORE || OS_WIN_STORE || (defined Q_OS_UNIX && !defined Q_OS_MAC)
		return Platform::IsWindows64Bit() ? u" x64"_q : QString();
#endif // OS_MAC_STORE || OS_WIN_STORE || (defined Q_OS_UNIX && !defined Q_OS_MAC)
	})();
}

void WrapInvokeAfter(
		SerializedRequest &to,
		const SerializedRequest &from,
		const base::flat_map<mtpMsgId, SerializedRequest> &haveSent,
		int32 skipBeforeRequest = 0) {
	const auto afterId = *(mtpMsgId*)(from->after->data() + 4);
	const auto i = afterId ? haveSent.find(afterId) : haveSent.end();
	int32 size = to->size(), lenInInts = (tl::count_length(from) >> 2), headlen = 4, fulllen = headlen + lenInInts;
	if (i == haveSent.end()) { // no invoke after or such msg was not sent or was completed recently
		to->resize(size + fulllen + skipBeforeRequest);
		if (skipBeforeRequest) {
			memcpy(to->data() + size, from->constData() + 4, headlen * sizeof(mtpPrime));
			memcpy(to->data() + size + headlen + skipBeforeRequest, from->constData() + 4 + headlen, lenInInts * sizeof(mtpPrime));
		} else {
			memcpy(to->data() + size, from->constData() + 4, fulllen * sizeof(mtpPrime));
		}
	} else {
		to->resize(size + fulllen + skipBeforeRequest + 3);
		memcpy(to->data() + size, from->constData() + 4, headlen * sizeof(mtpPrime));
		(*to)[size + 3] += 3 * sizeof(mtpPrime);
		*((mtpTypeId*)&((*to)[size + headlen + skipBeforeRequest])) = mtpc_invokeAfterMsg;
		memcpy(to->data() + size + headlen + skipBeforeRequest + 1, &afterId, 2 * sizeof(mtpPrime));
		memcpy(to->data() + size + headlen + skipBeforeRequest + 3, from->constData() + 4 + headlen, lenInInts * sizeof(mtpPrime));
		if (size + 3 != 7) (*to)[7] += 3 * sizeof(mtpPrime);
	}
}

[[nodiscard]] bool ConstTimeIsDifferent(
		const void *a,
		const void *b,
		size_t size) {
	auto ca = reinterpret_cast<const char*>(a);
	auto cb = reinterpret_cast<const char*>(b);
	volatile auto different = false;
	for (const auto ce = ca + size; ca != ce; ++ca, ++cb) {
		different = different | (*ca != *cb);
	}
	return different;
}

} // namespace

SessionPrivate::SessionPrivate(
	not_null<Instance*> instance,
	not_null<QThread*> thread,
	std::shared_ptr<SessionData> data,
	ShiftedDcId shiftedDcId)
: QObject(nullptr)
, _instance(instance)
, _shiftedDcId(shiftedDcId)
, _realDcType(_instance->dcOptions().dcType(_shiftedDcId))
, _currentDcType(_realDcType)
, _state(DisconnectedState)
, _retryTimer(thread, [=] { retryByTimer(); })
, _oldConnectionTimer(thread, [=] { markConnectionOld(); })
, _waitForConnectedTimer(thread, [=] { waitConnectedFailed(); })
, _waitForReceivedTimer(thread, [=] { waitReceivedFailed(); })
, _waitForBetterTimer(thread, [=] { waitBetterFailed(); })
, _waitForReceived(kMinReceiveTimeout)
, _waitForConnected(kMinConnectedTimeout)
, _pingSender(thread, [=] { sendPingByTimer(); })
, _checkSentRequestsTimer(thread, [=] { checkSentRequests(); })
, _sessionData(std::move(data)) {
	Expects(_shiftedDcId != 0);

	moveToThread(thread);

	InvokeQueued(this, [=] {
		_checkSentRequestsTimer.callEach(kCheckSentRequestsEach);
		connectToServer();
	});
}

SessionPrivate::~SessionPrivate() {
	releaseKeyCreationOnFail();
	doDisconnect();

	Expects(!_connection);
	Expects(_testConnections.empty());
}

void SessionPrivate::appendTestConnection(
		DcOptions::Variants::Protocol protocol,
		const QString &ip,
		int port,
		const bytes::vector &protocolSecret) {
	QWriteLocker lock(&_stateMutex);

	const auto priority = (qthelp::is_ipv6(ip) ? 0 : 1)
		+ (protocol == DcOptions::Variants::Tcp ? 1 : 0)
		+ (protocolSecret.empty() ? 0 : 1);
	_testConnections.push_back({
		AbstractConnection::Create(
			_instance,
			protocol,
			thread(),
			protocolSecret,
			_options->proxy),
		priority
	});
	const auto weak = _testConnections.back().data.get();
	connect(weak, &AbstractConnection::error, [=](int errorCode) {
		onError(weak, errorCode);
	});
	connect(weak, &AbstractConnection::receivedSome, [=] {
		onReceivedSome();
	});
	_firstSentAt = 0;
	if (_oldConnection) {
		_oldConnection = false;
		DEBUG_LOG(("This connection marked as not old!"));
	}
	_oldConnectionTimer.callOnce(kMarkConnectionOldTimeout);
	connect(weak, &AbstractConnection::connected, [=] {
		onConnected(weak);
	});
	connect(weak, &AbstractConnection::disconnected, [=] {
		onDisconnected(weak);
	});
	connect(weak, &AbstractConnection::syncTimeRequest, [=] {
		InvokeQueued(_instance, [instance = _instance] {
			instance->syncHttpUnixtime();
		});
	});

	const auto protocolDcId = getProtocolDcId();
	InvokeQueued(_testConnections.back().data, [=] {
		weak->connectToServer(ip, port, protocolSecret, protocolDcId);
	});
}

int16 SessionPrivate::getProtocolDcId() const {
	const auto dcId = BareDcId(_shiftedDcId);
	const auto simpleDcId = isTemporaryDcId(dcId)
		? getRealIdFromTemporaryDcId(dcId)
		: dcId;
	const auto testedDcId = _instance->isTestMode()
		? (kTestModeDcIdShift + simpleDcId)
		: simpleDcId;
	return (_currentDcType == DcType::MediaCluster)
		? -testedDcId
		: testedDcId;
}

void SessionPrivate::checkSentRequests() {
	clearOldContainers();

	const auto now = crl::now();
	if (_bindMsgId && _bindMessageSent + kCheckSentRequestTimeout < now) {
		DEBUG_LOG(("MTP Info: "
			"Request state while key is not bound, restarting."));
		restart();
		return;
	}
	auto requesting = false;
	{
		QReadLocker locker(_sessionData->haveSentMutex());
		auto &haveSent = _sessionData->haveSentMap();
		const auto haveSentCount = haveSent.size();
		const auto checkAfter = kCheckSentRequestTimeout;
		for (const auto &[msgId, request] : haveSent) {
			if (request->lastSentTime + checkAfter < now) {
				// Need to check state.
				request->lastSentTime = now;
				if (_stateRequestData.emplace(msgId).second) {
					requesting = true;
				}
			}
		}
	}
	if (requesting) {
		_sessionData->queueSendAnything(kSendStateRequestWaiting);
	}
}

void SessionPrivate::clearOldContainers() {
	auto resent = false;
	const auto now = crl::now();
	for (auto i = _sentContainers.begin(); i != _sentContainers.end();) {
		if (now > i->second.sent + kSentContainerLives) {
			DEBUG_LOG(("MTP Info: Removing old container with resending %1, "
				"sent: %2, now: %3, current unixtime: %4"
				).arg(i->first
				).arg(i->second.sent
				).arg(now
				).arg(base::unixtime::now()));

			const auto ids = std::move(i->second.messages);
			i = _sentContainers.erase(i);

			resent = resent || !ids.empty();
			for (const auto innerMsgId : ids) {
				resend(innerMsgId, -1, true);
			}
		} else {
			++i;
		}
	}
	if (resent) {
		_sessionData->queueNeedToResumeAndSend();
	}
}

void SessionPrivate::destroyAllConnections() {
	clearUnboundKeyCreator();
	_waitForBetterTimer.cancel();
	_waitForReceivedTimer.cancel();
	_waitForConnectedTimer.cancel();
	_testConnections.clear();
	_connection = nullptr;
}

void SessionPrivate::cdnConfigChanged() {
	connectToServer(true);
}

int32 SessionPrivate::getShiftedDcId() const {
	return _shiftedDcId;
}

void SessionPrivate::dcOptionsChanged() {
	_retryTimeout = 1;
	connectToServer(true);
}

int32 SessionPrivate::getState() const {
	QReadLocker lock(&_stateMutex);
	int32 result = _state;
	if (_state < 0) {
		if (_retryTimer.isActive()) {
			result = int32(crl::now() - _retryWillFinish);
			if (result >= 0) {
				result = -1;
			}
		}
	}
	return result;
}

QString SessionPrivate::transport() const {
	QReadLocker lock(&_stateMutex);
	if (!_connection || (_state < 0)) {
		return QString();
	}

	Assert(_options != nullptr);
	return _connection->transport();
}

bool SessionPrivate::setState(int state, int ifState) {
	if (ifState != kUpdateStateAlways) {
		QReadLocker lock(&_stateMutex);
		if (_state != ifState) {
			return false;
		}
	}

	QWriteLocker lock(&_stateMutex);
	if (_state == state) {
		return false;
	}
	_state = state;
	if (state < 0) {
		_retryTimeout = -state;
		_retryTimer.callOnce(_retryTimeout);
		_retryWillFinish = crl::now() + _retryTimeout;
	}
	lock.unlock();

	_sessionData->queueConnectionStateChange(state);
	return true;
}

void SessionPrivate::resetSession() {
	MTP_LOG(_shiftedDcId, ("Resetting session!"));
	_needSessionReset = false;

	DEBUG_LOG(("MTP Info: creating new session in resetSession."));
	changeSessionId();

	_sessionData->queueResetDone();
}

void SessionPrivate::changeSessionId() {
	auto sessionId = _sessionId;
	do {
		sessionId = openssl::RandomValue<uint64>();
	} while (_sessionId == sessionId);

	DEBUG_LOG(("MTP Info: setting server_session: %1").arg(sessionId));

	_sessionId = sessionId;
	_messagesCounter = 0;
	_sessionMarkedAsStarted = false;
	_ackRequestData.clear();
	_resendRequestData.clear();
	_stateRequestData.clear();
	_receivedMessageIds.clear();
}

uint32 SessionPrivate::nextRequestSeqNumber(bool needAck) {
	const auto result = _messagesCounter;
	_messagesCounter += (needAck ? 1 : 0);
	return result * 2 + (needAck ? 1 : 0);
}

bool SessionPrivate::realDcTypeChanged() {
	const auto now = _instance->dcOptions().dcType(_shiftedDcId);
	if (_realDcType == now) {
		return false;
	}
	_realDcType = now;
	return true;
}

bool SessionPrivate::markSessionAsStarted() {
	if (_sessionMarkedAsStarted) {
		return false;
	}
	_sessionMarkedAsStarted = true;
	return true;
}

mtpMsgId SessionPrivate::prepareToSend(
		SerializedRequest &request,
		mtpMsgId currentLastId,
		bool forceNewMsgId) {
	Expects(request->size() > 8);

	if (const auto msgId = request.getMsgId()) {
		// resending this request
		const auto i = _resendingIds.find(msgId);
		if (i != _resendingIds.cend()) {
			_resendingIds.erase(i);
		}

		return (forceNewMsgId || msgId > currentLastId)
			? replaceMsgId(request, currentLastId)
			: msgId;
	}
	request.setMsgId(currentLastId);
	request.setSeqNo(nextRequestSeqNumber(request.needAck()));
	if (request->requestId) {
		MTP_LOG(_shiftedDcId, ("[r%1] msg_id 0 -> %2").arg(request->requestId).arg(currentLastId));
	}
	return currentLastId;
}

mtpMsgId SessionPrivate::replaceMsgId(SerializedRequest &request, mtpMsgId newId) {
	Expects(request->size() > 8);

	const auto oldMsgId = request.getMsgId();
	if (oldMsgId == newId) {
		return newId;
	}
	// haveSentMutex() was locked in tryToSend()
	auto &haveSent = _sessionData->haveSentMap();

	while (_resendingIds.contains(newId)
		|| _ackedIds.contains(newId)
		|| haveSent.contains(newId)) {
		newId = base::unixtime::mtproto_msg_id();
	}

	MTP_LOG(_shiftedDcId, ("[r%1] msg_id %2 -> %3"
		).arg(request->requestId
		).arg(oldMsgId
		).arg(newId));

	const auto i = _resendingIds.find(oldMsgId);
	if (i != _resendingIds.end()) {
		const auto requestId = i->second;
		_resendingIds.erase(i);
		_resendingIds.emplace(newId, requestId);
	}

	const auto j = _ackedIds.find(oldMsgId);
	if (j != _ackedIds.end()) {
		const auto requestId = j->second;
		_ackedIds.erase(j);
		_ackedIds.emplace(newId, requestId);
	}

	const auto k = haveSent.find(oldMsgId);
	if (k != haveSent.end()) {
		const auto request = k->second;
		haveSent.erase(k);
		haveSent.emplace(newId, request);
	}
	for (auto &[msgId, container] : _sentContainers) {
		for (auto &innerMsgId : container.messages) {
			if (innerMsgId == oldMsgId) {
				innerMsgId = newId;
			}
		}
	}
	request.setMsgId(newId);
	request.setSeqNo(nextRequestSeqNumber(request.needAck()));
	return newId;
}

mtpMsgId SessionPrivate::placeToContainer(
		SerializedRequest &toSendRequest,
		mtpMsgId &bigMsgId,
		bool forceNewMsgId,
		SerializedRequest &req) {
	const auto msgId = prepareToSend(req, bigMsgId, forceNewMsgId);
	if (msgId >= bigMsgId) {
		bigMsgId = base::unixtime::mtproto_msg_id();
	}

	uint32 from = toSendRequest->size(), len = req.messageSize();
	toSendRequest->resize(from + len);
	memcpy(toSendRequest->data() + from, req->constData() + 4, len * sizeof(mtpPrime));

	return msgId;
}

MTPVector<MTPJSONObjectValue> SessionPrivate::prepareInitParams() {
	const auto local = QDateTime::currentDateTime();
	const auto utc = QDateTime(local.date(), local.time(), Qt::UTC);
	const auto shift = base::unixtime::now() - (TimeId)::time(nullptr);
	const auto delta = int(utc.toTime_t()) - int(local.toTime_t()) - shift;
	auto sliced = delta;
	while (sliced < -12 * 3600) {
		sliced += 24 * 3600;
	}
	while (sliced > 14 * 3600) {
		sliced -= 24 * 3600;
	}
	const auto sign = (sliced < 0) ? -1 : 1;
	const auto rounded = std::round(std::abs(sliced) / 900.) * 900 * sign;
	return MTP_vector<MTPJSONObjectValue>(
		1,
		MTP_jsonObjectValue(
			MTP_string("tz_offset"),
			MTP_jsonNumber(MTP_double(rounded))));
}

void SessionPrivate::tryToSend() {
	DEBUG_LOG(("MTP Info: tryToSend for dc %1.").arg(_shiftedDcId));
	if (!_connection) {
		DEBUG_LOG(("MTP Info: not yet connected in dc %1.").arg(_shiftedDcId));
		return;
	} else if (!_keyId) {
		DEBUG_LOG(("MTP Info: not yet with auth key in dc %1.").arg(_shiftedDcId));
		return;
	}

	const auto needsLayer = !_sessionData->connectionInited();
	const auto state = getState();
	const auto sendOnlyFirstPing = (state != ConnectedState);
	const auto sendAll = !sendOnlyFirstPing && !_keyCreator;
	const auto isMainSession = (GetDcIdShift(_shiftedDcId) == 0);
	if (sendOnlyFirstPing && !_pingIdToSend) {
		DEBUG_LOG(("MTP Info: dc %1 not sending, waiting for Connected state, state: %2").arg(_shiftedDcId).arg(state));
		return; // just do nothing, if is not connected yet
	} else if (isMainSession
		&& !sendOnlyFirstPing
		&& !_pingIdToSend
		&& !_pingId
		&& _pingSendAt <= crl::now()) {
		_pingIdToSend = openssl::RandomValue<mtpPingId>();
	}
	const auto forceNewMsgId = sendAll && markSessionAsStarted();
	if (forceNewMsgId && _keyCreator) {
		_keyCreator->restartBinder();
	}

	auto pingRequest = SerializedRequest();
	auto ackRequest = SerializedRequest();
	auto resendRequest = SerializedRequest();
	auto stateRequest = SerializedRequest();
	auto httpWaitRequest = SerializedRequest();
	auto bindDcKeyRequest = SerializedRequest();
	if (_pingIdToSend) {
		if (sendOnlyFirstPing || !isMainSession) {
			DEBUG_LOG(("MTP Info: sending ping, ping_id: %1"
				).arg(_pingIdToSend));
			pingRequest = SerializedRequest::Serialize(MTPPing(
				MTP_long(_pingIdToSend)
			));
		} else {
			DEBUG_LOG(("MTP Info: sending ping_delay_disconnect, "
				"ping_id: %1").arg(_pingIdToSend));
			pingRequest = SerializedRequest::Serialize(MTPPing_delay_disconnect(
				MTP_long(_pingIdToSend),
				MTP_int(kPingDelayDisconnect)));
			_pingSender.callOnce(kPingSendAfterForce);
		}
		_pingSendAt = pingRequest->lastSentTime + kPingSendAfter;
		_pingId = base::take(_pingIdToSend);
	} else if (!sendAll) {
		DEBUG_LOG(("MTP Info: dc %1 sending only service or bind."
			).arg(_shiftedDcId));
	} else {
		DEBUG_LOG(("MTP Info: dc %1 trying to send after ping, state: %2"
			).arg(_shiftedDcId
			).arg(state));
	}

	if (!sendOnlyFirstPing) {
		if (!_ackRequestData.isEmpty()) {
			ackRequest = SerializedRequest::Serialize(MTPMsgsAck(
				MTP_msgs_ack(MTP_vector<MTPlong>(
					base::take(_ackRequestData)))));
		}
		if (!_resendRequestData.isEmpty()) {
			resendRequest = SerializedRequest::Serialize(MTPMsgResendReq(
				MTP_msg_resend_req(MTP_vector<MTPlong>(
					base::take(_resendRequestData)))));
		}
		if (!_stateRequestData.empty()) {
			auto ids = QVector<MTPlong>();
			ids.reserve(_stateRequestData.size());
			for (const auto id : base::take(_stateRequestData)) {
				ids.push_back(MTP_long(id));
			}
			stateRequest = SerializedRequest::Serialize(MTPMsgsStateReq(
				MTP_msgs_state_req(MTP_vector<MTPlong>(ids))));
		}
		if (_connection->usingHttpWait()) {
			httpWaitRequest = SerializedRequest::Serialize(MTPHttpWait(
				MTP_http_wait(MTP_int(100), MTP_int(30), MTP_int(25000))));
		}
		if (!_bindMsgId && _keyCreator && _keyCreator->readyToBind()) {
			bindDcKeyRequest = _keyCreator->prepareBindRequest(
				_encryptionKey,
				_sessionId);

			// This is a special request with msgId used inside the message
			// body, so it is prepared already with a msgId and we place
			// seqNo for it manually here.
			bindDcKeyRequest.setSeqNo(
				nextRequestSeqNumber(bindDcKeyRequest.needAck()));
		}
	}

	MTPInitConnection<SerializedRequest> initWrapper;
	int32 initSize = 0, initSizeInInts = 0;
	if (needsLayer) {
		Assert(_options != nullptr);
		const auto systemLangCode = _options->systemLangCode;
		const auto cloudLangCode = _options->cloudLangCode;
		const auto langPackName = _options->langPackName;
		const auto deviceModel = (_currentDcType == DcType::Cdn)
			? "n/a"
			: _instance->deviceModel();
		const auto systemVersion = (_currentDcType == DcType::Cdn)
			? "n/a"
			: _instance->systemVersion();
<<<<<<< HEAD
#if defined OS_MAC_STORE
		const auto appVersion = QString::fromLatin1(AppKotatoVersionStr)
			+ " Mac App Store";
#elif defined OS_WIN_STORE // OS_MAC_STORE
		const auto appVersion = QString::fromLatin1(AppKotatoVersionStr)
			+ " Microsoft Store";
#elif defined Q_OS_UNIX && !defined Q_OS_MAC // OS_MAC_STORE || OS_WIN_STORE
		const auto appVersion = [] {
			if (Platform::InFlatpak()) {
				return QString::fromLatin1(AppKotatoVersionStr)
					+ " Flatpak";
			} else if (Platform::InSnap()) {
				return QString::fromLatin1(AppKotatoVersionStr)
					+ " Snap";
			}
			return QString::fromLatin1(AppKotatoVersionStr);
		}();
#else // OS_MAC_STORE || OS_WIN_STORE || (defined Q_OS_UNIX && !defined Q_OS_MAC)
		const auto appVersion = QString::fromLatin1(AppKotatoVersionStr);
#endif // OS_MAC_STORE || OS_WIN_STORE || (defined Q_OS_UNIX && !defined Q_OS_MAC)
=======
		const auto appVersion = ComputeAppVersion();
>>>>>>> c08a148b
		const auto proxyType = _options->proxy.type;
		const auto mtprotoProxy = (proxyType == ProxyData::Type::Mtproto);
		const auto clientProxyFields = mtprotoProxy
			? MTP_inputClientProxy(
				MTP_string(_options->proxy.host),
				MTP_int(_options->proxy.port))
			: MTPInputClientProxy();
		using Flag = MTPInitConnection<SerializedRequest>::Flag;
		initWrapper = MTPInitConnection<SerializedRequest>(
			MTP_flags(Flag::f_params
				| (mtprotoProxy ? Flag::f_proxy : Flag(0))),
			MTP_int(cApiId()),
			MTP_string(deviceModel),
			MTP_string(systemVersion),
			MTP_string(appVersion),
			MTP_string(systemLangCode),
			MTP_string(langPackName),
			MTP_string(cloudLangCode),
			clientProxyFields,
			MTP_jsonObject(prepareInitParams()),
			SerializedRequest());
		initSizeInInts = (tl::count_length(initWrapper) >> 2) + 2;
		initSize = initSizeInInts * sizeof(mtpPrime);
	}

	bool needAnyResponse = false;
	SerializedRequest toSendRequest;
	{
		QWriteLocker locker1(_sessionData->toSendMutex());

		auto toSendDummy = base::flat_map<mtpRequestId, SerializedRequest>();
		auto &toSend = sendAll
			? _sessionData->toSendMap()
			: toSendDummy;
		if (!sendAll) {
			locker1.unlock();
		}

		uint32 toSendCount = toSend.size();
		if (pingRequest) ++toSendCount;
		if (ackRequest) ++toSendCount;
		if (resendRequest) ++toSendCount;
		if (stateRequest) ++toSendCount;
		if (httpWaitRequest) ++toSendCount;
		if (bindDcKeyRequest) ++toSendCount;

		if (!toSendCount) {
			return; // nothing to send
		}

		const auto first = pingRequest
			? pingRequest
			: ackRequest
			? ackRequest
			: resendRequest
			? resendRequest
			: stateRequest
			? stateRequest
			: httpWaitRequest
			? httpWaitRequest
			: bindDcKeyRequest
			? bindDcKeyRequest
			: toSend.begin()->second;
		if (toSendCount == 1 && !first->forceSendInContainer) {
			toSendRequest = first;
			if (sendAll) {
				toSend.clear();
				locker1.unlock();
			}

			const auto msgId = prepareToSend(
				toSendRequest,
				base::unixtime::mtproto_msg_id(),
				forceNewMsgId && !bindDcKeyRequest);
			if (bindDcKeyRequest) {
				_bindMsgId = msgId;
				_bindMessageSent = crl::now();
				needAnyResponse = true;
			} else if (pingRequest) {
				_pingMsgId = msgId;
				needAnyResponse = true;
			} else if (stateRequest || resendRequest) {
				_stateAndResendRequests.emplace(
					msgId,
					stateRequest ? stateRequest : resendRequest);
				needAnyResponse = true;
			}

			if (toSendRequest->requestId) {
				if (toSendRequest.needAck()) {
					toSendRequest->lastSentTime = crl::now();

					QWriteLocker locker2(_sessionData->haveSentMutex());
					auto &haveSent = _sessionData->haveSentMap();
					haveSent.emplace(msgId, toSendRequest);

					const auto wrapLayer = needsLayer && toSendRequest->needsLayer;
					if (toSendRequest->after) {
						const auto toSendSize = tl::count_length(toSendRequest) >> 2;
						auto wrappedRequest = SerializedRequest::Prepare(
							toSendSize,
							toSendSize + 3);
						wrappedRequest->resize(4);
						memcpy(wrappedRequest->data(), toSendRequest->constData(), 4 * sizeof(mtpPrime));
						WrapInvokeAfter(wrappedRequest, toSendRequest, haveSent);
						toSendRequest = std::move(wrappedRequest);
					}
					if (wrapLayer) {
						const auto noWrapSize = (tl::count_length(toSendRequest) >> 2);
						const auto toSendSize = noWrapSize + initSizeInInts;
						auto wrappedRequest = SerializedRequest::Prepare(toSendSize);
						memcpy(wrappedRequest->data(), toSendRequest->constData(), 7 * sizeof(mtpPrime)); // all except length
						wrappedRequest->push_back(mtpc_invokeWithLayer);
						wrappedRequest->push_back(kCurrentLayer);
						initWrapper.write<mtpBuffer>(*wrappedRequest);
						wrappedRequest->resize(wrappedRequest->size() + noWrapSize);
						memcpy(wrappedRequest->data() + wrappedRequest->size() - noWrapSize, toSendRequest->constData() + 8, noWrapSize * sizeof(mtpPrime));
						toSendRequest = std::move(wrappedRequest);
					}

					needAnyResponse = true;
				} else {
					_ackedIds.emplace(msgId, toSendRequest->requestId);
				}
			}
		} else { // send in container
			bool willNeedInit = false;
			uint32 containerSize = 1 + 1; // cons + vector size
			if (pingRequest) containerSize += pingRequest.messageSize();
			if (ackRequest) containerSize += ackRequest.messageSize();
			if (resendRequest) containerSize += resendRequest.messageSize();
			if (stateRequest) containerSize += stateRequest.messageSize();
			if (httpWaitRequest) containerSize += httpWaitRequest.messageSize();
			if (bindDcKeyRequest) containerSize += bindDcKeyRequest.messageSize();
			for (const auto &[requestId, request] : toSend) {
				containerSize += request.messageSize();
				if (needsLayer && request->needsLayer) {
					containerSize += initSizeInInts;
					willNeedInit = true;
				}
			}
			mtpBuffer initSerialized;
			if (willNeedInit) {
				initSerialized.reserve(initSizeInInts);
				initSerialized.push_back(mtpc_invokeWithLayer);
				initSerialized.push_back(kCurrentLayer);
				initWrapper.write<mtpBuffer>(initSerialized);
			}
			// prepare container + each in invoke after
			toSendRequest = SerializedRequest::Prepare(
				containerSize,
				containerSize + 3 * toSend.size());
			toSendRequest->push_back(mtpc_msg_container);
			toSendRequest->push_back(toSendCount);

			// check for a valid container
			auto bigMsgId = base::unixtime::mtproto_msg_id();

			// the fact of this lock is used in replaceMsgId()
			QWriteLocker locker2(_sessionData->haveSentMutex());
			auto &haveSent = _sessionData->haveSentMap();

			// prepare sent container
			auto sentIdsWrap = SentContainer();
			sentIdsWrap.sent = crl::now();
			sentIdsWrap.messages.reserve(toSendCount);

			if (bindDcKeyRequest) {
				_bindMsgId = placeToContainer(
					toSendRequest,
					bigMsgId,
					false,
					bindDcKeyRequest);
				_bindMessageSent = crl::now();
				needAnyResponse = true;
			}
			if (pingRequest) {
				_pingMsgId = placeToContainer(
					toSendRequest,
					bigMsgId,
					forceNewMsgId,
					pingRequest);
				needAnyResponse = true;
			}

			for (auto &[requestId, request] : toSend) {
				const auto msgId = prepareToSend(
					request,
					bigMsgId,
					forceNewMsgId);
				if (msgId >= bigMsgId) {
					bigMsgId = base::unixtime::mtproto_msg_id();
				}
				bool added = false;
				if (request->requestId) {
					if (request.needAck()) {
						request->lastSentTime = crl::now();
						int32 reqNeedsLayer = (needsLayer && request->needsLayer) ? toSendRequest->size() : 0;
						if (request->after) {
							WrapInvokeAfter(toSendRequest, request, haveSent, reqNeedsLayer ? initSizeInInts : 0);
							if (reqNeedsLayer) {
								memcpy(toSendRequest->data() + reqNeedsLayer + 4, initSerialized.constData(), initSize);
								*(toSendRequest->data() + reqNeedsLayer + 3) += initSize;
							}
							added = true;
						} else if (reqNeedsLayer) {
							toSendRequest->resize(reqNeedsLayer + initSizeInInts + request.messageSize());
							memcpy(toSendRequest->data() + reqNeedsLayer, request->constData() + 4, 4 * sizeof(mtpPrime));
							memcpy(toSendRequest->data() + reqNeedsLayer + 4, initSerialized.constData(), initSize);
							memcpy(toSendRequest->data() + reqNeedsLayer + 4 + initSizeInInts, request->constData() + 8, tl::count_length(request));
							*(toSendRequest->data() + reqNeedsLayer + 3) += initSize;
							added = true;
						}

						// #TODO rewrite so that it will always hold.
						//Assert(!haveSent.contains(msgId));
						haveSent.emplace(msgId, request);
						sentIdsWrap.messages.push_back(msgId);
						needAnyResponse = true;
					} else {
						_ackedIds.emplace(msgId, request->requestId);
					}
				}
				if (!added) {
					uint32 from = toSendRequest->size(), len = request.messageSize();
					toSendRequest->resize(from + len);
					memcpy(toSendRequest->data() + from, request->constData() + 4, len * sizeof(mtpPrime));
				}
			}
			toSend.clear();

			if (stateRequest) {
				const auto msgId = placeToContainer(
					toSendRequest,
					bigMsgId,
					forceNewMsgId,
					stateRequest);
				_stateAndResendRequests.emplace(msgId, stateRequest);
				needAnyResponse = true;
			}
			if (resendRequest) {
				const auto msgId = placeToContainer(
					toSendRequest,
					bigMsgId,
					forceNewMsgId,
					resendRequest);
				_stateAndResendRequests.emplace(msgId, resendRequest);
				needAnyResponse = true;
			}
			if (ackRequest) {
				placeToContainer(
					toSendRequest,
					bigMsgId,
					forceNewMsgId,
					ackRequest);
			}
			if (httpWaitRequest) {
				placeToContainer(
					toSendRequest,
					bigMsgId,
					forceNewMsgId,
					httpWaitRequest);
			}

			const auto containerMsgId = prepareToSend(
				toSendRequest,
				bigMsgId,
				forceNewMsgId);
			_sentContainers.emplace(containerMsgId, std::move(sentIdsWrap));
		}
	}
	sendSecureRequest(std::move(toSendRequest), needAnyResponse);
}

void SessionPrivate::retryByTimer() {
	if (_retryTimeout < 3) {
		++_retryTimeout;
	} else if (_retryTimeout == 3) {
		_retryTimeout = 1000;
	} else if (_retryTimeout < 64000) {
		_retryTimeout *= 2;
	}
	connectToServer();
}

void SessionPrivate::restartNow() {
	_retryTimeout = 1;
	_retryTimer.cancel();
	restart();
}

void SessionPrivate::connectToServer(bool afterConfig) {
	if (afterConfig && (!_testConnections.empty() || _connection)) {
		return;
	}

	destroyAllConnections();

	if (realDcTypeChanged() && _keyCreator) {
		destroyTemporaryKey();
		return;
	}

	_options = std::make_unique<SessionOptions>(_sessionData->options());

	const auto bareDc = BareDcId(_shiftedDcId);

	_currentDcType = tryAcquireKeyCreation();
	if (_currentDcType == DcType::Cdn && !_instance->isKeysDestroyer()) {
		if (!_instance->dcOptions().hasCDNKeysForDc(bareDc)) {
			requestCDNConfig();
			return;
		}
	}
	if (_options->proxy.type == ProxyData::Type::Mtproto) {
		// host, port, secret for mtproto proxy are taken from proxy.
		appendTestConnection(DcOptions::Variants::Tcp, {}, 0, {});
	} else {
		using Variants = DcOptions::Variants;
		const auto special = (_currentDcType == DcType::Temporary);
		const auto variants = _instance->dcOptions().lookup(
			bareDc,
			_currentDcType,
			_options->proxy.type != ProxyData::Type::None);
		const auto useIPv4 = special ? true : _options->useIPv4;
		const auto useIPv6 = special ? false : _options->useIPv6;
		const auto useTcp = special ? true : _options->useTcp;
		const auto useHttp = special ? false : _options->useHttp;
		const auto skipAddress = !useIPv4
			? Variants::IPv4
			: !useIPv6
			? Variants::IPv6
			: Variants::AddressTypeCount;
		const auto skipProtocol = !useTcp
			? Variants::Tcp
			: !useHttp
			? Variants::Http
			: Variants::ProtocolCount;
		for (auto address = 0; address != Variants::AddressTypeCount; ++address) {
			if (address == skipAddress) {
				continue;
			}
			for (auto protocol = 0; protocol != Variants::ProtocolCount; ++protocol) {
				if (protocol == skipProtocol) {
					continue;
				}
				for (const auto &endpoint : variants.data[address][protocol]) {
					appendTestConnection(
						static_cast<Variants::Protocol>(protocol),
						QString::fromStdString(endpoint.ip),
						endpoint.port,
						endpoint.secret);
				}
			}
		}
	}
	if (_testConnections.empty()) {
		if (_instance->isKeysDestroyer()) {
			LOG(("MTP Error: DC %1 options for not found for auth key destruction!").arg(_shiftedDcId));
			_instance->keyWasPossiblyDestroyed(_shiftedDcId);
			return;
		} else if (afterConfig) {
			LOG(("MTP Error: DC %1 options for not found right after config load!").arg(_shiftedDcId));
			return restart();
		}
		DEBUG_LOG(("MTP Info: DC %1 options not found, waiting for config").arg(_shiftedDcId));
		InvokeQueued(_instance, [instance = _instance] {
			instance->requestConfig();
		});
		return;
	}
	DEBUG_LOG(("Connection Info: Connecting to %1 with %2 test connections."
		).arg(_shiftedDcId
		).arg(_testConnections.size()));

	if (!_startedConnectingAt) {
		_startedConnectingAt = crl::now();
	} else if (crl::now() - _startedConnectingAt > kRequestConfigTimeout) {
		InvokeQueued(_instance, [instance = _instance] {
			instance->requestConfigIfOld();
		});
	}

	_retryTimer.cancel();
	_waitForConnectedTimer.cancel();

	setState(ConnectingState);

	_bindMsgId = 0;
	_pingId = _pingMsgId = _pingIdToSend = _pingSendAt = 0;
	_pingSender.cancel();

	_waitForConnectedTimer.callOnce(_waitForConnected);
}

void SessionPrivate::restart() {
	DEBUG_LOG(("MTP Info: restarting Connection"));

	_waitForReceivedTimer.cancel();
	_waitForConnectedTimer.cancel();

	doDisconnect();

	if (_needSessionReset) {
		resetSession();
	}
	if (_retryTimer.isActive()) {
		return;
	}

	DEBUG_LOG(("MTP Info: restart timeout: %1ms").arg(_retryTimeout));

	setState(-_retryTimeout);
}

void SessionPrivate::onSentSome(uint64 size) {
	if (!_waitForReceivedTimer.isActive()) {
		auto remain = static_cast<uint64>(_waitForReceived);
		if (!_oldConnection) {
			// 8kb / sec, so 512 kb give 64 sec
			auto remainBySize = size * _waitForReceived / 8192;
			remain = std::clamp(
				remainBySize,
				remain,
				uint64(kMaxReceiveTimeout));
			if (remain != _waitForReceived) {
				DEBUG_LOG(("Checking connect for request with size %1 bytes, delay will be %2").arg(size).arg(remain));
			}
		}
		if (isUploadDcId(_shiftedDcId)) {
			remain *= kUploadSessionsCount;
		}
		_waitForReceivedTimer.callOnce(remain);
	}
	if (!_firstSentAt) {
		_firstSentAt = crl::now();
	}
}

void SessionPrivate::onReceivedSome() {
	if (_oldConnection) {
		_oldConnection = false;
		DEBUG_LOG(("This connection marked as not old!"));
	}
	_oldConnectionTimer.callOnce(kMarkConnectionOldTimeout);
	_waitForReceivedTimer.cancel();
	if (_firstSentAt > 0) {
		const auto ms = crl::now() - _firstSentAt;
		DEBUG_LOG(("MTP Info: response in %1ms, _waitForReceived: %2ms"
			).arg(ms
			).arg(_waitForReceived));

		if (ms > 0 && ms * 2 < _waitForReceived) {
			_waitForReceived = qMax(ms * 2, kMinReceiveTimeout);
		}
		_firstSentAt = -1;
	}
}

void SessionPrivate::markConnectionOld() {
	_oldConnection = true;
	_waitForReceived = kMinReceiveTimeout;
	DEBUG_LOG(("This connection marked as old! _waitForReceived now %1ms"
		).arg(_waitForReceived));
}

void SessionPrivate::sendPingByTimer() {
	if (_pingId) {
		// _pingSendAt: when to send next ping (lastPingAt + kPingSendAfter)
		// could be equal to zero.
		const auto now = crl::now();
		const auto mustSendTill = _pingSendAt
			+ kPingSendAfterForce
			- kPingSendAfter;
		if (mustSendTill < now + 1000) {
			LOG(("Could not send ping for some seconds, restarting..."));
			return restart();
		} else {
			_pingSender.callOnce(mustSendTill - now);
		}
	} else {
		_sessionData->queueNeedToResumeAndSend();
	}
}

void SessionPrivate::sendPingForce() {
	DEBUG_LOG(("MTP Info: send ping force for dcWithShift %1.").arg(_shiftedDcId));
	if (!_pingId) {
		_pingSendAt = 0;
		DEBUG_LOG(("Will send ping!"));
		tryToSend();
	}
}

void SessionPrivate::waitReceivedFailed() {
	Expects(_options != nullptr);

	DEBUG_LOG(("MTP Info: bad connection, _waitForReceived: %1ms").arg(_waitForReceived));
	if (_waitForReceived < kMaxReceiveTimeout) {
		_waitForReceived *= 2;
	}
	doDisconnect();
	if (_retryTimer.isActive()) {
		return;
	}

	DEBUG_LOG(("MTP Info: immediate restart!"));
	InvokeQueued(this, [=] { connectToServer(); });

	const auto instance = _instance;
	const auto shiftedDcId = _shiftedDcId;
	InvokeQueued(instance, [=] {
		instance->restartedByTimeout(shiftedDcId);
	});
}

void SessionPrivate::waitConnectedFailed() {
	DEBUG_LOG(("MTP Info: can't connect in %1ms").arg(_waitForConnected));
	auto maxTimeout = kMaxConnectedTimeout;
	for (const auto &connection : _testConnections) {
		accumulate_max(maxTimeout, connection.data->fullConnectTimeout());
	}
	if (_waitForConnected < maxTimeout) {
		_waitForConnected = std::min(maxTimeout, 2 * _waitForConnected);
	}

	connectingTimedOut();

	DEBUG_LOG(("MTP Info: immediate restart!"));
	InvokeQueued(this, [=] { connectToServer(); });
}

void SessionPrivate::waitBetterFailed() {
	confirmBestConnection();
}

void SessionPrivate::connectingTimedOut() {
	for (const auto &connection : _testConnections) {
		connection.data->timedOut();
	}
	doDisconnect();
}

void SessionPrivate::doDisconnect() {
	destroyAllConnections();
	setState(DisconnectedState);
}

void SessionPrivate::requestCDNConfig() {
	InvokeQueued(_instance, [instance = _instance] {
		instance->requestCDNConfig();
	});
}

void SessionPrivate::handleReceived() {
	Expects(_encryptionKey != nullptr);

	onReceivedSome();

	while (!_connection->received().empty()) {
		auto intsBuffer = std::move(_connection->received().front());
		_connection->received().pop_front();

		constexpr auto kExternalHeaderIntsCount = 6U; // 2 auth_key_id, 4 msg_key
		constexpr auto kEncryptedHeaderIntsCount = 8U; // 2 salt, 2 session, 2 msg_id, 1 seq_no, 1 length
		constexpr auto kMinimalEncryptedIntsCount = kEncryptedHeaderIntsCount + 4U; // + 1 data + 3 padding
		constexpr auto kMinimalIntsCount = kExternalHeaderIntsCount + kMinimalEncryptedIntsCount;
		auto intsCount = uint32(intsBuffer.size());
		auto ints = intsBuffer.constData();
		if ((intsCount < kMinimalIntsCount) || (intsCount > kMaxMessageLength / kIntSize)) {
			LOG(("TCP Error: bad message received, len %1").arg(intsCount * kIntSize));
			TCP_LOG(("TCP Error: bad message %1").arg(Logs::mb(ints, intsCount * kIntSize).str()));

			return restart();
		}
		if (_keyId != *(uint64*)ints) {
			LOG(("TCP Error: bad auth_key_id %1 instead of %2 received").arg(_keyId).arg(*(uint64*)ints));
			TCP_LOG(("TCP Error: bad message %1").arg(Logs::mb(ints, intsCount * kIntSize).str()));

			return restart();
		}

		auto encryptedInts = ints + kExternalHeaderIntsCount;
		auto encryptedIntsCount = (intsCount - kExternalHeaderIntsCount) & ~0x03U;
		auto encryptedBytesCount = encryptedIntsCount * kIntSize;
		auto decryptedBuffer = QByteArray(encryptedBytesCount, Qt::Uninitialized);
		auto msgKey = *(MTPint128*)(ints + 2);

#ifdef TDESKTOP_MTPROTO_OLD
		aesIgeDecrypt_oldmtp(encryptedInts, decryptedBuffer.data(), encryptedBytesCount, _encryptionKey, msgKey);
#else // TDESKTOP_MTPROTO_OLD
		aesIgeDecrypt(encryptedInts, decryptedBuffer.data(), encryptedBytesCount, _encryptionKey, msgKey);
#endif // TDESKTOP_MTPROTO_OLD

		auto decryptedInts = reinterpret_cast<const mtpPrime*>(decryptedBuffer.constData());
		auto serverSalt = *(uint64*)&decryptedInts[0];
		auto session = *(uint64*)&decryptedInts[2];
		auto msgId = *(uint64*)&decryptedInts[4];
		auto seqNo = *(uint32*)&decryptedInts[6];
		auto needAck = ((seqNo & 0x01) != 0);

		auto messageLength = *(uint32*)&decryptedInts[7];
		if (messageLength > kMaxMessageLength) {
			LOG(("TCP Error: bad messageLength %1").arg(messageLength));
			TCP_LOG(("TCP Error: bad message %1").arg(Logs::mb(ints, intsCount * kIntSize).str()));

			return restart();

		}
		auto fullDataLength = kEncryptedHeaderIntsCount * kIntSize + messageLength; // Without padding.

		// Can underflow, but it is an unsigned type, so we just check the range later.
		auto paddingSize = static_cast<uint32>(encryptedBytesCount) - static_cast<uint32>(fullDataLength);

#ifdef TDESKTOP_MTPROTO_OLD
		constexpr auto kMinPaddingSize_oldmtp = 0U;
		constexpr auto kMaxPaddingSize_oldmtp = 15U;
		auto badMessageLength = (/*paddingSize < kMinPaddingSize_oldmtp || */paddingSize > kMaxPaddingSize_oldmtp);

		auto hashedDataLength = badMessageLength ? encryptedBytesCount : fullDataLength;
		auto sha1ForMsgKeyCheck = hashSha1(decryptedInts, hashedDataLength);

		constexpr auto kMsgKeyShift_oldmtp = 4U;
		if (ConstTimeIsDifferent(&msgKey, sha1ForMsgKeyCheck.data() + kMsgKeyShift_oldmtp, sizeof(msgKey))) {
			LOG(("TCP Error: bad SHA1 hash after aesDecrypt in message."));
			TCP_LOG(("TCP Error: bad message %1").arg(Logs::mb(encryptedInts, encryptedBytesCount).str()));

			return restart();
		}
#else // TDESKTOP_MTPROTO_OLD
		constexpr auto kMinPaddingSize = 12U;
		constexpr auto kMaxPaddingSize = 1024U;
		auto badMessageLength = (paddingSize < kMinPaddingSize || paddingSize > kMaxPaddingSize);

		std::array<uchar, 32> sha256Buffer = { { 0 } };

		SHA256_CTX msgKeyLargeContext;
		SHA256_Init(&msgKeyLargeContext);
		SHA256_Update(&msgKeyLargeContext, _encryptionKey->partForMsgKey(false), 32);
		SHA256_Update(&msgKeyLargeContext, decryptedInts, encryptedBytesCount);
		SHA256_Final(sha256Buffer.data(), &msgKeyLargeContext);

		constexpr auto kMsgKeyShift = 8U;
		if (ConstTimeIsDifferent(&msgKey, sha256Buffer.data() + kMsgKeyShift, sizeof(msgKey))) {
			LOG(("TCP Error: bad SHA256 hash after aesDecrypt in message"));
			TCP_LOG(("TCP Error: bad message %1").arg(Logs::mb(encryptedInts, encryptedBytesCount).str()));

			return restart();
		}
#endif // TDESKTOP_MTPROTO_OLD

		if (badMessageLength || (messageLength & 0x03)) {
			LOG(("TCP Error: bad msg_len received %1, data size: %2").arg(messageLength).arg(encryptedBytesCount));
			TCP_LOG(("TCP Error: bad message %1").arg(Logs::mb(encryptedInts, encryptedBytesCount).str()));

			return restart();
		}

		TCP_LOG(("TCP Info: decrypted message %1,%2,%3 is %4 len").arg(msgId).arg(seqNo).arg(Logs::b(needAck)).arg(fullDataLength));

		if (session != _sessionId) {
			LOG(("MTP Error: bad server session received"));
			TCP_LOG(("MTP Error: bad server session %1 instead of %2 in message received").arg(session).arg(_sessionId));

			return restart();
		}

		const auto serverTime = int32(msgId >> 32);
		const auto isReply = ((msgId & 0x03) == 1);
		if (!isReply && ((msgId & 0x03) != 3)) {
			LOG(("MTP Error: bad msg_id %1 in message received").arg(msgId));

			return restart();
		}

		const auto clientTime = base::unixtime::now();
		const auto badTime = (serverTime > clientTime + 60)
			|| (serverTime + 300 < clientTime);
		if (badTime) {
			DEBUG_LOG(("MTP Info: bad server time from msg_id: %1, my time: %2").arg(serverTime).arg(clientTime));
		}

		bool wasConnected = (getState() == ConnectedState);
		if (serverSalt != _sessionSalt) {
			if (!badTime) {
				DEBUG_LOG(("MTP Info: other salt received... received: %1, my salt: %2, updating...").arg(serverSalt).arg(_sessionSalt));
				_sessionSalt = serverSalt;

				if (setState(ConnectedState, ConnectingState)) {
					resendAll();
				}
			} else {
				DEBUG_LOG(("MTP Info: other salt received... received: %1, my salt: %2").arg(serverSalt).arg(_sessionSalt));
			}
		} else {
			serverSalt = 0; // dont pass to handle method, so not to lock in setSalt()
		}

		if (needAck) _ackRequestData.push_back(MTP_long(msgId));

		auto res = HandleResult::Success; // if no need to handle, then succeed
		auto from = decryptedInts + kEncryptedHeaderIntsCount;
		auto end = from + (messageLength / kIntSize);
		auto sfrom = decryptedInts + 4U; // msg_id + seq_no + length + message
		MTP_LOG(_shiftedDcId, ("Recv: ")
			+ DumpToText(sfrom, end)
			+ QString(" (protocolDcId:%1,key:%2)"
			).arg(getProtocolDcId()
			).arg(_encryptionKey->keyId()));

		if (_receivedMessageIds.registerMsgId(msgId, needAck)) {
			res = handleOneReceived(from, end, msgId, {
				.outerMsgId = msgId,
				.serverSalt = serverSalt,
				.serverTime = serverTime,
				.badTime = badTime,
			});
		}
		_receivedMessageIds.shrink();

		// send acks
		if (const auto toAckSize = _ackRequestData.size()) {
			DEBUG_LOG(("MTP Info: will send %1 acks, ids: %2").arg(toAckSize).arg(LogIdsVector(_ackRequestData)));
			_sessionData->queueSendAnything(kAckSendWaiting);
		}

		auto lock = QReadLocker(_sessionData->haveReceivedMutex());
		const auto tryToReceive = !_sessionData->haveReceivedMessages().empty();
		lock.unlock();

		if (tryToReceive) {
			DEBUG_LOG(("MTP Info: queueTryToReceive() - need to parse in another thread, %1 messages.").arg(_sessionData->haveReceivedMessages().size()));
			_sessionData->queueTryToReceive();
		}

		if (res != HandleResult::Success && res != HandleResult::Ignored) {
			if (res == HandleResult::DestroyTemporaryKey) {
				destroyTemporaryKey();
			} else if (res == HandleResult::ResetSession) {
				_needSessionReset = true;
			}
			return restart();
		}
		_retryTimeout = 1; // reset restart() timer

		_startedConnectingAt = crl::time(0);

		if (!wasConnected) {
			if (getState() == ConnectedState) {
				_sessionData->queueNeedToResumeAndSend();
			}
		}
	}
	if (_connection->needHttpWait()) {
		_sessionData->queueSendAnything();
	}
}

SessionPrivate::HandleResult SessionPrivate::handleOneReceived(
		const mtpPrime *from,
		const mtpPrime *end,
		uint64 msgId,
		OuterInfo info) {
	Expects(from < end);

	switch (mtpTypeId(*from)) {

	case mtpc_gzip_packed: {
		DEBUG_LOG(("Message Info: gzip container"));
		mtpBuffer response = ungzip(++from, end);
		if (response.empty()) {
			return HandleResult::RestartConnection;
		}
		return handleOneReceived(response.data(), response.data() + response.size(), msgId, info);
	}

	case mtpc_msg_container: {
		if (++from >= end) {
			return HandleResult::ParseError;
		}

		const mtpPrime *otherEnd;
		const auto msgsCount = (uint32)*(from++);
		DEBUG_LOG(("Message Info: container received, count: %1").arg(msgsCount));
		for (uint32 i = 0; i < msgsCount; ++i) {
			if (from + 4 >= end) {
				return HandleResult::ParseError;
			}
			otherEnd = from + 4;

			MTPlong inMsgId;
			if (!inMsgId.read(from, otherEnd)) {
				return HandleResult::ParseError;
			}
			bool isReply = ((inMsgId.v & 0x03) == 1);
			if (!isReply && ((inMsgId.v & 0x03) != 3)) {
				LOG(("Message Error: bad msg_id %1 in contained message received").arg(inMsgId.v));
				return HandleResult::RestartConnection;
			}

			MTPint inSeqNo;
			if (!inSeqNo.read(from, otherEnd)) {
				return HandleResult::ParseError;
			}
			MTPint bytes;
			if (!bytes.read(from, otherEnd)) {
				return HandleResult::ParseError;
			}
			if ((bytes.v & 0x03) || bytes.v < 4) {
				LOG(("Message Error: bad length %1 of contained message received").arg(bytes.v));
				return HandleResult::RestartConnection;
			}

			bool needAck = (inSeqNo.v & 0x01);
			if (needAck) _ackRequestData.push_back(inMsgId);

			DEBUG_LOG(("Message Info: message from container, msg_id: %1, needAck: %2").arg(inMsgId.v).arg(Logs::b(needAck)));

			otherEnd = from + (bytes.v >> 2);
			if (otherEnd > end) {
				return HandleResult::ParseError;
			}

			auto res = HandleResult::Success; // if no need to handle, then succeed
			if (_receivedMessageIds.registerMsgId(inMsgId.v, needAck)) {
				res = handleOneReceived(from, otherEnd, inMsgId.v, info);
				info.badTime = false;
			}
			if (res != HandleResult::Success) {
				return res;
			}

			from = otherEnd;
		}
	} return HandleResult::Success;

	case mtpc_msgs_ack: {
		MTPMsgsAck msg;
		if (!msg.read(from, end)) {
			return HandleResult::ParseError;
		}
		const auto &ids = msg.c_msgs_ack().vmsg_ids().v;
		DEBUG_LOG(("Message Info: acks received, ids: %1"
			).arg(LogIdsVector(ids)));
		if (ids.isEmpty()) {
			return info.badTime ? HandleResult::Ignored : HandleResult::Success;
		}

		if (info.badTime) {
			if (!requestsFixTimeSalt(ids, info)) {
				return HandleResult::Ignored;
			}
		} else {
			correctUnixtimeByFastRequest(ids, info.serverTime);
		}
		requestsAcked(ids);
	} return HandleResult::Success;

	case mtpc_bad_msg_notification: {
		MTPBadMsgNotification msg;
		if (!msg.read(from, end)) {
			return HandleResult::ParseError;
		}
		const auto &data(msg.c_bad_msg_notification());
		LOG(("Message Info: bad message notification received (error_code %3) for msg_id = %1, seq_no = %2").arg(data.vbad_msg_id().v).arg(data.vbad_msg_seqno().v).arg(data.verror_code().v));

		const auto resendId = data.vbad_msg_id().v;
		const auto errorCode = data.verror_code().v;
		if (false
			|| errorCode == 16
			|| errorCode == 17
			|| errorCode == 32
			|| errorCode == 33
			|| errorCode == 64) { // can handle
			const auto needResend = false
				|| (errorCode == 16) // bad msg_id
				|| (errorCode == 17) // bad msg_id
				|| (errorCode == 64); // bad container
			if (errorCode == 64) { // bad container!
				if (Logs::DebugEnabled()) {
					const auto i = _sentContainers.find(resendId);
					if (i == _sentContainers.end()) {
						LOG(("Message Error: Container not found!"));
					} else {
						auto idsList = QStringList();
						for (const auto innerMsgId : i->second.messages) {
							idsList.push_back(QString::number(innerMsgId));
						}
						LOG(("Message Info: bad container received! messages: %1").arg(idsList.join(',')));
					}
				}
			}

			if (!wasSent(resendId)) {
				DEBUG_LOG(("Message Error: "
					"such message was not sent recently %1").arg(resendId));
				return info.badTime
					? HandleResult::Ignored
					: HandleResult::Success;
			}

			if (needResend) { // bad msg_id or bad container
				if (info.serverSalt) {
					_sessionSalt = info.serverSalt;
				}

				correctUnixtimeWithBadLocal(info.serverTime);

				DEBUG_LOG(("Message Info: unixtime updated, now %1, resending in container...").arg(info.serverTime));

				resend(resendId, 0, true);
			} else { // must create new session, because msg_id and msg_seqno are inconsistent
				if (info.badTime) {
					if (info.serverSalt) {
						_sessionSalt = info.serverSalt;
					}
					correctUnixtimeWithBadLocal(info.serverTime);
					info.badTime = false;
				}
				LOG(("Message Info: bad message notification received, msgId %1, error_code %2").arg(data.vbad_msg_id().v).arg(errorCode));
				return HandleResult::ResetSession;
			}
		} else { // fatal (except 48, but it must not get here)
			const auto badMsgId = mtpMsgId(data.vbad_msg_id().v);
			const auto requestId = wasSent(resendId);
			if (requestId) {
				LOG(("Message Error: "
					"fatal bad message notification received, "
					"msgId %1, error_code %2, requestId: %3"
					).arg(badMsgId
					).arg(errorCode
					).arg(requestId));
				auto reply = mtpBuffer();
				MTPRpcError(MTP_rpc_error(
					MTP_int(500),
					MTP_string("PROTOCOL_ERROR")
				)).write(reply);

				// Save rpc_error for processing in the main thread.
				QWriteLocker locker(_sessionData->haveReceivedMutex());
				_sessionData->haveReceivedMessages().push_back({
					.reply = std::move(reply),
					.outerMsgId = info.outerMsgId,
					.requestId = requestId,
				});
			} else {
				DEBUG_LOG(("Message Error: "
					"such message was not sent recently %1").arg(badMsgId));
			}
			return info.badTime
				? HandleResult::Ignored
				: HandleResult::Success;
		}
	} return HandleResult::Success;

	case mtpc_bad_server_salt: {
		MTPBadMsgNotification msg;
		if (!msg.read(from, end)) {
			return HandleResult::ParseError;
		}
		const auto &data = msg.c_bad_server_salt();
		DEBUG_LOG(("Message Info: bad server salt received (error_code %4) for msg_id = %1, seq_no = %2, new salt: %3").arg(data.vbad_msg_id().v).arg(data.vbad_msg_seqno().v).arg(data.vnew_server_salt().v).arg(data.verror_code().v));

		const auto resendId = data.vbad_msg_id().v;
		if (!wasSent(resendId)) {
			DEBUG_LOG(("Message Error: such message was not sent recently %1").arg(resendId));
			return (info.badTime ? HandleResult::Ignored : HandleResult::Success);
		}

		_sessionSalt = data.vnew_server_salt().v;
		correctUnixtimeWithBadLocal(info.serverTime);

		if (setState(ConnectedState, ConnectingState)) {
			resendAll();
		}

		info.badTime = false;

		DEBUG_LOG(("Message Info: unixtime updated, now %1, server_salt updated, now %2, resending...").arg(info.serverTime).arg(info.serverSalt));
		resend(resendId);
	} return HandleResult::Success;

	case mtpc_msgs_state_info: {
		MTPMsgsStateInfo msg;
		if (!msg.read(from, end)) {
			return HandleResult::ParseError;
		}
		auto &data = msg.c_msgs_state_info();

		auto reqMsgId = data.vreq_msg_id().v;
		auto &states = data.vinfo().v;

		DEBUG_LOG(("Message Info: msg state received, msgId %1, reqMsgId: %2, HEX states %3").arg(msgId).arg(reqMsgId).arg(Logs::mb(states.data(), states.length()).str()));
		const auto i = _stateAndResendRequests.find(reqMsgId);
		if (i == _stateAndResendRequests.end()) {
			DEBUG_LOG(("Message Error: such message was not sent recently %1").arg(reqMsgId));
			return info.badTime
				? HandleResult::Ignored
				: HandleResult::Success;
		}
		if (info.badTime) {
			if (info.serverSalt) {
				_sessionSalt = info.serverSalt; // requestsFixTimeSalt with no lookup
			}
			correctUnixtimeWithBadLocal(info.serverTime);

			DEBUG_LOG(("Message Info: unixtime updated from mtpc_msgs_state_info, now %1").arg(info.serverTime));

			info.badTime = false;
		}
		const auto originalRequest = i->second;
		Assert(originalRequest->size() > 8);

		requestsAcked(QVector<MTPlong>(1, MTP_long(reqMsgId)), true);

		auto rFrom = originalRequest->constData() + 8;
		const auto rEnd = originalRequest->constData() + originalRequest->size();
		if (mtpTypeId(*rFrom) == mtpc_msgs_state_req) {
			MTPMsgsStateReq request;
			if (!request.read(rFrom, rEnd)) {
				LOG(("Message Error: could not parse sent msgs_state_req"));
				return HandleResult::ParseError;
			}
			handleMsgsStates(request.c_msgs_state_req().vmsg_ids().v, states);
		} else {
			MTPMsgResendReq request;
			if (!request.read(rFrom, rEnd)) {
				LOG(("Message Error: could not parse sent msgs_resend_req"));
				return HandleResult::ParseError;
			}
			handleMsgsStates(request.c_msg_resend_req().vmsg_ids().v, states);
		}
	} return HandleResult::Success;

	case mtpc_msgs_all_info: {
		if (info.badTime) {
			DEBUG_LOG(("Message Info: skipping with bad time..."));
			return HandleResult::Ignored;
		}

		MTPMsgsAllInfo msg;
		if (!msg.read(from, end)) {
			return HandleResult::ParseError;
		}
		auto &data = msg.c_msgs_all_info();
		auto &ids = data.vmsg_ids().v;
		auto &states = data.vinfo().v;

		DEBUG_LOG(("Message Info: msgs all info received, msgId %1, reqMsgIds: %2, states %3").arg(
			QString::number(msgId),
			LogIdsVector(ids),
			Logs::mb(states.data(), states.length()).str()));

		handleMsgsStates(ids, states);
	} return HandleResult::Success;

	case mtpc_msg_detailed_info: {
		MTPMsgDetailedInfo msg;
		if (!msg.read(from, end)) {
			return HandleResult::ParseError;
		}
		const auto &data(msg.c_msg_detailed_info());

		DEBUG_LOG(("Message Info: msg detailed info, sent msgId %1, answerId %2, status %3, bytes %4").arg(data.vmsg_id().v).arg(data.vanswer_msg_id().v).arg(data.vstatus().v).arg(data.vbytes().v));

		QVector<MTPlong> ids(1, data.vmsg_id());
		if (info.badTime) {
			if (requestsFixTimeSalt(ids, info)) {
				info.badTime = false;
			} else {
				DEBUG_LOG(("Message Info: error, such message was not sent recently %1").arg(data.vmsg_id().v));
				return HandleResult::Ignored;
			}
		}
		requestsAcked(ids);

		const auto resMsgId = data.vanswer_msg_id();
		if (_receivedMessageIds.lookup(resMsgId.v) != ReceivedIdsManager::State::NotFound) {
			_ackRequestData.push_back(resMsgId);
		} else {
			DEBUG_LOG(("Message Info: answer message %1 was not received, requesting...").arg(resMsgId.v));
			_resendRequestData.push_back(resMsgId);
		}
	} return HandleResult::Success;

	case mtpc_msg_new_detailed_info: {
		if (info.badTime) {
			DEBUG_LOG(("Message Info: skipping msg_new_detailed_info with bad time..."));
			return HandleResult::Ignored;
		}
		MTPMsgDetailedInfo msg;
		if (!msg.read(from, end)) {
			return HandleResult::ParseError;
		}
		const auto &data(msg.c_msg_new_detailed_info());

		DEBUG_LOG(("Message Info: msg new detailed info, answerId %2, status %3, bytes %4").arg(data.vanswer_msg_id().v).arg(data.vstatus().v).arg(data.vbytes().v));

		const auto resMsgId = data.vanswer_msg_id();
		if (_receivedMessageIds.lookup(resMsgId.v) != ReceivedIdsManager::State::NotFound) {
			_ackRequestData.push_back(resMsgId);
		} else {
			DEBUG_LOG(("Message Info: answer message %1 was not received, requesting...").arg(resMsgId.v));
			_resendRequestData.push_back(resMsgId);
		}
	} return HandleResult::Success;

	case mtpc_rpc_result: {
		if (from + 3 > end) {
			return HandleResult::ParseError;
		}
		auto response = mtpBuffer();

		MTPlong reqMsgId;
		if (!reqMsgId.read(++from, end)) {
			return HandleResult::ParseError;
		}
		const auto requestMsgId = reqMsgId.v;

		DEBUG_LOG(("RPC Info: response received for %1, queueing...").arg(requestMsgId));

		QVector<MTPlong> ids(1, reqMsgId);
		if (info.badTime) {
			if (requestsFixTimeSalt(ids, info)) {
				info.badTime = false;
			} else {
				DEBUG_LOG(("Message Info: error, such message was not sent recently %1").arg(requestMsgId));
				return HandleResult::Ignored;
			}
		}

		mtpTypeId typeId = from[0];
		if (typeId == mtpc_gzip_packed) {
			DEBUG_LOG(("RPC Info: gzip container"));
			response = ungzip(++from, end);
			if (response.empty()) {
				return HandleResult::RestartConnection;
			}
			typeId = response[0];
		} else {
			response.resize(end - from);
			memcpy(response.data(), from, (end - from) * sizeof(mtpPrime));
		}
		if (typeId == mtpc_rpc_error) {
			if (IsDestroyedTemporaryKeyError(response)) {
				return HandleResult::DestroyTemporaryKey;
			}
			// An error could be some RPC_CALL_FAIL or other error inside
			// the initConnection, so we're not sure yet that it was inited.
			// Wait till a good response is received.
		} else {
			_sessionData->notifyConnectionInited(*_options);
		}
		requestsAcked(ids, true);

		const auto bindResult = handleBindResponse(requestMsgId, response);
		if (bindResult != HandleResult::Ignored) {
			return bindResult;
		}
		const auto requestId = wasSent(requestMsgId);
		if (requestId && requestId != mtpRequestId(0xFFFFFFFF)) {
			// Save rpc_result for processing in the main thread.
			QWriteLocker locker(_sessionData->haveReceivedMutex());
			_sessionData->haveReceivedMessages().push_back({
				.reply = std::move(response),
				.outerMsgId = info.outerMsgId,
				.requestId = requestId,
			});
		} else {
			DEBUG_LOG(("RPC Info: requestId not found for msgId %1").arg(requestMsgId));
		}
	} return HandleResult::Success;

	case mtpc_new_session_created: {
		const mtpPrime *start = from;
		MTPNewSession msg;
		if (!msg.read(from, end)) {
			return HandleResult::ParseError;
		}
		const auto &data(msg.c_new_session_created());

		if (info.badTime) {
			if (requestsFixTimeSalt(QVector<MTPlong>(1, data.vfirst_msg_id()), info)) {
				info.badTime = false;
			} else {
				DEBUG_LOG(("Message Info: error, such message was not sent recently %1").arg(data.vfirst_msg_id().v));
				return HandleResult::Ignored;
			}
		}

		DEBUG_LOG(("Message Info: new server session created, unique_id %1, first_msg_id %2, server_salt %3").arg(data.vunique_id().v).arg(data.vfirst_msg_id().v).arg(data.vserver_salt().v));
		_sessionSalt = data.vserver_salt().v;

		mtpMsgId firstMsgId = data.vfirst_msg_id().v;
		QVector<quint64> toResend;
		{
			QReadLocker locker(_sessionData->haveSentMutex());
			const auto &haveSent = _sessionData->haveSentMap();
			toResend.reserve(haveSent.size());
			for (const auto &[msgId, request] : haveSent) {
				if (msgId >= firstMsgId) {
					break;
				} else if (request->requestId) {
					toResend.push_back(msgId);
				}
			}
		}
		for (const auto msgId : toResend) {
			resend(msgId, 10, true);
		}

		mtpBuffer update(from - start);
		if (from > start) memcpy(update.data(), start, (from - start) * sizeof(mtpPrime));

		// Notify main process about new session - need to get difference.
		QWriteLocker locker(_sessionData->haveReceivedMutex());
		_sessionData->haveReceivedMessages().push_back({
			.reply = update,
			.outerMsgId = info.outerMsgId,
		});
	} return HandleResult::Success;

	case mtpc_pong: {
		MTPPong msg;
		if (!msg.read(from, end)) {
			return HandleResult::ParseError;
		}
		const auto &data(msg.c_pong());
		DEBUG_LOG(("Message Info: pong received, msg_id: %1, ping_id: %2").arg(data.vmsg_id().v).arg(data.vping_id().v));

		if (!wasSent(data.vmsg_id().v)) {
			DEBUG_LOG(("Message Error: such msg_id %1 ping_id %2 was not sent recently").arg(data.vmsg_id().v).arg(data.vping_id().v));
			return HandleResult::Ignored;
		}
		if (data.vping_id().v == _pingId) {
			_pingId = 0;
		} else {
			DEBUG_LOG(("Message Info: just pong..."));
		}

		QVector<MTPlong> ids(1, data.vmsg_id());
		if (info.badTime) {
			if (requestsFixTimeSalt(ids, info)) {
				info.badTime = false;
			} else {
				return HandleResult::Ignored;
			}
		}
		requestsAcked(ids, true);
	} return HandleResult::Success;

	}

	if (info.badTime) {
		DEBUG_LOG(("Message Error: bad time in updates cons, must create new session"));
		return HandleResult::ResetSession;
	}

	if (_currentDcType == DcType::Regular) {
		mtpBuffer update(end - from);
		if (end > from) {
			memcpy(update.data(), from, (end - from) * sizeof(mtpPrime));
		}

		// Notify main process about the new updates.
		QWriteLocker locker(_sessionData->haveReceivedMutex());
		_sessionData->haveReceivedMessages().push_back({
			.reply = update,
			.outerMsgId = info.outerMsgId,
		});
	} else {
		LOG(("Message Error: unexpected updates in dcType: %1"
			).arg(static_cast<int>(_currentDcType)));
	}

	return HandleResult::Success;
}

SessionPrivate::HandleResult SessionPrivate::handleBindResponse(
		mtpMsgId requestMsgId,
		const mtpBuffer &response) {
	if (!_keyCreator || !_bindMsgId || _bindMsgId != requestMsgId) {
		return HandleResult::Ignored;
	}
	_bindMsgId = 0;

	const auto result = _keyCreator->handleBindResponse(response);
	switch (result) {
	case DcKeyBindState::Success:
		if (!_sessionData->releaseKeyCreationOnDone(
			_encryptionKey,
			base::take(_keyCreator)->bindPersistentKey())) {
			return HandleResult::DestroyTemporaryKey;
		}
		_sessionData->queueNeedToResumeAndSend();
		return HandleResult::Success;
	case DcKeyBindState::DefinitelyDestroyed:
		if (destroyOldEnoughPersistentKey()) {
			return HandleResult::DestroyTemporaryKey;
		}
		[[fallthrough]];
	case DcKeyBindState::Failed:
		_sessionData->queueNeedToResumeAndSend();
		return HandleResult::Success;
	}
	Unexpected("Result of BoundKeyCreator::handleBindResponse.");
}

mtpBuffer SessionPrivate::ungzip(const mtpPrime *from, const mtpPrime *end) const {
	mtpBuffer result; // * 4 because of mtpPrime type
	result.resize(0);

	MTPstring packed;
	if (!packed.read(from, end)) { // read packed string as serialized mtp string type
		LOG(("RPC Error: could not read gziped bytes."));
		return result;
	}
	uint32 packedLen = packed.v.size(), unpackedChunk = packedLen, unpackedLen = 0;

	z_stream stream;
	stream.zalloc = 0;
	stream.zfree = 0;
	stream.opaque = 0;
	stream.avail_in = 0;
	stream.next_in = 0;
	int res = inflateInit2(&stream, 16 + MAX_WBITS);
	if (res != Z_OK) {
		LOG(("RPC Error: could not init zlib stream, code: %1").arg(res));
		return result;
	}
	stream.avail_in = packedLen;
	stream.next_in = reinterpret_cast<Bytef*>(packed.v.data());

	stream.avail_out = 0;
	while (!stream.avail_out) {
		result.resize(result.size() + unpackedChunk);
		stream.avail_out = unpackedChunk * sizeof(mtpPrime);
		stream.next_out = (Bytef*)&result[result.size() - unpackedChunk];
		int res = inflate(&stream, Z_NO_FLUSH);
		if (res != Z_OK && res != Z_STREAM_END) {
			inflateEnd(&stream);
			LOG(("RPC Error: could not unpack gziped data, code: %1").arg(res));
			DEBUG_LOG(("RPC Error: bad gzip: %1").arg(Logs::mb(packed.v.constData(), packedLen).str()));
			return mtpBuffer();
		}
	}
	if (stream.avail_out & 0x03) {
		uint32 badSize = result.size() * sizeof(mtpPrime) - stream.avail_out;
		LOG(("RPC Error: bad length of unpacked data %1").arg(badSize));
		DEBUG_LOG(("RPC Error: bad unpacked data %1").arg(Logs::mb(result.data(), badSize).str()));
		return mtpBuffer();
	}
	result.resize(result.size() - (stream.avail_out >> 2));
	inflateEnd(&stream);
	if (!result.size()) {
		LOG(("RPC Error: bad length of unpacked data 0"));
	}
	return result;
}

bool SessionPrivate::requestsFixTimeSalt(const QVector<MTPlong> &ids, const OuterInfo &info) {
	for (const auto &id : ids) {
		if (wasSent(id.v)) {
			// Found such msg_id in recent acked or in recent sent requests.
			if (info.serverSalt) {
				_sessionSalt = info.serverSalt;
			}
			correctUnixtimeWithBadLocal(info.serverTime);
			return true;
		}
	}
	return false;
}

void SessionPrivate::correctUnixtimeByFastRequest(
		const QVector<MTPlong> &ids,
		TimeId serverTime) {
	const auto now = crl::now();

	QReadLocker locker(_sessionData->haveSentMutex());
	const auto &haveSent = _sessionData->haveSentMap();
	for (const auto &id : ids) {
		const auto i = haveSent.find(id.v);
		if (i == haveSent.end()) {
			continue;
		}
		const auto duration = (now - i->second->lastSentTime);
		if (duration < 0 || duration > SyncTimeRequestDuration) {
			continue;
		}
		locker.unlock();

		SyncTimeRequestDuration = duration;
		base::unixtime::update(serverTime, true);
		return;
	}
}

void SessionPrivate::correctUnixtimeWithBadLocal(TimeId serverTime) {
	SyncTimeRequestDuration = kFastRequestDuration;
	base::unixtime::update(serverTime, true);
}

void SessionPrivate::requestsAcked(const QVector<MTPlong> &ids, bool byResponse) {
	uint32 idsCount = ids.size();

	DEBUG_LOG(("Message Info: requests acked, ids %1").arg(LogIdsVector(ids)));

	QVector<MTPlong> toAckMore;
	{
		QWriteLocker locker2(_sessionData->haveSentMutex());
		auto &haveSent = _sessionData->haveSentMap();

		for (const auto &wrappedMsgId : ids) {
			const auto msgId = wrappedMsgId.v;
			if (const auto i = _sentContainers.find(msgId); i != end(_sentContainers)) {
				DEBUG_LOG(("Message Info: container ack received, msgId %1").arg(msgId));
				const auto &list = i->second.messages;
				toAckMore.reserve(toAckMore.size() + list.size());
				for (const auto msgId : list) {
					toAckMore.push_back(MTP_long(msgId));
				}
				_sentContainers.erase(i);
				continue;
			}
			if (const auto i = _stateAndResendRequests.find(msgId); i != end(_stateAndResendRequests)) {
				_stateAndResendRequests.erase(i);
				continue;
			}
			if (const auto i = haveSent.find(msgId); i != end(haveSent)) {
				const auto requestId = i->second->requestId;

				if (!byResponse && _instance->hasCallback(requestId)) {
					DEBUG_LOG(("Message Info: ignoring ACK for msgId %1 because request %2 requires a response").arg(msgId).arg(requestId));
					continue;
				}
				haveSent.erase(i);

				_ackedIds.emplace(msgId, requestId);
				continue;
			}
			DEBUG_LOG(("Message Info: msgId %1 was not found in recent sent, while acking requests, searching in resend...").arg(msgId));
			if (const auto i = _resendingIds.find(msgId); i != end(_resendingIds)) {
				const auto requestId = i->second;

				if (!byResponse && _instance->hasCallback(requestId)) {
					DEBUG_LOG(("Message Info: ignoring ACK for msgId %1 because request %2 requires a response").arg(msgId).arg(requestId));
					continue;
				}
				_resendingIds.erase(i);

				QWriteLocker locker4(_sessionData->toSendMutex());
				auto &toSend = _sessionData->toSendMap();
				const auto j = toSend.find(requestId);
				if (j == end(toSend)) {
					DEBUG_LOG(("Message Info: msgId %1 was found in recent resent, requestId %2 was not found in prepared to send").arg(msgId).arg(requestId));
					continue;
				}
				if (j->second->requestId != requestId) {
					DEBUG_LOG(("Message Error: for msgId %1 found resent request, requestId %2, contains requestId %3").arg(msgId).arg(requestId).arg(j->second->requestId));
				} else {
					DEBUG_LOG(("Message Info: acked msgId %1 that was prepared to resend, requestId %2").arg(msgId).arg(requestId));
				}

				_ackedIds.emplace(msgId, j->second->requestId);

				toSend.erase(j);
				continue;
			}
			DEBUG_LOG(("Message Info: msgId %1 was not found in recent resent either").arg(msgId));
		}
	}

	auto ackedCount = _ackedIds.size();
	if (ackedCount > kIdsBufferSize) {
		DEBUG_LOG(("Message Info: removing some old acked sent msgIds %1").arg(ackedCount - kIdsBufferSize));
		while (ackedCount-- > kIdsBufferSize) {
			_ackedIds.erase(_ackedIds.begin());
		}
	}

	if (toAckMore.size()) {
		requestsAcked(toAckMore);
	}
}

void SessionPrivate::handleMsgsStates(const QVector<MTPlong> &ids, const QByteArray &states) {
	const auto idsCount = ids.size();
	if (!idsCount) {
		DEBUG_LOG(("Message Info: void ids vector in handleMsgsStates()"));
		return;
	}
	if (states.size() != idsCount) {
		LOG(("Message Error: got less states than required ids count."));
		return;
	}

	auto acked = QVector<MTPlong>();
	acked.reserve(idsCount);
	for (auto i = 0; i != idsCount; ++i) {
		const auto state = states[i];
		const auto requestMsgId = ids[i].v;
		{
			QReadLocker locker(_sessionData->haveSentMutex());
			if (!_sessionData->haveSentMap().contains(requestMsgId)) {
				DEBUG_LOG(("Message Info: state was received for msgId %1, but request is not found, looking in resent requests...").arg(requestMsgId));
				const auto reqIt = _resendingIds.find(requestMsgId);
				if (reqIt != _resendingIds.cend()) {
					if ((state & 0x07) != 0x04) { // was received
						DEBUG_LOG(("Message Info: state was received for msgId %1, state %2, already resending in container").arg(requestMsgId).arg((int32)state));
					} else {
						DEBUG_LOG(("Message Info: state was received for msgId %1, state %2, ack, cancelling resend").arg(requestMsgId).arg((int32)state));
						acked.push_back(MTP_long(requestMsgId)); // will remove from resend in requestsAcked
					}
				} else {
					DEBUG_LOG(("Message Info: msgId %1 was not found in recent resent either").arg(requestMsgId));
				}
				continue;
			}
		}
		if ((state & 0x07) != 0x04) { // was received
			DEBUG_LOG(("Message Info: state was received for msgId %1, state %2, resending in container").arg(requestMsgId).arg((int32)state));
			resend(requestMsgId, 10, true);
		} else {
			DEBUG_LOG(("Message Info: state was received for msgId %1, state %2, ack").arg(requestMsgId).arg((int32)state));
			acked.push_back(MTP_long(requestMsgId));
		}
	}
	requestsAcked(acked);
}

void SessionPrivate::clearSpecialMsgId(mtpMsgId msgId) {
	if (msgId == _pingMsgId) {
		_pingMsgId = 0;
		_pingId = 0;
	} else if (msgId == _bindMsgId) {
		_bindMsgId = 0;
	}
}

void SessionPrivate::resend(
		mtpMsgId msgId,
		crl::time msCanWait,
		bool forceContainer) {
	const auto guard = gsl::finally([&] {
		clearSpecialMsgId(msgId);
		if (msCanWait >= 0) {
			_sessionData->queueSendAnything(msCanWait);
		}
	});

	if (const auto i = _sentContainers.find(msgId); i != end(_sentContainers)) {
		DEBUG_LOG(("Message Info: resending container, msgId %1").arg(msgId));
		const auto ids = std::move(i->second.messages);
		_sentContainers.erase(i);

		for (const auto innerMsgId : ids) {
			resend(innerMsgId, -1, true);
		}
		return;
	}
	auto lock = QWriteLocker(_sessionData->haveSentMutex());
	auto &haveSent = _sessionData->haveSentMap();
	auto i = haveSent.find(msgId);
	if (i == haveSent.end()) {
		return;
	}
	auto request = i->second;
	haveSent.erase(i);
	lock.unlock();

	request->lastSentTime = crl::now();
	request->forceSendInContainer = forceContainer;
	_resendingIds.emplace(msgId, request->requestId);
	{
		QWriteLocker locker(_sessionData->toSendMutex());
		_sessionData->toSendMap().emplace(request->requestId, request);
	}
}

void SessionPrivate::resendAll() {
	auto lock = QWriteLocker(_sessionData->haveSentMutex());
	auto haveSent = base::take(_sessionData->haveSentMap());
	lock.unlock();
	{
		auto lock = QWriteLocker(_sessionData->toSendMutex());
		auto &toSend = _sessionData->toSendMap();
		const auto now = crl::now();
		for (auto &[msgId, request] : haveSent) {
			const auto requestId = request->requestId;
			request->lastSentTime = now;
			request->forceSendInContainer = true;
			_resendingIds.emplace(msgId, requestId);
			toSend.emplace(requestId, std::move(request));
		}
	}

	_sessionData->queueSendAnything();
}

void SessionPrivate::onConnected(
		not_null<AbstractConnection*> connection) {
	disconnect(connection, &AbstractConnection::connected, nullptr, nullptr);
	if (!connection->isConnected()) {
		LOG(("Connection Error: not connected in onConnected(), "
			"state: %1").arg(connection->debugState()));
		return restart();
	}

	_waitForConnected = kMinConnectedTimeout;
	_waitForConnectedTimer.cancel();

	const auto i = ranges::find(
		_testConnections,
		connection.get(),
		[](const TestConnection &test) { return test.data.get(); });
	Assert(i != end(_testConnections));
	const auto my = i->priority;
	const auto j = ranges::find_if(
		_testConnections,
		[&](const TestConnection &test) { return test.priority > my; });
	if (j != end(_testConnections)) {
		DEBUG_LOG(("MTP Info: connection %1 succeed, waiting for %2.").arg(
			i->data->tag(),
			j->data->tag()));
		_waitForBetterTimer.callOnce(kWaitForBetterTimeout);
	} else {
		DEBUG_LOG(("MTP Info: connection through IPv4 succeed."));
		_waitForBetterTimer.cancel();
		_connection = std::move(i->data);
		_testConnections.clear();
		checkAuthKey();
	}
}

void SessionPrivate::onDisconnected(
		not_null<AbstractConnection*> connection) {
	removeTestConnection(connection);

	if (_testConnections.empty()) {
		destroyAllConnections();
		restart();
	} else {
		confirmBestConnection();
	}
}

void SessionPrivate::confirmBestConnection() {
	if (_waitForBetterTimer.isActive()) {
		return;
	}
	const auto i = ranges::max_element(
		_testConnections,
		std::less<>(),
		[](const TestConnection &test) {
			return test.data->isConnected() ? test.priority : -1;
		});
	Assert(i != end(_testConnections));
	if (!i->data->isConnected()) {
		return;
	}

	DEBUG_LOG(("MTP Info: can't connect through better, using %1."
		).arg(i->data->tag()));

	_connection = std::move(i->data);
	_testConnections.clear();

	checkAuthKey();
}

void SessionPrivate::removeTestConnection(
		not_null<AbstractConnection*> connection) {
	_testConnections.erase(
		ranges::remove(
			_testConnections,
			connection.get(),
			[](const TestConnection &test) { return test.data.get(); }),
		end(_testConnections));
}

void SessionPrivate::checkAuthKey() {
	if (_keyId) {
		authKeyChecked();
	} else if (_instance->isKeysDestroyer()) {
		applyAuthKey(_sessionData->getPersistentKey());
	} else {
		applyAuthKey(_sessionData->getTemporaryKey(
			TemporaryKeyTypeByDcType(_currentDcType)));
	}
}

void SessionPrivate::updateAuthKey() {
	if (_instance->isKeysDestroyer() || _keyCreator || !_connection) {
		return;
	}

	DEBUG_LOG(("AuthKey Info: Connection updating key from Session, dc %1"
		).arg(_shiftedDcId));
	applyAuthKey(_sessionData->getTemporaryKey(
		TemporaryKeyTypeByDcType(_currentDcType)));
}

void SessionPrivate::setCurrentKeyId(uint64 newKeyId) {
	if (_keyId == newKeyId) {
		return;
	}
	_keyId = newKeyId;

	DEBUG_LOG(("MTP Info: auth key id set to id %1").arg(newKeyId));
	changeSessionId();
}

void SessionPrivate::applyAuthKey(AuthKeyPtr &&encryptionKey) {
	_encryptionKey = std::move(encryptionKey);
	const auto newKeyId = _encryptionKey ? _encryptionKey->keyId() : 0;
	if (_keyId) {
		if (_keyId == newKeyId) {
			return;
		}
		setCurrentKeyId(0);
		DEBUG_LOG(("MTP Info: auth_key id for dc %1 changed, restarting..."
			).arg(_shiftedDcId));
		if (_connection) {
			restart();
		}
		return;
	}
	if (!_connection) {
		return;
	}
	setCurrentKeyId(newKeyId);
	Assert(!_connection->sentEncryptedWithKeyId());

	DEBUG_LOG(("AuthKey Info: Connection update key from Session, "
		"dc %1 result: %2"
		).arg(_shiftedDcId
		).arg(Logs::mb(&_keyId, sizeof(_keyId)).str()));
	if (_keyId) {
		return authKeyChecked();
	}

	if (_instance->isKeysDestroyer()) {
		// We are here to destroy an old key, so we're done.
		LOG(("MTP Error: No key %1 in updateAuthKey() for destroying."
			).arg(_shiftedDcId));
		_instance->keyWasPossiblyDestroyed(_shiftedDcId);
	} else if (noMediaKeyWithExistingRegularKey()) {
		DEBUG_LOG(("AuthKey Info: No key in updateAuthKey() for media, "
			"but someone has created regular, trying to acquire."));
		const auto dcType = tryAcquireKeyCreation();
		if (_keyCreator && dcType != _currentDcType) {
			DEBUG_LOG(("AuthKey Info: "
				"Dc type changed for creation, restarting."));
			restart();
			return;
		}
	}
	if (_keyCreator) {
		DEBUG_LOG(("AuthKey Info: No key in updateAuthKey(), creating."));
		_keyCreator->start(
			BareDcId(_shiftedDcId),
			getProtocolDcId(),
			_connection.get(),
			&_instance->dcOptions());
	} else {
		DEBUG_LOG(("AuthKey Info: No key in updateAuthKey(), "
			"but someone is creating already, waiting."));
	}
}

bool SessionPrivate::noMediaKeyWithExistingRegularKey() const {
	return (TemporaryKeyTypeByDcType(_currentDcType)
			== TemporaryKeyType::MediaCluster)
		&& _sessionData->getTemporaryKey(TemporaryKeyType::Regular);
}

bool SessionPrivate::destroyOldEnoughPersistentKey() {
	Expects(_keyCreator != nullptr);

	const auto key = _keyCreator->bindPersistentKey();
	Assert(key != nullptr);

	const auto created = key->creationTime();
	if (created > 0 && crl::now() - created < kKeyOldEnoughForDestroy) {
		return false;
	}
	const auto instance = _instance;
	const auto shiftedDcId = _shiftedDcId;
	const auto keyId = key->keyId();
	InvokeQueued(instance, [=] {
		instance->keyDestroyedOnServer(shiftedDcId, keyId);
	});
	return true;
}

DcType SessionPrivate::tryAcquireKeyCreation() {
	if (_keyCreator) {
		return _currentDcType;
	} else if (_instance->isKeysDestroyer()) {
		return _realDcType;
	}

	const auto acquired = _sessionData->acquireKeyCreation(_realDcType);
	if (acquired == CreatingKeyType::None) {
		return _realDcType;
	}

	using Result = DcKeyResult;
	using Error = DcKeyError;
	auto delegate = BoundKeyCreator::Delegate();
	delegate.unboundReady = [=](base::expected<Result, Error> result) {
		if (!result) {
			releaseKeyCreationOnFail();
			if (result.error() == Error::UnknownPublicKey) {
				if (_realDcType == DcType::Cdn) {
					LOG(("Warning: CDN public RSA key not found"));
					requestCDNConfig();
					return;
				}
				LOG(("AuthKey Error: could not choose public RSA key"));
			}
			restart();
			return;
		}
		DEBUG_LOG(("AuthKey Info: unbound key creation succeed, "
			"ids: (%1, %2) server salts: (%3, %4)"
			).arg(result->temporaryKey
				? result->temporaryKey->keyId()
				: 0
			).arg(result->persistentKey
				? result->persistentKey->keyId()
				: 0
			).arg(result->temporaryServerSalt
			).arg(result->persistentServerSalt));

		_sessionSalt = result->temporaryServerSalt;
		result->temporaryKey->setExpiresAt(base::unixtime::now()
			+ kTemporaryExpiresIn
			+ kBindKeyAdditionalExpiresTimeout);
		if (_realDcType != DcType::Cdn) {
			auto key = result->persistentKey
				? std::move(result->persistentKey)
				: _sessionData->getPersistentKey();
			if (!key) {
				releaseKeyCreationOnFail();
				restart();
				return;
			}
			_keyCreator->bind(std::move(key));
		}
		applyAuthKey(std::move(result->temporaryKey));
		if (_realDcType == DcType::Cdn) {
			_keyCreator = nullptr;
			if (!_sessionData->releaseCdnKeyCreationOnDone(_encryptionKey)) {
				restart();
			} else {
				_sessionData->queueNeedToResumeAndSend();
			}
		}
	};
	delegate.sentSome = [=](uint64 size) {
		onSentSome(size);
	};
	delegate.receivedSome = [=] {
		onReceivedSome();
	};

	auto request = DcKeyRequest();
	request.persistentNeeded = (acquired == CreatingKeyType::Persistent);
	request.temporaryExpiresIn = kTemporaryExpiresIn;
	_keyCreator = std::make_unique<BoundKeyCreator>(
		request,
		std::move(delegate));
	const auto forceUseRegular = (_realDcType == DcType::MediaCluster)
		&& (acquired != CreatingKeyType::TemporaryMediaCluster);
	return forceUseRegular ? DcType::Regular : _realDcType;
}

void SessionPrivate::authKeyChecked() {
	connect(_connection, &AbstractConnection::receivedData, [=] {
		handleReceived();
	});

	if (_sessionSalt && setState(ConnectedState)) {
		resendAll();
	} // else receive salt in bad_server_salt first, then try to send all the requests

	_pingIdToSend = openssl::RandomValue<uint64>(); // get server_salt
	_sessionData->queueNeedToResumeAndSend();
}

void SessionPrivate::onError(
		not_null<AbstractConnection*> connection,
		qint32 errorCode) {
	if (errorCode == -429) {
		LOG(("Protocol Error: -429 flood code returned!"));
	} else if (errorCode == -444) {
		LOG(("Protocol Error: -444 bad dc_id code returned!"));
		InvokeQueued(_instance, [instance = _instance] {
			instance->badConfigurationError();
		});
	}
	removeTestConnection(connection);

	if (_testConnections.empty()) {
		handleError(errorCode);
	} else {
		confirmBestConnection();
	}
}

void SessionPrivate::handleError(int errorCode) {
	destroyAllConnections();
	_waitForConnectedTimer.cancel();

	if (errorCode == -404) {
		destroyTemporaryKey();
	} else {
		MTP_LOG(_shiftedDcId, ("Restarting after error in connection, error code: %1...").arg(errorCode));
		return restart();
	}
}

void SessionPrivate::destroyTemporaryKey() {
	if (_instance->isKeysDestroyer()) {
		LOG(("MTP Info: -404 error received in destroyer %1, assuming key was destroyed.").arg(_shiftedDcId));
		_instance->keyWasPossiblyDestroyed(_shiftedDcId);
		return;
	}
	LOG(("MTP Info: -404 error received in %1 with temporary key, assuming it was destroyed.").arg(_shiftedDcId));
	releaseKeyCreationOnFail();
	if (_encryptionKey) {
		_sessionData->destroyTemporaryKey(_encryptionKey->keyId());
	}
	applyAuthKey(nullptr);
	restart();
}

bool SessionPrivate::sendSecureRequest(
		SerializedRequest &&request,
		bool needAnyResponse) {
#ifdef TDESKTOP_MTPROTO_OLD
	const auto oldPadding = true;
#else // TDESKTOP_MTPROTO_OLD
	const auto oldPadding = false;
#endif // TDESKTOP_MTPROTO_OLD
	request.addPadding(_connection->requiresExtendedPadding(), oldPadding);

	uint32 fullSize = request->size();
	if (fullSize < 9) {
		return false;
	}

	auto messageSize = request.messageSize();
	if (messageSize < 5 || fullSize < messageSize + 4) {
		return false;
	}

	memcpy(request->data() + 0, &_sessionSalt, 2 * sizeof(mtpPrime));
	memcpy(request->data() + 2, &_sessionId, 2 * sizeof(mtpPrime));

	auto from = request->constData() + 4;
	MTP_LOG(_shiftedDcId, ("Send: ")
		+ DumpToText(from, from + messageSize)
		+ QString(" (protocolDcId:%1,key:%2)"
		).arg(getProtocolDcId()
		).arg(_encryptionKey->keyId()));

#ifdef TDESKTOP_MTPROTO_OLD
	uint32 padding = fullSize - 4 - messageSize;

	uchar encryptedSHA[20];
	MTPint128 &msgKey(*(MTPint128*)(encryptedSHA + 4));
	hashSha1(
		request->constData(),
		(fullSize - padding) * sizeof(mtpPrime),
		encryptedSHA);

	auto packet = _connection->prepareSecurePacket(_keyId, msgKey, fullSize);
	const auto prefix = packet.size();
	packet.resize(prefix + fullSize);

	aesIgeEncrypt_oldmtp(
		request->constData(),
		&packet[prefix],
		fullSize * sizeof(mtpPrime),
		_encryptionKey,
		msgKey);
#else // TDESKTOP_MTPROTO_OLD
	uchar encryptedSHA256[32];
	MTPint128 &msgKey(*(MTPint128*)(encryptedSHA256 + 8));

	SHA256_CTX msgKeyLargeContext;
	SHA256_Init(&msgKeyLargeContext);
	SHA256_Update(&msgKeyLargeContext, _encryptionKey->partForMsgKey(true), 32);
	SHA256_Update(&msgKeyLargeContext, request->constData(), fullSize * sizeof(mtpPrime));
	SHA256_Final(encryptedSHA256, &msgKeyLargeContext);

	auto packet = _connection->prepareSecurePacket(_keyId, msgKey, fullSize);
	const auto prefix = packet.size();
	packet.resize(prefix + fullSize);

	aesIgeEncrypt(
		request->constData(),
		&packet[prefix],
		fullSize * sizeof(mtpPrime),
		_encryptionKey,
		msgKey);
#endif // TDESKTOP_MTPROTO_OLD

	DEBUG_LOG(("MTP Info: sending request, size: %1, num: %2, time: %3").arg(fullSize + 6).arg((*request)[4]).arg((*request)[5]));

	_connection->setSentEncryptedWithKeyId(_keyId);
	_connection->sendData(std::move(packet));

	if (needAnyResponse) {
		onSentSome((prefix + fullSize) * sizeof(mtpPrime));
	}

	return true;
}

mtpRequestId SessionPrivate::wasSent(mtpMsgId msgId) const {
	if (msgId == _pingMsgId || msgId == _bindMsgId) {
		return mtpRequestId(0xFFFFFFFF);
	}
	if (const auto i = _resendingIds.find(msgId); i != end(_resendingIds)) {
		return i->second;
	}
	if (const auto i = _ackedIds.find(msgId); i != end(_ackedIds)) {
		return i->second;
	}
	if (const auto i = _sentContainers.find(msgId); i != end(_sentContainers)) {
		return mtpRequestId(0xFFFFFFFF);
	}

	{
		QReadLocker locker(_sessionData->haveSentMutex());
		const auto &haveSent = _sessionData->haveSentMap();
		const auto i = haveSent.find(msgId);
		if (i != haveSent.end()) {
			return i->second->requestId
				? i->second->requestId
				: mtpRequestId(0xFFFFFFFF);
		}
	}
	return 0;
}

void SessionPrivate::clearUnboundKeyCreator() {
	if (_keyCreator) {
		_keyCreator->stop();
	}
}

void SessionPrivate::releaseKeyCreationOnFail() {
	if (!_keyCreator) {
		return;
	}
	_keyCreator = nullptr;
	_sessionData->releaseKeyCreationOnFail();
}

} // namespace details
} // namespace MTP<|MERGE_RESOLUTION|>--- conflicted
+++ resolved
@@ -83,7 +83,7 @@
 }
 
 [[nodiscard]] QString ComputeAppVersion() {
-	return QString::fromLatin1(AppVersionStr) + ([] {
+	return QString::fromLatin1(AppKotatoVersionStr) + ([] {
 #if defined OS_MAC_STORE
 		return u" Mac App Store"_q;
 #elif defined OS_WIN_STORE // OS_MAC_STORE
@@ -98,7 +98,7 @@
 #else // OS_MAC_STORE || OS_WIN_STORE || (defined Q_OS_UNIX && !defined Q_OS_MAC)
 		return Platform::IsWindows64Bit() ? u" x64"_q : QString();
 #endif // OS_MAC_STORE || OS_WIN_STORE || (defined Q_OS_UNIX && !defined Q_OS_MAC)
-	})();
+	})() + qsl(" (TD %1)").arg(AppVersionStr);
 }
 
 void WrapInvokeAfter(
@@ -652,30 +652,7 @@
 		const auto systemVersion = (_currentDcType == DcType::Cdn)
 			? "n/a"
 			: _instance->systemVersion();
-<<<<<<< HEAD
-#if defined OS_MAC_STORE
-		const auto appVersion = QString::fromLatin1(AppKotatoVersionStr)
-			+ " Mac App Store";
-#elif defined OS_WIN_STORE // OS_MAC_STORE
-		const auto appVersion = QString::fromLatin1(AppKotatoVersionStr)
-			+ " Microsoft Store";
-#elif defined Q_OS_UNIX && !defined Q_OS_MAC // OS_MAC_STORE || OS_WIN_STORE
-		const auto appVersion = [] {
-			if (Platform::InFlatpak()) {
-				return QString::fromLatin1(AppKotatoVersionStr)
-					+ " Flatpak";
-			} else if (Platform::InSnap()) {
-				return QString::fromLatin1(AppKotatoVersionStr)
-					+ " Snap";
-			}
-			return QString::fromLatin1(AppKotatoVersionStr);
-		}();
-#else // OS_MAC_STORE || OS_WIN_STORE || (defined Q_OS_UNIX && !defined Q_OS_MAC)
-		const auto appVersion = QString::fromLatin1(AppKotatoVersionStr);
-#endif // OS_MAC_STORE || OS_WIN_STORE || (defined Q_OS_UNIX && !defined Q_OS_MAC)
-=======
 		const auto appVersion = ComputeAppVersion();
->>>>>>> c08a148b
 		const auto proxyType = _options->proxy.type;
 		const auto mtprotoProxy = (proxyType == ProxyData::Type::Mtproto);
 		const auto clientProxyFields = mtprotoProxy
