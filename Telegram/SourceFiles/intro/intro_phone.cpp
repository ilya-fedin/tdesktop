--- conflicted
+++ resolved
@@ -177,15 +177,9 @@
 	api().instance().setUserPhone(_sentPhone);
 	_sentRequest = api().request(MTPauth_SendCode(
 		MTP_string(_sentPhone),
-<<<<<<< HEAD
 		MTP_int(cApiId()),
 		MTP_string(cApiHash()),
-		MTP_codeSettings(MTP_flags(0))
-=======
-		MTP_int(ApiId),
-		MTP_string(ApiHash),
 		MTP_codeSettings(MTP_flags(0), MTP_vector<MTPbytes>())
->>>>>>> 9f117cd6
 	)).done([=](const MTPauth_SentCode &result) {
 		phoneSubmitDone(result);
 	}).fail([=](const MTP::Error &error) {
