/*
This file is part of Telegram Desktop,
the official desktop application for the Telegram messaging service.

For license and copyright information please follow this link:
https://github.com/telegramdesktop/tdesktop/blob/master/LEGAL
*/
#include "intro/intro_qr.h"

#include "intro/intro_phone.h"
#include "intro/intro_widget.h"
#include "intro/intro_password_check.h"
#include "lang/lang_keys.h"
#include "ui/widgets/buttons.h"
#include "ui/widgets/labels.h"
#include "ui/wrap/fade_wrap.h"
#include "ui/wrap/vertical_layout.h"
#include "ui/effects/radial_animation.h"
#include "ui/text/text_utilities.h"
#include "ui/image/image_prepare.h"
#include "ui/painter.h"
#include "main/main_account.h"
#include "boxes/confirm_box.h"
#include "core/application.h"
#include "core/core_cloud_password.h"
#include "core/update_checker.h"
#include "base/unixtime.h"
#include "qr/qr_generate.h"
#include "styles/style_intro.h"

namespace Intro {
namespace details {
namespace {

[[nodiscard]] QImage TelegramQrExact(const Qr::Data &data, int pixel) {
	return Qr::Generate(data, pixel, Qt::black);
}

[[nodiscard]] QImage TelegramQr(const Qr::Data &data, int pixel, int max = 0) {
	Expects(data.size > 0);

	if (max > 0 && data.size * pixel > max) {
		pixel = std::max(max / data.size, 1);
	}
	const auto qr = TelegramQrExact(data, pixel * style::DevicePixelRatio());
	auto result = QImage(qr.size(), QImage::Format_ARGB32_Premultiplied);
	result.fill(Qt::white);
	{
		auto p = QPainter(&result);
		p.drawImage(QRect(QPoint(), qr.size()), qr);
	}
	return result;
}

[[nodiscard]] QColor QrActiveColor() {
	return QColor(0x40, 0xA7, 0xE3); // Default windowBgActive.
}

[[nodiscard]] not_null<Ui::RpWidget*> PrepareQrWidget(
		not_null<QWidget*> parent,
		rpl::producer<QByteArray> codes) {
	struct State {
		explicit State(Fn<void()> callback)
		: waiting(callback, st::defaultInfiniteRadialAnimation) {
		}

		QImage previous;
		QImage qr;
		QImage center;
		Ui::Animations::Simple shown;
		Ui::InfiniteRadialAnimation waiting;
	};
	auto qrs = std::move(
		codes
	) | rpl::map([](const QByteArray &code) {
		return Qr::Encode(code, Qr::Redundancy::Quartile);
	});
	auto palettes = rpl::single(
		rpl::empty_value()
	) | rpl::then(
		style::PaletteChanged()
	);
	auto result = Ui::CreateChild<Ui::RpWidget>(parent.get());
	const auto state = result->lifetime().make_state<State>(
		[=] { result->update(); });
	state->waiting.start();
	const auto size = st::introQrMaxSize + 2 * st::introQrBackgroundSkip;
	result->resize(size, size);
	rpl::combine(
		std::move(qrs),
		rpl::duplicate(palettes)
	) | rpl::map([](const Qr::Data &code, const auto &) {
		return TelegramQr(code, st::introQrPixel, st::introQrMaxSize);
	}) | rpl::start_with_next([=](QImage &&image) {
		state->previous = std::move(state->qr);
		state->qr = std::move(image);
		state->waiting.stop();
		state->shown.stop();
		state->shown.start(
			[=] { result->update(); },
			0.,
			1.,
			st::fadeWrapDuration);
	}, result->lifetime());
	std::move(
		palettes
	) | rpl::map([] {
		return TelegramLogoImage();
	}) | rpl::start_with_next([=](QImage &&image) {
		state->center = std::move(image);
	}, result->lifetime());
	result->paintRequest(
	) | rpl::start_with_next([=](QRect clip) {
		auto p = QPainter(result);
		const auto has = !state->qr.isNull();
		const auto shown = has ? state->shown.value(1.) : 0.;
		const auto usualSize = 41;
		const auto pixel = std::clamp(
			st::introQrMaxSize / usualSize,
			1,
			st::introQrPixel);
		const auto size = has
			? (state->qr.size() / cIntRetinaFactor())
			: QSize(usualSize * pixel, usualSize * pixel);
		const auto qr = QRect(
			(result->width() - size.width()) / 2,
			(result->height() - size.height()) / 2,
			size.width(),
			size.height());
		const auto radius = st::introQrBackgroundRadius;
		const auto skip = st::introQrBackgroundSkip;
		auto hq = PainterHighQualityEnabler(p);
		p.setPen(Qt::NoPen);
		p.setBrush(Qt::white);
		p.drawRoundedRect(
			qr.marginsAdded({ skip, skip, skip, skip }),
			radius,
			radius);
		if (!state->qr.isNull()) {
			if (shown == 1.) {
				state->previous = QImage();
			} else if (!state->previous.isNull()) {
				p.drawImage(qr, state->previous);
			}
			p.setOpacity(shown);
			p.drawImage(qr, state->qr);
			p.setOpacity(1.);
		}
		const auto rect = QRect(
			(result->width() - st::introQrCenterSize) / 2,
			(result->height() - st::introQrCenterSize) / 2,
			st::introQrCenterSize,
			st::introQrCenterSize);
		p.drawImage(rect, state->center);
		if (!anim::Disabled() && state->waiting.animating()) {
			auto hq = PainterHighQualityEnabler(p);
			const auto line = st::radialLine;
			const auto radial = state->waiting.computeState();
			auto pen = QPen(QrActiveColor());
			pen.setWidth(line);
			pen.setCapStyle(Qt::RoundCap);
			p.setOpacity(radial.shown * (1. - shown));
			p.setPen(pen);
			p.drawArc(
				rect.marginsAdded({ line, line, line, line }),
				radial.arcFrom,
				radial.arcLength);
			p.setOpacity(1.);
		}
	}, result->lifetime());
	return result;
}

} // namespace

QrWidget::QrWidget(
	QWidget *parent,
	not_null<Main::Account*> account,
	not_null<Data*> data)
: Step(parent, account, data)
, _refreshTimer([=] { refreshCode(); }) {
	setTitleText(rpl::single(QString()));
	setDescriptionText(rpl::single(QString()));
	setErrorCentered(true);

	cancelNearestDcRequest();

	account->mtpUpdates(
	) | rpl::start_with_next([=](const MTPUpdates &updates) {
		checkForTokenUpdate(updates);
	}, lifetime());

	setupControls();
	refreshCode();
}

int QrWidget::errorTop() const {
	return contentTop() + st::introQrErrorTop;
}

void QrWidget::checkForTokenUpdate(const MTPUpdates &updates) {
	updates.match([&](const MTPDupdateShort &data) {
		checkForTokenUpdate(data.vupdate());
	}, [&](const MTPDupdates &data) {
		for (const auto &update : data.vupdates().v) {
			checkForTokenUpdate(update);
		}
	}, [&](const MTPDupdatesCombined &data) {
		for (const auto &update : data.vupdates().v) {
			checkForTokenUpdate(update);
		}
	}, [](const auto &) {});
}

void QrWidget::checkForTokenUpdate(const MTPUpdate &update) {
	update.match([&](const MTPDupdateLoginToken &data) {
		if (_requestId) {
			_forceRefresh = true;
		} else {
			_refreshTimer.cancel();
			refreshCode();
		}
	}, [](const auto &) {});
}

void QrWidget::submit() {
	goReplace<PhoneWidget>(Animate::Forward);
}

rpl::producer<QString> QrWidget::nextButtonText() const {
	return rpl::single(QString());
}

void QrWidget::setupControls() {
	const auto code = PrepareQrWidget(this, _qrCodes.events());
	rpl::combine(
		sizeValue(),
		code->widthValue()
	) | rpl::start_with_next([=](QSize size, int codeWidth) {
		code->moveToLeft(
			(size.width() - codeWidth) / 2,
			contentTop() + st::introQrTop);
	}, code->lifetime());

	const auto title = Ui::CreateChild<Ui::FlatLabel>(
		this,
		tr::lng_intro_qr_title(),
		st::introQrTitle);
	rpl::combine(
		sizeValue(),
		title->widthValue()
	) | rpl::start_with_next([=](QSize size, int titleWidth) {
		title->resizeToWidth(st::introQrTitleWidth);
		const auto oneLine = st::introQrTitle.style.font->height;
		const auto topDelta = (title->height() - oneLine);
		title->moveToLeft(
			(size.width() - title->width()) / 2,
			contentTop() + st::introQrTitleTop - topDelta);
	}, title->lifetime());

	const auto steps = Ui::CreateChild<Ui::VerticalLayout>(this);
	const auto texts = {
		tr::lng_intro_qr_step1,
		tr::lng_intro_qr_step2,
		tr::lng_intro_qr_step3,
	};
	auto index = 0;
	for (const auto &text : texts) {
		const auto label = steps->add(
			object_ptr<Ui::FlatLabel>(
				steps,
				text(Ui::Text::RichLangValue),
				st::introQrStep),
			st::introQrStepMargins);
		const auto number = Ui::CreateChild<Ui::FlatLabel>(
			steps,
			rpl::single(Ui::Text::Semibold(QString::number(++index) + ".")),
			st::defaultFlatLabel);
		rpl::combine(
			number->widthValue(),
			label->positionValue()
		) | rpl::start_with_next([=](int width, QPoint position) {
			number->moveToLeft(
				position.x() - width - st::normalFont->spacew,
				position.y());
		}, number->lifetime());
	}
	steps->resizeToWidth(st::introQrLabelsWidth);
	rpl::combine(
		sizeValue(),
		steps->widthValue()
	) | rpl::start_with_next([=](QSize size, int stepsWidth) {
		steps->moveToLeft(
			(size.width() - stepsWidth) / 2,
			contentTop() + st::introQrStepsTop);
	}, steps->lifetime());

	const auto skip = Ui::CreateChild<Ui::LinkButton>(
		this,
		tr::lng_intro_qr_skip(tr::now));
	rpl::combine(
		sizeValue(),
		skip->widthValue()
	) | rpl::start_with_next([=](QSize size, int skipWidth) {
		skip->moveToLeft(
			(size.width() - skipWidth) / 2,
			contentTop() + st::introQrSkipTop);
	}, skip->lifetime());

	skip->setClickedCallback([=] { submit(); });
}

void QrWidget::refreshCode() {
	if (_requestId) {
		return;
	}
	_requestId = api().request(MTPauth_ExportLoginToken(
<<<<<<< HEAD
		MTP_int(cApiId()),
		MTP_string(cApiHash()),
		MTP_vector<MTPint>(0)
=======
		MTP_int(ApiId),
		MTP_string(ApiHash),
		MTP_vector<MTPlong>(0)
>>>>>>> 2ec92f54
	)).done([=](const MTPauth_LoginToken &result) {
		handleTokenResult(result);
	}).fail([=](const MTP::Error &error) {
		showTokenError(error);
	}).send();
}

void QrWidget::handleTokenResult(const MTPauth_LoginToken &result) {
	result.match([&](const MTPDauth_loginToken &data) {
		_requestId = 0;
		showToken(data.vtoken().v);

		if (base::take(_forceRefresh)) {
			refreshCode();
		} else {
			const auto left = data.vexpires().v - base::unixtime::now();
			_refreshTimer.callOnce(std::max(left, 1) * crl::time(1000));
		}
	}, [&](const MTPDauth_loginTokenMigrateTo &data) {
		importTo(data.vdc_id().v, data.vtoken().v);
	}, [&](const MTPDauth_loginTokenSuccess &data) {
		done(data.vauthorization());
	});
}

void QrWidget::showTokenError(const MTP::Error &error) {
	_requestId = 0;
	if (error.type() == qstr("SESSION_PASSWORD_NEEDED")) {
		sendCheckPasswordRequest();
	} else if (base::take(_forceRefresh)) {
		refreshCode();
	} else {
		showError(rpl::single(error.type()));
	}
}

void QrWidget::showToken(const QByteArray &token) {
	const auto encoded = token.toBase64(QByteArray::Base64UrlEncoding);
	_qrCodes.fire_copy("tg://login?token=" + encoded);
}

void QrWidget::importTo(MTP::DcId dcId, const QByteArray &token) {
	Expects(_requestId != 0);

	api().instance().setMainDcId(dcId);
	_requestId = api().request(MTPauth_ImportLoginToken(
		MTP_bytes(token)
	)).done([=](const MTPauth_LoginToken &result) {
		handleTokenResult(result);
	}).fail([=](const MTP::Error &error) {
		showTokenError(error);
	}).toDC(dcId).send();
}

void QrWidget::done(const MTPauth_Authorization &authorization) {
	authorization.match([&](const MTPDauth_authorization &data) {
		if (data.vuser().type() != mtpc_user
			|| !data.vuser().c_user().is_self()) {
			showError(rpl::single(Lang::Hard::ServerError()));
			return;
		}
		finish(data.vuser());
	}, [&](const MTPDauth_authorizationSignUpRequired &data) {
		_requestId = 0;
		LOG(("API Error: Unexpected auth.authorizationSignUpRequired."));
		showError(rpl::single(Lang::Hard::ServerError()));
	});
}

void QrWidget::sendCheckPasswordRequest() {
	_requestId = api().request(MTPaccount_GetPassword(
	)).done([=](const MTPaccount_Password &result) {
		result.match([&](const MTPDaccount_password &data) {
			getData()->pwdState = Core::ParseCloudPasswordState(data);
			if (!data.vcurrent_algo() || !data.vsrp_id() || !data.vsrp_B()) {
				LOG(("API Error: No current password received on login."));
				goReplace<QrWidget>(Animate::Forward);
				return;
			} else if (!getData()->pwdState.request) {
				const auto callback = [=](Fn<void()> &&close) {
					Core::UpdateApplication();
					close();
				};
				Ui::show(Box<ConfirmBox>(
					tr::lng_passport_app_out_of_date(tr::now),
					tr::lng_menu_update(tr::now),
					callback));
				return;
			}
			goReplace<PasswordCheckWidget>(Animate::Forward);
		});
	}).fail([=](const MTP::Error &error) {
		showTokenError(error);
	}).send();
}

void QrWidget::activate() {
	Step::activate();
	showChildren();
}

void QrWidget::finished() {
	Step::finished();
	_refreshTimer.cancel();
	apiClear();
	cancelled();
}

void QrWidget::cancelled() {
	api().request(base::take(_requestId)).cancel();
}

QImage TelegramLogoImage() {
	const auto size = QSize(st::introQrCenterSize, st::introQrCenterSize);
	auto result = QImage(
		size * style::DevicePixelRatio(),
		QImage::Format_ARGB32_Premultiplied);
	result.fill(Qt::transparent);
	result.setDevicePixelRatio(style::DevicePixelRatio());
	{
		auto p = QPainter(&result);
		auto hq = PainterHighQualityEnabler(p);
		p.setBrush(QrActiveColor());
		p.setPen(Qt::NoPen);
		p.drawEllipse(QRect(QPoint(), size));
		st::introQrPlane.paintInCenter(p, QRect(QPoint(), size));
	}
	return result;
}

} // namespace details
} // namespace Intro<|MERGE_RESOLUTION|>--- conflicted
+++ resolved
@@ -315,15 +315,9 @@
 		return;
 	}
 	_requestId = api().request(MTPauth_ExportLoginToken(
-<<<<<<< HEAD
 		MTP_int(cApiId()),
 		MTP_string(cApiHash()),
-		MTP_vector<MTPint>(0)
-=======
-		MTP_int(ApiId),
-		MTP_string(ApiHash),
 		MTP_vector<MTPlong>(0)
->>>>>>> 2ec92f54
 	)).done([=](const MTPauth_LoginToken &result) {
 		handleTokenResult(result);
 	}).fail([=](const MTP::Error &error) {
