/*
This file is part of Telegram Desktop,
the official desktop application for the Telegram messaging service.

For license and copyright information please follow this link:
https://github.com/telegramdesktop/tdesktop/blob/master/LEGAL
*/
#include "apiwrap.h"

#include "api/api_authorizations.h"
#include "api/api_hash.h"
#include "api/api_media.h"
#include "api/api_sending.h"
#include "api/api_text_entities.h"
#include "api/api_self_destruct.h"
#include "api/api_sensitive_content.h"
#include "api/api_global_privacy.h"
#include "api/api_updates.h"
#include "data/stickers/data_stickers.h"
#include "data/data_drafts.h"
#include "data/data_changes.h"
#include "data/data_photo.h"
#include "data/data_web_page.h"
#include "data/data_poll.h"
#include "data/data_folder.h"
#include "data/data_media_types.h"
#include "data/data_sparse_ids.h"
#include "data/data_search_controller.h"
#include "data/data_scheduled_messages.h"
#include "data/data_channel_admins.h"
#include "data/data_session.h"
#include "data/data_channel.h"
#include "data/data_chat.h"
#include "data/data_user.h"
#include "data/data_cloud_themes.h"
#include "data/data_chat_filters.h"
#include "data/data_histories.h"
#include "data/stickers/data_stickers.h"
#include "dialogs/dialogs_key.h"
#include "core/core_cloud_password.h"
#include "core/application.h"
#include "base/openssl_help.h"
#include "base/unixtime.h"
#include "base/call_delayed.h"
#include "lang/lang_keys.h"
#include "mainwindow.h"
#include "mainwidget.h"
#include "boxes/add_contact_box.h"
#include "mtproto/mtproto_config.h"
#include "history/history.h"
#include "history/history_message.h"
#include "history/history_item_components.h"
//#include "history/feed/history_feed_section.h" // #feed
#include "main/main_session.h"
#include "main/main_session_settings.h"
#include "main/main_account.h"
#include "boxes/confirm_box.h"
#include "boxes/stickers_box.h"
#include "boxes/sticker_set_box.h"
#include "window/notifications_manager.h"
#include "window/window_lock_widgets.h"
#include "window/window_session_controller.h"
#include "window/themes/window_theme.h"
#include "inline_bots/inline_bot_result.h"
#include "chat_helpers/message_field.h"
#include "ui/text_options.h"
#include "ui/emoji_config.h"
#include "support/support_helper.h"
#include "storage/localimageloader.h"
#include "storage/download_manager_mtproto.h"
#include "storage/file_upload.h"
#include "storage/storage_facade.h"
#include "storage/storage_shared_media.h"
#include "storage/storage_user_photos.h"
#include "storage/storage_media_prepare.h"
#include "storage/storage_account.h"
#include "facades.h"
#include "app.h"
//#include "storage/storage_feed_messages.h" // #feed

namespace {

// 1 second wait before reload members in channel after adding.
constexpr auto kReloadChannelMembersTimeout = 1000;

// Save draft to the cloud with 1 sec extra delay.
constexpr auto kSaveCloudDraftTimeout = 1000;

// Max users in one super group invite request.
constexpr auto kMaxUsersPerInvite = 100;

// How many messages from chat history server should forward to user,
// that was added to this chat.
constexpr auto kForwardMessagesOnAdd = 100;

constexpr auto kTopPromotionInterval = TimeId(60 * 60);
constexpr auto kTopPromotionMinDelay = TimeId(10);
constexpr auto kSmallDelayMs = 5;
constexpr auto kUnreadMentionsPreloadIfLess = 5;
constexpr auto kUnreadMentionsFirstRequestLimit = 10;
constexpr auto kUnreadMentionsNextRequestLimit = 100;
constexpr auto kSharedMediaLimit = 100;
//constexpr auto kFeedMessagesLimit = 50; // #feed
constexpr auto kReadFeaturedSetsTimeout = crl::time(1000);
constexpr auto kFileLoaderQueueStopTimeout = crl::time(5000);
//constexpr auto kFeedReadTimeout = crl::time(1000); // #feed
constexpr auto kStickersByEmojiInvalidateTimeout = crl::time(60 * 60 * 1000);
constexpr auto kNotifySettingSaveTimeout = crl::time(1000);
constexpr auto kDialogsFirstLoad = 20;
constexpr auto kDialogsPerPage = 500;
constexpr auto kBlockedFirstSlice = 16;

using PhotoFileLocationId = Data::PhotoFileLocationId;
using DocumentFileLocationId = Data::DocumentFileLocationId;
using UpdatedFileReferences = Data::UpdatedFileReferences;

} // namespace

MTPInputPrivacyKey ApiWrap::Privacy::Input(Key key) {
	switch (key) {
	case Privacy::Key::Calls: return MTP_inputPrivacyKeyPhoneCall();
	case Privacy::Key::Invites: return MTP_inputPrivacyKeyChatInvite();
	case Privacy::Key::PhoneNumber: return MTP_inputPrivacyKeyPhoneNumber();
	case Privacy::Key::AddedByPhone:
		return MTP_inputPrivacyKeyAddedByPhone();
	case Privacy::Key::LastSeen:
		return MTP_inputPrivacyKeyStatusTimestamp();
	case Privacy::Key::CallsPeer2Peer:
		return MTP_inputPrivacyKeyPhoneP2P();
	case Privacy::Key::Forwards:
		return MTP_inputPrivacyKeyForwards();
	case Privacy::Key::ProfilePhoto:
		return MTP_inputPrivacyKeyProfilePhoto();
	}
	Unexpected("Key in ApiWrap::Privacy::Input.");
}

std::optional<ApiWrap::Privacy::Key> ApiWrap::Privacy::KeyFromMTP(
		mtpTypeId type) {
	using Key = Privacy::Key;
	switch (type) {
	case mtpc_privacyKeyPhoneNumber:
	case mtpc_inputPrivacyKeyPhoneNumber: return Key::PhoneNumber;
	case mtpc_privacyKeyAddedByPhone:
	case mtpc_inputPrivacyKeyAddedByPhone: return Key::AddedByPhone;
	case mtpc_privacyKeyStatusTimestamp:
	case mtpc_inputPrivacyKeyStatusTimestamp: return Key::LastSeen;
	case mtpc_privacyKeyChatInvite:
	case mtpc_inputPrivacyKeyChatInvite: return Key::Invites;
	case mtpc_privacyKeyPhoneCall:
	case mtpc_inputPrivacyKeyPhoneCall: return Key::Calls;
	case mtpc_privacyKeyPhoneP2P:
	case mtpc_inputPrivacyKeyPhoneP2P: return Key::CallsPeer2Peer;
	case mtpc_privacyKeyForwards:
	case mtpc_inputPrivacyKeyForwards: return Key::Forwards;
	case mtpc_privacyKeyProfilePhoto:
	case mtpc_inputPrivacyKeyProfilePhoto: return Key::ProfilePhoto;
	}
	return std::nullopt;
}

bool ApiWrap::BlockedPeersSlice::Item::operator==(const Item &other) const {
	return (peer == other.peer) && (date == other.date);
}

bool ApiWrap::BlockedPeersSlice::Item::operator!=(const Item &other) const {
	return !(*this == other);
}

bool ApiWrap::BlockedPeersSlice::operator==(const BlockedPeersSlice &other) const {
	return (total == other.total) && (list == other.list);
}

bool ApiWrap::BlockedPeersSlice::operator!=(const BlockedPeersSlice &other) const {
	return !(*this == other);
}

ApiWrap::ApiWrap(not_null<Main::Session*> session)
: MTP::Sender(&session->account().mtp())
, _session(session)
, _messageDataResolveDelayed([=] { resolveMessageDatas(); })
, _webPagesTimer([=] { resolveWebPages(); })
, _draftsSaveTimer([=] { saveDraftsToCloud(); })
, _featuredSetsReadTimer([=] { readFeaturedSets(); })
, _dialogsLoadState(std::make_unique<DialogsLoadState>())
, _fileLoader(std::make_unique<TaskQueue>(kFileLoaderQueueStopTimeout))
//, _feedReadTimer([=] { readFeeds(); }) // #feed
, _topPromotionTimer([=] { refreshTopPromotion(); })
, _updateNotifySettingsTimer([=] { sendNotifySettingsUpdates(); })
, _authorizations(std::make_unique<Api::Authorizations>(this))
, _selfDestruct(std::make_unique<Api::SelfDestruct>(this))
, _sensitiveContent(std::make_unique<Api::SensitiveContent>(this))
, _globalPrivacy(std::make_unique<Api::GlobalPrivacy>(this)) {
	crl::on_main(session, [=] {
		// You can't use _session->lifetime() in the constructor,
		// only queued, because it is not constructed yet.
		_session->uploader().photoReady(
		) | rpl::start_with_next([=](const Storage::UploadedPhoto &data) {
			photoUploadReady(data.fullId, data.file);
		}, _session->lifetime());

		_session->data().chatsFilters().changed(
		) | rpl::filter([=] {
			return _session->data().chatsFilters().archiveNeeded();
		}) | rpl::start_with_next([=] {
			requestMoreDialogsIfNeeded();
		}, _session->lifetime());

		setupSupportMode();
	});
}

ApiWrap::~ApiWrap() = default;

Main::Session &ApiWrap::session() const {
	return *_session;
}

Storage::Account &ApiWrap::local() const {
	return _session->local();
}

Api::Updates &ApiWrap::updates() const {
	return _session->updates();
}

void ApiWrap::setupSupportMode() {
	if (!_session->supportMode()) {
		return;
	}

	_session->settings().supportChatsTimeSliceValue(
	) | rpl::start_with_next([=](int seconds) {
		_dialogsLoadTill = seconds ? std::max(base::unixtime::now() - seconds, 0) : 0;
		refreshDialogsLoadBlocked();
	}, _session->lifetime());
}

void ApiWrap::requestChangelog(
		const QString &sinceVersion,
		Fn<void(const MTPUpdates &result)> callback) {
	request(MTPhelp_GetAppChangelog(
		MTP_string(sinceVersion)
	)).done(
		callback
	).send();
}

void ApiWrap::refreshTopPromotion() {
	const auto now = base::unixtime::now();
	const auto next = (_topPromotionNextRequestTime != 0)
		? _topPromotionNextRequestTime
		: now;
	if (_topPromotionRequestId) {
		getTopPromotionDelayed(now, next);
		return;
	}
	const auto key = [&]() -> std::pair<QString, uint32> {
		if (Global::ProxySettings() != MTP::ProxyData::Settings::Enabled) {
			return {};
		}
		const auto &proxy = Global::SelectedProxy();
		if (proxy.type != MTP::ProxyData::Type::Mtproto) {
			return {};
		}
		return { proxy.host, proxy.port };
	}();
	if (_topPromotionKey == key && now < next) {
		getTopPromotionDelayed(now, next);
		return;
	}
	_topPromotionKey = key;
	_topPromotionRequestId = request(MTPhelp_GetPromoData(
	)).done([=](const MTPhelp_PromoData &result) {
		_topPromotionRequestId = 0;
		topPromotionDone(result);
	}).fail([=](const RPCError &error) {
		_topPromotionRequestId = 0;
		const auto now = base::unixtime::now();
		const auto next = _topPromotionNextRequestTime = now
			+ kTopPromotionInterval;
		if (!_topPromotionTimer.isActive()) {
			getTopPromotionDelayed(now, next);
		}
	}).send();
}

void ApiWrap::getTopPromotionDelayed(TimeId now, TimeId next) {
	_topPromotionTimer.callOnce(std::min(
		std::max(next - now, kTopPromotionMinDelay),
		kTopPromotionInterval) * crl::time(1000));
};

void ApiWrap::topPromotionDone(const MTPhelp_PromoData &proxy) {
	_topPromotionNextRequestTime = proxy.match([&](const auto &data) {
		return data.vexpires().v;
	});
	getTopPromotionDelayed(
		base::unixtime::now(),
		_topPromotionNextRequestTime);

	proxy.match([&](const MTPDhelp_promoDataEmpty &data) {
		_session->data().setTopPromoted(nullptr, QString(), QString());
	}, [&](const MTPDhelp_promoData &data) {
		_session->data().processChats(data.vchats());
		_session->data().processUsers(data.vusers());
		const auto peerId = peerFromMTP(data.vpeer());
		const auto history = _session->data().history(peerId);
		_session->data().setTopPromoted(
			history,
			data.vpsa_type().value_or_empty(),
			data.vpsa_message().value_or_empty());
	});
}

void ApiWrap::requestDeepLinkInfo(
		const QString &path,
		Fn<void(const MTPDhelp_deepLinkInfo &result)> callback) {
	request(_deepLinkInfoRequestId).cancel();
	_deepLinkInfoRequestId = request(MTPhelp_GetDeepLinkInfo(
		MTP_string(path)
	)).done([=](const MTPhelp_DeepLinkInfo &result) {
		_deepLinkInfoRequestId = 0;
		if (result.type() == mtpc_help_deepLinkInfo) {
			callback(result.c_help_deepLinkInfo());
		}
	}).fail([=](const RPCError &error) {
		_deepLinkInfoRequestId = 0;
	}).send();
}

void ApiWrap::requestTermsUpdate() {
	if (_termsUpdateRequestId) {
		return;
	}
	const auto now = crl::now();
	if (_termsUpdateSendAt && now < _termsUpdateSendAt) {
		base::call_delayed(_termsUpdateSendAt - now, _session, [=] {
			requestTermsUpdate();
		});
		return;
	}

	constexpr auto kTermsUpdateTimeoutMin = 10 * crl::time(1000);
	constexpr auto kTermsUpdateTimeoutMax = 86400 * crl::time(1000);

	_termsUpdateRequestId = request(MTPhelp_GetTermsOfServiceUpdate(
	)).done([=](const MTPhelp_TermsOfServiceUpdate &result) {
		_termsUpdateRequestId = 0;

		const auto requestNext = [&](auto &&data) {
			const auto timeout = (data.vexpires().v - base::unixtime::now());
			_termsUpdateSendAt = crl::now() + snap(
				timeout * crl::time(1000),
				kTermsUpdateTimeoutMin,
				kTermsUpdateTimeoutMax);
			requestTermsUpdate();
		};
		switch (result.type()) {
		case mtpc_help_termsOfServiceUpdateEmpty: {
			const auto &data = result.c_help_termsOfServiceUpdateEmpty();
			requestNext(data);
		} break;
		case mtpc_help_termsOfServiceUpdate: {
			const auto &data = result.c_help_termsOfServiceUpdate();
			const auto &terms = data.vterms_of_service();
			const auto &fields = terms.c_help_termsOfService();
			session().lockByTerms(
				Window::TermsLock::FromMTP(_session, fields));
			requestNext(data);
		} break;
		default: Unexpected("Type in requestTermsUpdate().");
		}
	}).fail([=](const RPCError &error) {
		_termsUpdateRequestId = 0;
		_termsUpdateSendAt = crl::now() + kTermsUpdateTimeoutMin;
		requestTermsUpdate();
	}).send();
}

void ApiWrap::acceptTerms(bytes::const_span id) {
	request(MTPhelp_AcceptTermsOfService(
		MTP_dataJSON(MTP_bytes(id))
	)).done([=](const MTPBool &result) {
		requestTermsUpdate();
	}).send();
}

void ApiWrap::checkChatInvite(
		const QString &hash,
		FnMut<void(const MTPChatInvite &)> done,
		FnMut<void(const RPCError &)> fail) {
	request(base::take(_checkInviteRequestId)).cancel();
	_checkInviteRequestId = request(MTPmessages_CheckChatInvite(
		MTP_string(hash)
	)).done(std::move(done)).fail(std::move(fail)).send();
}

void ApiWrap::importChatInvite(const QString &hash) {
	request(MTPmessages_ImportChatInvite(
		MTP_string(hash)
	)).done([=](const MTPUpdates &result) {
		applyUpdates(result);

		Ui::hideLayer();
		const auto handleChats = [&](const MTPVector<MTPChat> &chats) {
			if (chats.v.isEmpty()) {
				return;
			}
			const auto peerId = chats.v[0].match([](const MTPDchat &data) {
				return peerFromChat(data.vid().v);
			}, [](const MTPDchannel &data) {
				return peerFromChannel(data.vid().v);
			}, [](auto&&) {
				return PeerId(0);
			});
			if (const auto peer = _session->data().peerLoaded(peerId)) {
				const auto &windows = _session->windows();
				if (!windows.empty()) {
					windows.front()->showPeerHistory(
						peer,
						Window::SectionShow::Way::Forward);
				}
			}
		};
		result.match([&](const MTPDupdates &data) {
			handleChats(data.vchats());
		}, [&](const MTPDupdatesCombined &data) {
			handleChats(data.vchats());
		}, [&](auto &&) {
			LOG(("API Error: unexpected update cons %1 "
				"(ApiWrap::importChatInvite)").arg(result.type()));
		});
	}).fail([=](const RPCError &error) {
		const auto &type = error.type();
		if (type == qstr("CHANNELS_TOO_MUCH")) {
			Ui::show(Box<InformBox>(tr::lng_join_channel_error(tr::now)));
		} else if (error.code() == 400) {
			Ui::show(Box<InformBox>((type == qstr("USERS_TOO_MUCH"))
				? tr::lng_group_invite_no_room(tr::now)
				: tr::lng_group_invite_bad_link(tr::now)));
		}
	}).send();
}

void ApiWrap::savePinnedOrder(Data::Folder *folder) {
	const auto &order = _session->data().pinnedChatsOrder(
		folder,
		FilterId());
	const auto input = [](const Dialogs::Key &key) {
		if (const auto history = key.history()) {
			return MTP_inputDialogPeer(history->peer->input);
		} else if (const auto folder = key.folder()) {
			return MTP_inputDialogPeerFolder(MTP_int(folder->id()));
		}
		Unexpected("Key type in pinnedDialogsOrder().");
	};
	auto peers = QVector<MTPInputDialogPeer>();
	peers.reserve(order.size());
	ranges::transform(
		order,
		ranges::back_inserter(peers),
		input);
	request(MTPmessages_ReorderPinnedDialogs(
		MTP_flags(MTPmessages_ReorderPinnedDialogs::Flag::f_force),
		MTP_int(folder ? folder->id() : 0),
		MTP_vector(peers)
	)).send();
}

void ApiWrap::toggleHistoryArchived(
		not_null<History*> history,
		bool archived,
		Fn<void()> callback) {
	if (const auto already = _historyArchivedRequests.take(history)) {
		request(already->first).cancel();
	}
	const auto isPinned = history->isPinnedDialog(0);
	const auto archiveId = Data::Folder::kId;
	const auto requestId = request(MTPfolders_EditPeerFolders(
		MTP_vector<MTPInputFolderPeer>(
			1,
			MTP_inputFolderPeer(
				history->peer->input,
				MTP_int(archived ? archiveId : 0)))
	)).done([=](const MTPUpdates &result) {
		applyUpdates(result);
		if (archived) {
			history->setFolder(_session->data().folder(archiveId));
		} else {
			history->clearFolder();
		}
		if (const auto data = _historyArchivedRequests.take(history)) {
			data->second();
		}
		if (isPinned) {
			_session->data().notifyPinnedDialogsOrderUpdated();
		}
	}).fail([=](const RPCError &error) {
		_historyArchivedRequests.remove(history);
	}).send();
	_historyArchivedRequests.emplace(history, requestId, callback);
}
// #feed
//void ApiWrap::ungroupAllFromFeed(not_null<Data::Feed*> feed) {
//	const auto flags = MTPchannels_SetFeedBroadcasts::Flag::f_channels
//		| MTPchannels_SetFeedBroadcasts::Flag::f_also_newly_joined;
//	request(MTPchannels_SetFeedBroadcasts(
//		MTP_flags(flags),
//		MTP_int(feed->id()),
//		MTP_vector<MTPInputChannel>(0),
//		MTP_bool(false)
//	)).done([=](const MTPUpdates &result) {
//		applyUpdates(result);
//	}).send();
//}

void ApiWrap::sendMessageFail(
		const RPCError &error,
		not_null<PeerData*> peer,
		uint64 randomId,
		FullMsgId itemId) {
	if (error.type() == qstr("PEER_FLOOD")) {
		Ui::show(Box<InformBox>(
			PeerFloodErrorText(&session(), PeerFloodType::Send)));
	} else if (error.type() == qstr("USER_BANNED_IN_CHANNEL")) {
		const auto link = textcmdLink(
			session().createInternalLinkFull(qsl("spambot")),
			tr::lng_cant_more_info(tr::now));
		Ui::show(Box<InformBox>(tr::lng_error_public_groups_denied(
			tr::now,
			lt_more_info,
			link)));
	} else if (error.type().startsWith(qstr("SLOWMODE_WAIT_"))) {
		const auto chop = qstr("SLOWMODE_WAIT_").size();
		const auto left = error.type().mid(chop).toInt();
		if (const auto channel = peer->asChannel()) {
			const auto seconds = channel->slowmodeSeconds();
			if (seconds >= left) {
				channel->growSlowmodeLastMessage(
					base::unixtime::now() - (left - seconds));
			} else {
				requestFullPeer(peer);
			}
		}
	} else if (error.type() == qstr("SCHEDULE_STATUS_PRIVATE")) {
		auto &scheduled = _session->data().scheduledMessages();
		Assert(peer->isUser());
		if (const auto item = scheduled.lookupItem(peer->id, itemId.msg)) {
			scheduled.removeSending(item);
			Ui::show(Box<InformBox>(tr::lng_cant_do_this(tr::now)));
		}
	}
	if (const auto item = _session->data().message(itemId)) {
		Assert(randomId != 0);
		_session->data().unregisterMessageRandomId(randomId);
		item->sendFailed();
	}
}

void ApiWrap::requestMessageData(ChannelData *channel, MsgId msgId, RequestMessageDataCallback callback) {
	auto &req = (channel ? _channelMessageDataRequests[channel][msgId] : _messageDataRequests[msgId]);
	if (callback) {
		req.callbacks.append(callback);
	}
	if (!req.requestId) _messageDataResolveDelayed.call();
}

QVector<MTPInputMessage> ApiWrap::collectMessageIds(const MessageDataRequests &requests) {
	auto result = QVector<MTPInputMessage>();
	result.reserve(requests.size());
	for (auto i = requests.cbegin(), e = requests.cend(); i != e; ++i) {
		if (i.value().requestId > 0) continue;
		result.push_back(MTP_inputMessageID(MTP_int(i.key())));
	}
	return result;
}

ApiWrap::MessageDataRequests *ApiWrap::messageDataRequests(ChannelData *channel, bool onlyExisting) {
	if (channel) {
		auto i = _channelMessageDataRequests.find(channel);
		if (i == _channelMessageDataRequests.cend()) {
			if (onlyExisting) {
				return nullptr;
			}
			i = _channelMessageDataRequests.insert(channel, MessageDataRequests());
		}
		return &i.value();
	}
	return &_messageDataRequests;
}

void ApiWrap::resolveMessageDatas() {
	if (_messageDataRequests.isEmpty() && _channelMessageDataRequests.isEmpty()) return;

	auto ids = collectMessageIds(_messageDataRequests);
	if (!ids.isEmpty()) {
		auto requestId = request(MTPmessages_GetMessages(
			MTP_vector<MTPInputMessage>(ids)
		)).done([this](const MTPmessages_Messages &result, mtpRequestId requestId) {
			gotMessageDatas(nullptr, result, requestId);
		}).fail([this](const RPCError &error, mtpRequestId requestId) {
			finalizeMessageDataRequest(nullptr, requestId);
		}).afterDelay(kSmallDelayMs).send();
		for (auto &request : _messageDataRequests) {
			if (request.requestId > 0) continue;
			request.requestId = requestId;
		}
	}
	for (auto j = _channelMessageDataRequests.begin(); j != _channelMessageDataRequests.cend();) {
		if (j->isEmpty()) {
			j = _channelMessageDataRequests.erase(j);
			continue;
		}
		auto ids = collectMessageIds(j.value());
		if (!ids.isEmpty()) {
			auto channel = j.key();
			auto requestId = request(MTPchannels_GetMessages(
				j.key()->inputChannel,
				MTP_vector<MTPInputMessage>(ids)
			)).done([=](const MTPmessages_Messages &result, mtpRequestId requestId) {
				gotMessageDatas(channel, result, requestId);
			}).fail([=](const RPCError &error, mtpRequestId requestId) {
				finalizeMessageDataRequest(channel, requestId);
			}).afterDelay(kSmallDelayMs).send();

			for (auto &request : *j) {
				if (request.requestId > 0) continue;
				request.requestId = requestId;
			}
		}
		++j;
	}
}

void ApiWrap::gotMessageDatas(ChannelData *channel, const MTPmessages_Messages &msgs, mtpRequestId requestId) {
	const auto handleResult = [&](auto &&result) {
		_session->data().processUsers(result.vusers());
		_session->data().processChats(result.vchats());
		_session->data().processMessages(
			result.vmessages(),
			NewMessageType::Existing);
	};
	switch (msgs.type()) {
	case mtpc_messages_messages:
		handleResult(msgs.c_messages_messages());
		break;
	case mtpc_messages_messagesSlice:
		handleResult(msgs.c_messages_messagesSlice());
		break;
	case mtpc_messages_channelMessages: {
		auto &d = msgs.c_messages_channelMessages();
		if (channel) {
			channel->ptsReceived(d.vpts().v);
		} else {
			LOG(("App Error: received messages.channelMessages when no channel was passed! (ApiWrap::gotDependencyItem)"));
		}
		handleResult(d);
	} break;
	case mtpc_messages_messagesNotModified:
		LOG(("API Error: received messages.messagesNotModified! (ApiWrap::gotDependencyItem)"));
		break;
	}
	finalizeMessageDataRequest(channel, requestId);
}

void ApiWrap::finalizeMessageDataRequest(
		ChannelData *channel,
		mtpRequestId requestId) {
	auto requests = messageDataRequests(channel, true);
	if (requests) {
		for (auto i = requests->begin(); i != requests->cend();) {
			if (i.value().requestId == requestId) {
				for_const (auto &callback, i.value().callbacks) {
					callback(channel, i.key());
				}
				i = requests->erase(i);
			} else {
				++i;
			}
		}
		if (channel && requests->isEmpty()) {
			_channelMessageDataRequests.remove(channel);
		}
	}
}

QString ApiWrap::exportDirectMessageLink(
		not_null<HistoryItem*> item,
		bool inRepliesContext) {
	Expects(item->history()->peer->isChannel());

	const auto itemId = item->fullId();
	const auto channel = item->history()->peer->asChannel();
	const auto fallback = [&] {
		auto linkChannel = channel;
		auto linkItemId = item->id;
		auto linkCommentId = 0;
		auto linkThreadId = 0;
		if (inRepliesContext) {
			if (const auto rootId = item->replyToTop()) {
				const auto root = item->history()->owner().message(
					channel->bareId(),
					rootId);
				const auto sender = root
					? root->discussionPostOriginalSender()
					: nullptr;
				if (sender && sender->hasUsername()) {
					// Comment to a public channel.
					const auto forwarded = root->Get<HistoryMessageForwarded>();
					linkItemId = forwarded->savedFromMsgId;
					if (linkItemId) {
						linkChannel = sender;
						linkCommentId = item->id;
					} else {
						linkItemId = item->id;
					}
				} else {
					// Reply in a thread, maybe comment in a private channel.
					linkThreadId = rootId;
				}
			}
		}
		const auto base = linkChannel->hasUsername()
			? linkChannel->username
			: "c/" + QString::number(linkChannel->bareId());
		const auto query = base
			+ '/'
			+ QString::number(linkItemId)
			+ (linkCommentId
				? "?comment=" + QString::number(linkCommentId)
				: linkThreadId
				? "?thread=" + QString::number(linkThreadId)
				: "");
		if (linkChannel->hasUsername()
			&& !linkChannel->isMegagroup()
			&& !linkCommentId
			&& !linkThreadId) {
			if (const auto media = item->media()) {
				if (const auto document = media->document()) {
					if (document->isVideoMessage()) {
						return qsl("https://telesco.pe/") + query;
					}
				}
			}
		}
		return session().createInternalLinkFull(query);
	};
	const auto i = _unlikelyMessageLinks.find(itemId);
	const auto current = (i != end(_unlikelyMessageLinks))
		? i->second
		: fallback();
	request(MTPchannels_ExportMessageLink(
		MTP_flags(inRepliesContext
			? MTPchannels_ExportMessageLink::Flag::f_thread
			: MTPchannels_ExportMessageLink::Flag(0)),
		channel->inputChannel,
		MTP_int(item->id)
	)).done([=](const MTPExportedMessageLink &result) {
		const auto link = result.match([&](const auto &data) {
			return qs(data.vlink());
		});
		if (current != link) {
			_unlikelyMessageLinks.emplace_or_assign(itemId, link);
		}
	}).send();
	return current;
}

void ApiWrap::requestContacts() {
	if (_session->data().contactsLoaded().current() || _contactsRequestId) {
		return;
	}
	_contactsRequestId = request(MTPcontacts_GetContacts(
		MTP_int(0)
	)).done([=](const MTPcontacts_Contacts &result) {
		_contactsRequestId = 0;
		if (result.type() == mtpc_contacts_contactsNotModified) {
			return;
		}
		Assert(result.type() == mtpc_contacts_contacts);
		const auto &d = result.c_contacts_contacts();
		_session->data().processUsers(d.vusers());
		for (const auto &contact : d.vcontacts().v) {
			if (contact.type() != mtpc_contact) continue;

			const auto userId = contact.c_contact().vuser_id().v;
			if (userId == _session->userId()) {
				_session->user()->setIsContact(true);
			}
		}
		_session->data().contactsLoaded() = true;
	}).fail([=](const RPCError &error) {
		_contactsRequestId = 0;
	}).send();
}

void ApiWrap::requestDialogs(Data::Folder *folder) {
	if (folder && !_foldersLoadState.contains(folder)) {
		_foldersLoadState.emplace(folder, DialogsLoadState());
	}
	requestMoreDialogs(folder);
}

void ApiWrap::requestMoreDialogs(Data::Folder *folder) {
	const auto state = dialogsLoadState(folder);
	if (!state) {
		return;
	} else if (state->requestId) {
		return;
	} else if (_dialogsLoadBlockedByDate.current()) {
		return;
	}

	const auto firstLoad = !state->offsetDate;
	const auto loadCount = firstLoad ? kDialogsFirstLoad : kDialogsPerPage;
	const auto flags = MTPmessages_GetDialogs::Flag::f_exclude_pinned
		| MTPmessages_GetDialogs::Flag::f_folder_id;
	const auto hash = 0;
	state->requestId = request(MTPmessages_GetDialogs(
		MTP_flags(flags),
		MTP_int(folder ? folder->id() : 0),
		MTP_int(state->offsetDate),
		MTP_int(state->offsetId),
		(state->offsetPeer
			? state->offsetPeer->input
			: MTP_inputPeerEmpty()),
		MTP_int(loadCount),
		MTP_int(hash)
	)).done([=](const MTPmessages_Dialogs &result) {
		const auto state = dialogsLoadState(folder);
		const auto count = result.match([](
				const MTPDmessages_dialogsNotModified &) {
			LOG(("API Error: not-modified received for requested dialogs."));
			return 0;
		}, [&](const MTPDmessages_dialogs &data) {
			if (state) {
				state->listReceived = true;
				dialogsLoadFinish(folder); // may kill 'state'.
			}
			return int(data.vdialogs().v.size());
		}, [&](const MTPDmessages_dialogsSlice &data) {
			updateDialogsOffset(
				folder,
				data.vdialogs().v,
				data.vmessages().v);
			return data.vcount().v;
		});
		result.match([](const MTPDmessages_dialogsNotModified & data) {
			LOG(("API Error: not-modified received for requested dialogs."));
		}, [&](const auto &data) {
			_session->data().processUsers(data.vusers());
			_session->data().processChats(data.vchats());
			_session->data().applyDialogs(
				folder,
				data.vmessages().v,
				data.vdialogs().v,
				count);
		});

		if (!folder
			&& (!_dialogsLoadState || !_dialogsLoadState->listReceived)) {
			refreshDialogsLoadBlocked();
		}
		requestMoreDialogsIfNeeded();
		_session->data().chatsListChanged(folder);
	}).fail([=](const RPCError &error) {
		dialogsLoadState(folder)->requestId = 0;
	}).send();

	if (!state->pinnedReceived) {
		requestPinnedDialogs(folder);
	}
	if (!folder) {
		refreshDialogsLoadBlocked();
	}
}

void ApiWrap::refreshDialogsLoadBlocked() {
	_dialogsLoadMayBlockByDate = _dialogsLoadState
		&& !_dialogsLoadState->listReceived
		&& (_dialogsLoadTill > 0);
	_dialogsLoadBlockedByDate = _dialogsLoadState
		&& !_dialogsLoadState->listReceived
		&& !_dialogsLoadState->requestId
		&& (_dialogsLoadTill > 0)
		&& (_dialogsLoadState->offsetDate > 0)
		&& (_dialogsLoadState->offsetDate <= _dialogsLoadTill);
}

void ApiWrap::requestMoreDialogsIfNeeded() {
	const auto dialogsReady = !_dialogsLoadState
		|| _dialogsLoadState->listReceived;
	if (_session->data().chatsFilters().loadNextExceptions(dialogsReady)) {
		return;
	} else if (_dialogsLoadState && !_dialogsLoadState->listReceived) {
		if (_dialogsLoadState->requestId) {
			return;
		}
		requestDialogs(nullptr);
	} else if (const auto folder = _session->data().folderLoaded(
			Data::Folder::kId)) {
		if (_session->data().chatsFilters().archiveNeeded()) {
			requestMoreDialogs(folder);
		}
	}
	requestContacts();
}

void ApiWrap::updateDialogsOffset(
		Data::Folder *folder,
		const QVector<MTPDialog> &dialogs,
		const QVector<MTPMessage> &messages) {
	auto lastDate = TimeId(0);
	auto lastPeer = PeerId(0);
	auto lastMsgId = MsgId(0);
	for (const auto &dialog : ranges::view::reverse(dialogs)) {
		dialog.match([&](const auto &dialog) {
			const auto peer = peerFromMTP(dialog.vpeer());
			const auto messageId = dialog.vtop_message().v;
			if (!peer || !messageId) {
				return;
			}
			if (!lastPeer) {
				lastPeer = peer;
			}
			if (!lastMsgId) {
				lastMsgId = messageId;
			}
			for (const auto &message : ranges::view::reverse(messages)) {
				if (IdFromMessage(message) == messageId
					&& PeerFromMessage(message) == peer) {
					if (const auto date = DateFromMessage(message)) {
						lastDate = date;
					}
					return;
				}
			}
		});
		if (lastDate) {
			break;
		}
	}
	if (const auto state = dialogsLoadState(folder)) {
		if (lastDate) {
			state->offsetDate = lastDate;
			state->offsetId = lastMsgId;
			state->offsetPeer = _session->data().peer(lastPeer);
			state->requestId = 0;
		} else {
			state->listReceived = true;
			dialogsLoadFinish(folder);
		}
	}
}

auto ApiWrap::dialogsLoadState(Data::Folder *folder) -> DialogsLoadState* {
	if (!folder) {
		return _dialogsLoadState.get();
	}
	const auto i = _foldersLoadState.find(folder);
	return (i != end(_foldersLoadState)) ? &i->second : nullptr;
}

void ApiWrap::dialogsLoadFinish(Data::Folder *folder) {
	const auto notify = [&] {
		Core::App().postponeCall(crl::guard(_session, [=] {
			_session->data().chatsListDone(folder);
		}));
	};
	const auto state = dialogsLoadState(folder);
	if (!state || !state->listReceived || !state->pinnedReceived) {
		return;
	}
	if (folder) {
		_foldersLoadState.remove(folder);
		notify();
	} else {
		_dialogsLoadState = nullptr;
		notify();
	}
}

void ApiWrap::requestPinnedDialogs(Data::Folder *folder) {
	const auto state = dialogsLoadState(folder);
	if (!state || state->pinnedReceived || state->pinnedRequestId) {
		return;
	}

	const auto finalize = [=] {
		if (const auto state = dialogsLoadState(folder)) {
			state->pinnedRequestId = 0;
			state->pinnedReceived = true;
			dialogsLoadFinish(folder);
		}
	};
	state->pinnedRequestId = request(MTPmessages_GetPinnedDialogs(
		MTP_int(folder ? folder->id() : 0)
	)).done([=](const MTPmessages_PeerDialogs &result) {
		finalize();
		result.match([&](const MTPDmessages_peerDialogs &data) {
			_session->data().processUsers(data.vusers());
			_session->data().processChats(data.vchats());
			_session->data().clearPinnedChats(folder);
			_session->data().applyDialogs(
				folder,
				data.vmessages().v,
				data.vdialogs().v);
			_session->data().chatsListChanged(folder);
			_session->data().notifyPinnedDialogsOrderUpdated();
		});
	}).fail([=](const RPCError &error) {
		finalize();
	}).send();
}

void ApiWrap::requestMoreBlockedByDateDialogs() {
	if (!_dialogsLoadState) {
		return;
	}
	const auto max = _session->settings().supportChatsTimeSlice();
	_dialogsLoadTill = _dialogsLoadState->offsetDate
		? (_dialogsLoadState->offsetDate - max)
		: (base::unixtime::now() - max);
	refreshDialogsLoadBlocked();
	requestDialogs();
}

rpl::producer<bool> ApiWrap::dialogsLoadMayBlockByDate() const {
	return _dialogsLoadMayBlockByDate.value();
}

rpl::producer<bool> ApiWrap::dialogsLoadBlockedByDate() const {
	return _dialogsLoadBlockedByDate.value();
}

void ApiWrap::requestWallPaper(
		const QString &slug,
		Fn<void(const Data::WallPaper &)> done,
		Fn<void(const RPCError &)> fail) {
	if (_wallPaperSlug != slug) {
		_wallPaperSlug = slug;
		if (_wallPaperRequestId) {
			request(base::take(_wallPaperRequestId)).cancel();
		}
	}
	_wallPaperDone = std::move(done);
	_wallPaperFail = std::move(fail);
	if (_wallPaperRequestId) {
		return;
	}
	_wallPaperRequestId = request(MTPaccount_GetWallPaper(
		MTP_inputWallPaperSlug(MTP_string(slug))
	)).done([=](const MTPWallPaper &result) {
		_wallPaperRequestId = 0;
		_wallPaperSlug = QString();
		if (const auto paper = Data::WallPaper::Create(_session, result)) {
			if (const auto done = base::take(_wallPaperDone)) {
				done(*paper);
			}
		} else if (const auto fail = base::take(_wallPaperFail)) {
			fail(RPCError::Local("BAD_DOCUMENT", "In a wallpaper."));
		}
	}).fail([=](const RPCError &error) {
		_wallPaperRequestId = 0;
		_wallPaperSlug = QString();
		if (const auto fail = base::take(_wallPaperFail)) {
			fail(error);
		}
	}).send();
}

void ApiWrap::requestFullPeer(not_null<PeerData*> peer) {
	if (_fullPeerRequests.contains(peer)) {
		return;
	}

	const auto requestId = [&] {
		const auto failHandler = [=](const RPCError &error) {
			_fullPeerRequests.remove(peer);
			migrateFail(peer, error);
		};
		if (const auto user = peer->asUser()) {
			if (_session->supportMode()) {
				_session->supportHelper().refreshInfo(user);
			}
			return request(MTPusers_GetFullUser(
				user->inputUser
			)).done([=](const MTPUserFull &result, mtpRequestId requestId) {
				gotUserFull(user, result, requestId);
			}).fail(failHandler).send();
		} else if (const auto chat = peer->asChat()) {
			return request(MTPmessages_GetFullChat(
				chat->inputChat
			)).done([=](
					const MTPmessages_ChatFull &result,
					mtpRequestId requestId) {
				gotChatFull(peer, result, requestId);
			}).fail(failHandler).send();
		} else if (const auto channel = peer->asChannel()) {
			return request(MTPchannels_GetFullChannel(
				channel->inputChannel
			)).done([=](
					const MTPmessages_ChatFull &result,
					mtpRequestId requestId) {
				gotChatFull(peer, result, requestId);
				migrateDone(channel, channel);
			}).fail(failHandler).send();
		}
		Unexpected("Peer type in requestFullPeer.");
	}();
	_fullPeerRequests.insert(peer, requestId);
}

void ApiWrap::processFullPeer(
		not_null<PeerData*> peer,
		const MTPmessages_ChatFull &result) {
	gotChatFull(peer, result, mtpRequestId(0));
}

void ApiWrap::processFullPeer(
		not_null<UserData*> user,
		const MTPUserFull &result) {
	gotUserFull(user, result, mtpRequestId(0));
}

void ApiWrap::gotChatFull(
		not_null<PeerData*> peer,
		const MTPmessages_ChatFull &result,
		mtpRequestId req) {
	const auto &d = result.c_messages_chatFull();
	_session->data().applyMaximumChatVersions(d.vchats());

	_session->data().processUsers(d.vusers());
	_session->data().processChats(d.vchats());

	d.vfull_chat().match([&](const MTPDchatFull &data) {
		if (const auto chat = peer->asChat()) {
			Data::ApplyChatUpdate(chat, data);
		} else {
			LOG(("MTP Error: bad type in gotChatFull for channel: %1"
				).arg(d.vfull_chat().type()));
		}
	}, [&](const MTPDchannelFull &data) {
		if (const auto channel = peer->asChannel()) {
			Data::ApplyChannelUpdate(channel, data);
		} else {
			LOG(("MTP Error: bad type in gotChatFull for chat: %1"
				).arg(d.vfull_chat().type()));
		}
	});

	if (req) {
		const auto i = _fullPeerRequests.find(peer);
		if (i != _fullPeerRequests.cend() && i.value() == req) {
			_fullPeerRequests.erase(i);
		}
	}
	fullPeerUpdated().notify(peer);
}

void ApiWrap::gotUserFull(
		not_null<UserData*> user,
		const MTPUserFull &result,
		mtpRequestId req) {
	const auto &d = result.c_userFull();
	if (user == _session->user() && !_session->validateSelf(d.vuser())) {
		constexpr auto kRequestUserAgainTimeout = crl::time(10000);
		base::call_delayed(kRequestUserAgainTimeout, _session, [=] {
			requestFullPeer(user);
		});
		return;
	}
	Data::ApplyUserUpdate(user, d);

	if (req) {
		const auto i = _fullPeerRequests.find(user);
		if (i != _fullPeerRequests.cend() && i.value() == req) {
			_fullPeerRequests.erase(i);
		}
	}
	fullPeerUpdated().notify(user);
}

void ApiWrap::requestPeer(not_null<PeerData*> peer) {
	if (_fullPeerRequests.contains(peer) || _peerRequests.contains(peer)) {
		return;
	}

	const auto requestId = [&] {
		const auto failHandler = [=](const RPCError &error) {
			_peerRequests.remove(peer);
		};
		const auto chatHandler = [=](const MTPmessages_Chats &result) {
			_peerRequests.remove(peer);
			const auto &chats = result.match([](const auto &data) {
				return data.vchats();
			});
			_session->data().applyMaximumChatVersions(chats);
			_session->data().processChats(chats);
		};
		if (const auto user = peer->asUser()) {
			return request(MTPusers_GetUsers(
				MTP_vector<MTPInputUser>(1, user->inputUser)
			)).done([=](const MTPVector<MTPUser> &result) {
				_peerRequests.remove(user);
				_session->data().processUsers(result);
			}).fail(failHandler).send();
		} else if (const auto chat = peer->asChat()) {
			return request(MTPmessages_GetChats(
				MTP_vector<MTPint>(1, chat->inputChat)
			)).done(chatHandler).fail(failHandler).send();
		} else if (const auto channel = peer->asChannel()) {
			return request(MTPchannels_GetChannels(
				MTP_vector<MTPInputChannel>(1, channel->inputChannel)
			)).done(chatHandler).fail(failHandler).send();
		}
		Unexpected("Peer type in requestPeer.");
	}();
	_peerRequests.insert(peer, requestId);
}

void ApiWrap::requestPeerSettings(not_null<PeerData*> peer) {
	if (!_requestedPeerSettings.emplace(peer).second) {
		return;
	}
	request(MTPmessages_GetPeerSettings(
		peer->input
	)).done([=](const MTPPeerSettings &result) {
		peer->setSettings(result.match([&](const MTPDpeerSettings &data) {
			return data.vflags().v;
		}));
		_requestedPeerSettings.erase(peer);
	}).fail([=](const RPCError &error) {
		_requestedPeerSettings.erase(peer);
	}).send();
}

void ApiWrap::migrateChat(
		not_null<ChatData*> chat,
		FnMut<void(not_null<ChannelData*>)> done,
		FnMut<void(const RPCError &)> fail) {
	const auto callback = [&] {
		return MigrateCallbacks{ std::move(done), std::move(fail) };
	};
	const auto i = _migrateCallbacks.find(chat);
	if (i != _migrateCallbacks.end()) {
		i->second.push_back(callback());
		return;
	}
	_migrateCallbacks.emplace(chat).first->second.push_back(callback());
	if (const auto channel = chat->migrateTo()) {
		session().changes().peerUpdated(
			chat,
			Data::PeerUpdate::Flag::Migration);
		crl::on_main([=] {
			migrateDone(chat, channel);
		});
	} else if (chat->isDeactivated()) {
		crl::on_main([=] {
			migrateFail(
				chat,
				RPCError::Local(
					"BAD_MIGRATION",
					"Chat is already deactivated"));
		});
		return;
	} else if (!chat->amCreator()) {
		crl::on_main([=] {
			migrateFail(
				chat,
				RPCError::Local(
					"BAD_MIGRATION",
					"Current user is not the creator of that chat"));
		});
		return;
	}

	request(MTPmessages_MigrateChat(
		chat->inputChat
	)).done([=](const MTPUpdates &result) {
		applyUpdates(result);
		session().changes().sendNotifications();

		if (const auto channel = chat->migrateTo()) {
			if (auto handlers = _migrateCallbacks.take(chat)) {
				_migrateCallbacks.emplace(channel, std::move(*handlers));
			}
			requestFullPeer(channel);
		} else {
			migrateFail(
				chat,
				RPCError::Local("MIGRATION_FAIL", "No channel"));
		}
	}).fail([=](const RPCError &error) {
		migrateFail(chat, error);
	}).send();
}

void ApiWrap::migrateDone(
		not_null<PeerData*> peer,
		not_null<ChannelData*> channel) {
	session().changes().sendNotifications();
	if (auto handlers = _migrateCallbacks.take(peer)) {
		for (auto &handler : *handlers) {
			if (handler.done) {
				handler.done(channel);
			}
		}
	}
}

void ApiWrap::migrateFail(not_null<PeerData*> peer, const RPCError &error) {
	const auto &type = error.type();
	if (type == qstr("CHANNELS_TOO_MUCH")) {
		Ui::show(Box<InformBox>(tr::lng_migrate_error(tr::now)));
	}
	if (auto handlers = _migrateCallbacks.take(peer)) {
		for (auto &handler : *handlers) {
			if (handler.fail) {
				handler.fail(error);
			}
		}
	}
}

void ApiWrap::markMediaRead(
		const base::flat_set<not_null<HistoryItem*>> &items) {
	auto markedIds = QVector<MTPint>();
	auto channelMarkedIds = base::flat_map<
		not_null<ChannelData*>,
		QVector<MTPint>>();
	markedIds.reserve(items.size());
	for (const auto item : items) {
		if ((!item->isUnreadMedia() || item->out())
			&& !item->isUnreadMention()) {
			continue;
		}
		item->markMediaRead();
		if (!IsServerMsgId(item->id)) {
			continue;
		}
		if (const auto channel = item->history()->peer->asChannel()) {
			channelMarkedIds[channel].push_back(MTP_int(item->id));
		} else {
			markedIds.push_back(MTP_int(item->id));
		}
	}
	if (!markedIds.isEmpty()) {
		request(MTPmessages_ReadMessageContents(
			MTP_vector<MTPint>(markedIds)
		)).done([=](const MTPmessages_AffectedMessages &result) {
			applyAffectedMessages(result);
		}).send();
	}
	for (const auto &channelIds : channelMarkedIds) {
		request(MTPchannels_ReadMessageContents(
			channelIds.first->inputChannel,
			MTP_vector<MTPint>(channelIds.second)
		)).send();
	}
}

void ApiWrap::markMediaRead(not_null<HistoryItem*> item) {
	if ((!item->isUnreadMedia() || item->out())
		&& !item->isUnreadMention()) {
		return;
	}
	item->markMediaRead();
	if (!IsServerMsgId(item->id)) {
		return;
	}
	const auto ids = MTP_vector<MTPint>(1, MTP_int(item->id));
	if (const auto channel = item->history()->peer->asChannel()) {
		request(MTPchannels_ReadMessageContents(
			channel->inputChannel,
			ids
		)).send();
	} else {
		request(MTPmessages_ReadMessageContents(
			ids
		)).done([=](const MTPmessages_AffectedMessages &result) {
			applyAffectedMessages(result);
		}).send();
	}
}

void ApiWrap::requestPeers(const QList<PeerData*> &peers) {
	QVector<MTPint> chats;
	QVector<MTPInputChannel> channels;
	QVector<MTPInputUser> users;
	chats.reserve(peers.size());
	channels.reserve(peers.size());
	users.reserve(peers.size());
	for (const auto peer : peers) {
		if (!peer
			|| _fullPeerRequests.contains(peer)
			|| _peerRequests.contains(peer)) {
			continue;
		}
		if (const auto user = peer->asUser()) {
			users.push_back(user->inputUser);
		} else if (const auto chat = peer->asChat()) {
			chats.push_back(chat->inputChat);
		} else if (const auto channel = peer->asChannel()) {
			channels.push_back(channel->inputChannel);
		}
	}
	const auto handleChats = [=](const MTPmessages_Chats &result) {
		_session->data().processChats(result.match([](const auto &data) {
			return data.vchats();
		}));
	};
	if (!chats.isEmpty()) {
		request(MTPmessages_GetChats(
			MTP_vector<MTPint>(chats)
		)).done(handleChats).send();
	}
	if (!channels.isEmpty()) {
		request(MTPchannels_GetChannels(
			MTP_vector<MTPInputChannel>(channels)
		)).done(handleChats).send();
	}
	if (!users.isEmpty()) {
		request(MTPusers_GetUsers(
			MTP_vector<MTPInputUser>(users)
		)).done([=](const MTPVector<MTPUser> &result) {
			_session->data().processUsers(result);
		}).send();
	}
}

void ApiWrap::requestLastParticipants(not_null<ChannelData*> channel) {
	if (!channel->isMegagroup()
		|| _participantsRequests.contains(channel)) {
		return;
	}

	const auto offset = 0;
	const auto participantsHash = 0;
	const auto requestId = request(MTPchannels_GetParticipants(
		channel->inputChannel,
		MTP_channelParticipantsRecent(),
		MTP_int(offset),
		MTP_int(_session->serverConfig().chatSizeMax),
		MTP_int(participantsHash)
	)).done([=](const MTPchannels_ChannelParticipants &result) {
		_participantsRequests.remove(channel);
		parseChannelParticipants(channel, result, [&](
				int availableCount,
				const QVector<MTPChannelParticipant> &list) {
			applyLastParticipantsList(
				channel,
				availableCount,
				list);
		});
	}).fail([this, channel](const RPCError &error) {
		_participantsRequests.remove(channel);
	}).send();

	_participantsRequests.insert(channel, requestId);
}

void ApiWrap::requestBots(not_null<ChannelData*> channel) {
	if (!channel->isMegagroup() || _botsRequests.contains(channel)) {
		return;
	}

	auto offset = 0;
	auto participantsHash = 0;
	auto requestId = request(MTPchannels_GetParticipants(
		channel->inputChannel,
		MTP_channelParticipantsBots(),
		MTP_int(offset),
		MTP_int(_session->serverConfig().chatSizeMax),
		MTP_int(participantsHash)
	)).done([this, channel](const MTPchannels_ChannelParticipants &result) {
		_botsRequests.remove(channel);
		parseChannelParticipants(channel, result, [&](
				int availableCount,
				const QVector<MTPChannelParticipant> &list) {
			applyBotsList(
				channel,
				availableCount,
				list);
		});
	}).fail([this, channel](const RPCError &error) {
		_botsRequests.remove(channel);
	}).send();

	_botsRequests.insert(channel, requestId);
}

void ApiWrap::requestAdmins(not_null<ChannelData*> channel) {
	if (!channel->isMegagroup() || _adminsRequests.contains(channel)) {
		return;
	}

	auto offset = 0;
	auto participantsHash = 0;
	auto requestId = request(MTPchannels_GetParticipants(
		channel->inputChannel,
		MTP_channelParticipantsAdmins(),
		MTP_int(offset),
		MTP_int(_session->serverConfig().chatSizeMax),
		MTP_int(participantsHash)
	)).done([this, channel](const MTPchannels_ChannelParticipants &result) {
		_adminsRequests.remove(channel);
		result.match([&](const MTPDchannels_channelParticipants &data) {
			Data::ApplyMegagroupAdmins(channel, data);
		}, [&](const MTPDchannels_channelParticipantsNotModified &) {
			LOG(("API Error: channels.channelParticipantsNotModified received!"));
		});
	}).fail([this, channel](const RPCError &error) {
		_adminsRequests.remove(channel);
	}).send();

	_adminsRequests.insert(channel, requestId);
}

void ApiWrap::applyLastParticipantsList(
		not_null<ChannelData*> channel,
		int availableCount,
		const QVector<MTPChannelParticipant> &list) {
	channel->mgInfo->lastAdmins.clear();
	channel->mgInfo->lastRestricted.clear();
	channel->mgInfo->lastParticipants.clear();
	channel->mgInfo->lastParticipantsStatus = MegagroupInfo::LastParticipantsUpToDate
		| MegagroupInfo::LastParticipantsOnceReceived;

	auto botStatus = channel->mgInfo->botStatus;
	const auto emptyAdminRights = MTP_chatAdminRights(MTP_flags(0));
	const auto emptyRestrictedRights = MTP_chatBannedRights(
		MTP_flags(0),
		MTP_int(0));
	for (const auto &p : list) {
		const auto userId = p.match([](const auto &data) {
			return data.vuser_id().v;
		});
		const auto adminCanEdit = (p.type() == mtpc_channelParticipantAdmin)
			? p.c_channelParticipantAdmin().is_can_edit()
			: (p.type() == mtpc_channelParticipantCreator)
			? channel->amCreator()
			: false;
		const auto adminRights = (p.type() == mtpc_channelParticipantAdmin)
			? p.c_channelParticipantAdmin().vadmin_rights()
			: (p.type() == mtpc_channelParticipantCreator)
			? p.c_channelParticipantCreator().vadmin_rights()
			: emptyAdminRights;
		const auto restrictedRights = (p.type() == mtpc_channelParticipantBanned)
			? p.c_channelParticipantBanned().vbanned_rights()
			: emptyRestrictedRights;
		if (!userId) {
			continue;
		}

		auto user = _session->data().user(userId);
		if (p.type() == mtpc_channelParticipantCreator) {
			const auto &creator = p.c_channelParticipantCreator();
			const auto rank = qs(creator.vrank().value_or_empty());
			channel->mgInfo->creator = user;
			channel->mgInfo->creatorRank = rank;
			if (!channel->mgInfo->admins.empty()) {
				Data::ChannelAdminChanges(channel).add(userId, rank);
			}
		}
		if (!base::contains(channel->mgInfo->lastParticipants, user)) {
			channel->mgInfo->lastParticipants.push_back(user);
			if (adminRights.c_chatAdminRights().vflags().v) {
				channel->mgInfo->lastAdmins.emplace(
					user,
					MegagroupInfo::Admin{ adminRights, adminCanEdit });
			} else if (restrictedRights.c_chatBannedRights().vflags().v != 0) {
				channel->mgInfo->lastRestricted.emplace(
					user,
					MegagroupInfo::Restricted{ restrictedRights });
			}
			if (user->isBot()) {
				channel->mgInfo->bots.insert(user);
				if (channel->mgInfo->botStatus != 0 && channel->mgInfo->botStatus < 2) {
					channel->mgInfo->botStatus = 2;
				}
			}
		}
	}
	//
	// getParticipants(Recent) sometimes can't return all members,
	// only some last subset, size of this subset is availableCount.
	//
	// So both list size and availableCount have nothing to do with
	// the full supergroup members count.
	//
	//if (list.isEmpty()) {
	//	channel->setMembersCount(channel->mgInfo->lastParticipants.size());
	//} else {
	//	channel->setMembersCount(availableCount);
	//}
	session().changes().peerUpdated(
		channel,
		(Data::PeerUpdate::Flag::Members | Data::PeerUpdate::Flag::Admins));

	channel->mgInfo->botStatus = botStatus;
	fullPeerUpdated().notify(channel);
}

void ApiWrap::applyBotsList(
		not_null<ChannelData*> channel,
		int availableCount,
		const QVector<MTPChannelParticipant> &list) {
	const auto history = _session->data().historyLoaded(channel);
	channel->mgInfo->bots.clear();
	channel->mgInfo->botStatus = -1;

	auto needBotsInfos = false;
	auto botStatus = channel->mgInfo->botStatus;
	auto keyboardBotFound = !history || !history->lastKeyboardFrom;
	for (const auto &p : list) {
		const auto userId = p.match([](const auto &data) {
			return data.vuser_id().v;
		});
		if (!userId) {
			continue;
		}

		auto user = _session->data().user(userId);
		if (user->isBot()) {
			channel->mgInfo->bots.insert(user);
			botStatus = 2;// (botStatus > 0/* || !i.key()->botInfo->readsAllHistory*/) ? 2 : 1;
			if (!user->botInfo->inited) {
				needBotsInfos = true;
			}
		}
		if (!keyboardBotFound && user->id == history->lastKeyboardFrom) {
			keyboardBotFound = true;
		}
	}
	if (needBotsInfos) {
		requestFullPeer(channel);
	}
	if (!keyboardBotFound) {
		history->clearLastKeyboard();
	}

	channel->mgInfo->botStatus = botStatus;
	fullPeerUpdated().notify(channel);
}

void ApiWrap::requestSelfParticipant(not_null<ChannelData*> channel) {
	if (_selfParticipantRequests.contains(channel)) {
		return;
	}

	const auto finalize = [=](UserId inviter, TimeId inviteDate) {
		channel->inviter = inviter;
		channel->inviteDate = inviteDate;
		if (const auto history = _session->data().historyLoaded(channel)) {
			if (history->lastMessageKnown()) {
				history->checkLocalMessages();
				history->owner().sendHistoryChangeNotifications();
			} else {
				history->owner().histories().requestDialogEntry(history);
			}
		}
	};
	_selfParticipantRequests.emplace(channel);
	request(MTPchannels_GetParticipant(
		channel->inputChannel,
		MTP_inputUserSelf()
	)).done([=](const MTPchannels_ChannelParticipant &result) {
		_selfParticipantRequests.erase(channel);
		result.match([&](const MTPDchannels_channelParticipant &data) {
			_session->data().processUsers(data.vusers());

			const auto &participant = data.vparticipant();
			participant.match([&](const MTPDchannelParticipantSelf &data) {
				finalize(data.vinviter_id().v, data.vdate().v);
			}, [&](const MTPDchannelParticipantCreator &) {
				if (channel->mgInfo) {
					channel->mgInfo->creator = _session->user();
				}
				finalize(_session->userId(), channel->date);
			}, [&](const MTPDchannelParticipantAdmin &data) {
				const auto inviter = data.is_self()
					? data.vinviter_id().value_or(-1)
					: -1;
				finalize(inviter, data.vdate().v);
			}, [&](const MTPDchannelParticipantBanned &data) {
				LOG(("API Error: Got self banned participant."));
				finalize(-1, 0);
			}, [&](const MTPDchannelParticipant &data) {
				LOG(("API Error: Got self regular participant."));
				finalize(-1, 0);
			});
		});
	}).fail([=](const RPCError &error) {
		_selfParticipantRequests.erase(channel);
		if (error.type() == qstr("CHANNEL_PRIVATE")) {
			channel->privateErrorReceived();
		}
		finalize(-1, 0);
	}).afterDelay(kSmallDelayMs).send();
}

void ApiWrap::kickParticipant(
		not_null<ChatData*> chat,
		not_null<UserData*> user) {
	request(MTPmessages_DeleteChatUser(
		chat->inputChat,
		user->inputUser
	)).done([=](const MTPUpdates &result) {
		applyUpdates(result);
	}).send();
}

void ApiWrap::kickParticipant(
		not_null<ChannelData*> channel,
		not_null<UserData*> user,
		const MTPChatBannedRights &currentRights) {
	const auto kick = KickRequest(channel, user);
	if (_kickRequests.contains(kick)) return;

	const auto rights = ChannelData::KickedRestrictedRights();
	const auto requestId = request(MTPchannels_EditBanned(
		channel->inputChannel,
		user->inputUser,
		rights
	)).done([=](const MTPUpdates &result) {
		applyUpdates(result);

		_kickRequests.remove(KickRequest(channel, user));
		channel->applyEditBanned(user, currentRights, rights);
	}).fail([this, kick](const RPCError &error) {
		_kickRequests.remove(kick);
	}).send();

	_kickRequests.emplace(kick, requestId);
}

void ApiWrap::unblockParticipant(
		not_null<ChannelData*> channel,
		not_null<UserData*> user) {
	const auto kick = KickRequest(channel, user);
	if (_kickRequests.contains(kick)) {
		return;
	}

	const auto requestId = request(MTPchannels_EditBanned(
		channel->inputChannel,
		user->inputUser,
		MTP_chatBannedRights(MTP_flags(0), MTP_int(0))
	)).done([=](const MTPUpdates &result) {
		applyUpdates(result);

		_kickRequests.remove(KickRequest(channel, user));
		if (channel->kickedCount() > 0) {
			channel->setKickedCount(channel->kickedCount() - 1);
		} else {
			channel->updateFullForced();
		}
	}).fail([=](const RPCError &error) {
		_kickRequests.remove(kick);
	}).send();

	_kickRequests.emplace(kick, requestId);
}

void ApiWrap::deleteAllFromUser(
		not_null<ChannelData*> channel,
		not_null<UserData*> from) {
	const auto history = _session->data().historyLoaded(channel);
	const auto ids = history
		? history->collectMessagesFromUserToDelete(from)
		: QVector<MsgId>();
	const auto channelId = peerToChannel(channel->id);
	for (const auto msgId : ids) {
		if (const auto item = _session->data().message(channelId, msgId)) {
			item->destroy();
		}
	}

	_session->data().sendHistoryChangeNotifications();

	deleteAllFromUserSend(channel, from);
}

void ApiWrap::deleteAllFromUserSend(
		not_null<ChannelData*> channel,
		not_null<UserData*> from) {
	request(MTPchannels_DeleteUserHistory(
		channel->inputChannel,
		from->inputUser
	)).done([=](const MTPmessages_AffectedHistory &result) {
		const auto offset = applyAffectedHistory(channel, result);
		if (offset > 0) {
			deleteAllFromUserSend(channel, from);
		} else if (const auto history = _session->data().historyLoaded(channel)) {
			history->requestChatListMessage();
		}
	}).send();
}

void ApiWrap::requestChannelMembersForAdd(
		not_null<ChannelData*> channel,
		Fn<void(const MTPchannels_ChannelParticipants&)> callback) {
	_channelMembersForAddCallback = std::move(callback);
	if (_channelMembersForAdd == channel) {
		return;
	}
	request(base::take(_channelMembersForAddRequestId)).cancel();

	auto offset = 0;
	auto participantsHash = 0;

	_channelMembersForAdd = channel;
	_channelMembersForAddRequestId = request(MTPchannels_GetParticipants(
		channel->inputChannel,
		MTP_channelParticipantsRecent(),
		MTP_int(offset),
		MTP_int(_session->serverConfig().chatSizeMax),
		MTP_int(participantsHash)
	)).done([this](const MTPchannels_ChannelParticipants &result) {
		base::take(_channelMembersForAddRequestId);
		base::take(_channelMembersForAdd);
		base::take(_channelMembersForAddCallback)(result);
	}).fail([this](const RPCError &error) {
		base::take(_channelMembersForAddRequestId);
		base::take(_channelMembersForAdd);
		base::take(_channelMembersForAddCallback);
	}).send();
}

void ApiWrap::scheduleStickerSetRequest(uint64 setId, uint64 access) {
	if (!_stickerSetRequests.contains(setId)) {
		_stickerSetRequests.insert(setId, qMakePair(access, 0));
	}
}

void ApiWrap::requestStickerSets() {
	for (auto i = _stickerSetRequests.begin(), j = i, e = _stickerSetRequests.end(); i != e; i = j) {
		++j;
		if (i.value().second) continue;

		auto waitMs = (j == e) ? 0 : kSmallDelayMs;
		i.value().second = request(MTPmessages_GetStickerSet(MTP_inputStickerSetID(MTP_long(i.key()), MTP_long(i.value().first)))).done([this, setId = i.key()](const MTPmessages_StickerSet &result) {
			gotStickerSet(setId, result);
		}).fail([this, setId = i.key()](const RPCError &error) {
			_stickerSetRequests.remove(setId);
		}).afterDelay(waitMs).send();
	}
}

void ApiWrap::saveStickerSets(
		const Data::StickersSetsOrder &localOrder,
		const Data::StickersSetsOrder &localRemoved) {
	for (auto requestId : base::take(_stickerSetDisenableRequests)) {
		request(requestId).cancel();
	}
	request(base::take(_stickersReorderRequestId)).cancel();
	request(base::take(_stickersClearRecentRequestId)).cancel();

	auto writeInstalled = true, writeRecent = false, writeCloudRecent = false, writeFaved = false, writeArchived = false;
	auto &recent = _session->data().stickers().getRecentPack();
	auto &sets = _session->data().stickers().setsRef();

	_stickersOrder = localOrder;
	for (const auto removedSetId : localRemoved) {
		if (removedSetId == Data::Stickers::CloudRecentSetId) {
			if (sets.remove(Data::Stickers::CloudRecentSetId) != 0) {
				writeCloudRecent = true;
			}
			if (sets.remove(Data::Stickers::CustomSetId)) {
				writeInstalled = true;
			}
			if (!recent.isEmpty()) {
				recent.clear();
				writeRecent = true;
			}

			_stickersClearRecentRequestId = request(MTPmessages_ClearRecentStickers(
				MTP_flags(0)
			)).done([this](const MTPBool &result) {
				_stickersClearRecentRequestId = 0;
			}).fail([this](const RPCError &error) {
				_stickersClearRecentRequestId = 0;
			}).send();
			continue;
		}

		auto it = sets.find(removedSetId);
		if (it != sets.cend()) {
			const auto set = it->second.get();
			for (auto i = recent.begin(); i != recent.cend();) {
				if (set->stickers.indexOf(i->first) >= 0) {
					i = recent.erase(i);
					writeRecent = true;
				} else {
					++i;
				}
			}
			if (!(set->flags & MTPDstickerSet::Flag::f_archived)) {
				const auto setId = set->mtpInput();

				auto requestId = request(MTPmessages_UninstallStickerSet(setId)).done([this](const MTPBool &result, mtpRequestId requestId) {
					stickerSetDisenabled(requestId);
				}).fail([this](const RPCError &error, mtpRequestId requestId) {
					stickerSetDisenabled(requestId);
				}).afterDelay(kSmallDelayMs).send();

				_stickerSetDisenableRequests.insert(requestId);

				int removeIndex = _session->data().stickers().setsOrder().indexOf(set->id);
				if (removeIndex >= 0) _session->data().stickers().setsOrderRef().removeAt(removeIndex);
				if (!(set->flags & MTPDstickerSet_ClientFlag::f_featured)
					&& !(set->flags & MTPDstickerSet_ClientFlag::f_special)) {
					sets.erase(it);
				} else {
					if (set->flags & MTPDstickerSet::Flag::f_archived) {
						writeArchived = true;
					}
					set->flags &= ~(MTPDstickerSet::Flag::f_installed_date | MTPDstickerSet::Flag::f_archived);
					set->installDate = TimeId(0);
				}
			}
		}
	}

	// Clear all installed flags, set only for sets from order.
	for (auto &[id, set] : sets) {
		if (!(set->flags & MTPDstickerSet::Flag::f_archived)) {
			set->flags &= ~MTPDstickerSet::Flag::f_installed_date;
		}
	}

	auto &order = _session->data().stickers().setsOrderRef();
	order.clear();
	for (const auto setId : std::as_const(_stickersOrder)) {
		auto it = sets.find(setId);
		if (it != sets.cend()) {
			const auto set = it->second.get();
			if ((set->flags & MTPDstickerSet::Flag::f_archived) && !localRemoved.contains(set->id)) {
				const auto mtpSetId = set->mtpInput();

				const auto requestId = request(MTPmessages_InstallStickerSet(
					mtpSetId,
					MTP_boolFalse()
				)).done([=](
						const MTPmessages_StickerSetInstallResult &result,
						mtpRequestId requestId) {
					stickerSetDisenabled(requestId);
				}).fail([=](
						const RPCError &error,
						mtpRequestId requestId) {
					stickerSetDisenabled(requestId);
				}).afterDelay(kSmallDelayMs).send();

				_stickerSetDisenableRequests.insert(requestId);

				set->flags &= ~MTPDstickerSet::Flag::f_archived;
				writeArchived = true;
			}
			order.push_back(setId);
			set->flags |= MTPDstickerSet::Flag::f_installed_date;
			if (!set->installDate) {
				set->installDate = base::unixtime::now();
			}
		}
	}
	for (auto it = sets.begin(); it != sets.cend();) {
		const auto set = it->second.get();
		if ((set->flags & MTPDstickerSet_ClientFlag::f_featured)
			|| (set->flags & MTPDstickerSet::Flag::f_installed_date)
			|| (set->flags & MTPDstickerSet::Flag::f_archived)
			|| (set->flags & MTPDstickerSet_ClientFlag::f_special)) {
			++it;
		} else {
			it = sets.erase(it);
		}
	}

	auto &storage = local();
	if (writeInstalled) storage.writeInstalledStickers();
	if (writeRecent) session().saveSettings();
	if (writeArchived) storage.writeArchivedStickers();
	if (writeCloudRecent) storage.writeRecentStickers();
	if (writeFaved) storage.writeFavedStickers();
	_session->data().stickers().notifyUpdated();

	if (_stickerSetDisenableRequests.empty()) {
		stickersSaveOrder();
	} else {
		requestSendDelayed();
	}
}

void ApiWrap::stickerSetDisenabled(mtpRequestId requestId) {
	_stickerSetDisenableRequests.remove(requestId);
	if (_stickerSetDisenableRequests.empty()) {
		stickersSaveOrder();
	}
};

void ApiWrap::joinChannel(not_null<ChannelData*> channel) {
	if (channel->amIn()) {
		session().changes().peerUpdated(
			channel,
			Data::PeerUpdate::Flag::ChannelAmIn);
	} else if (!_channelAmInRequests.contains(channel)) {
		auto requestId = request(MTPchannels_JoinChannel(
			channel->inputChannel
		)).done([=](const MTPUpdates &result) {
			_channelAmInRequests.remove(channel);
			applyUpdates(result);
		}).fail([=](const RPCError &error) {
			if (error.type() == qstr("CHANNEL_PRIVATE")
				&& channel->invitePeekExpires()) {
				channel->privateErrorReceived();
			} else if (error.type() == qstr("CHANNEL_PRIVATE")
				|| error.type() == qstr("CHANNEL_PUBLIC_GROUP_NA")
				|| error.type() == qstr("USER_BANNED_IN_CHANNEL")) {
				Ui::show(Box<InformBox>(channel->isMegagroup()
					? tr::lng_group_not_accessible(tr::now)
					: tr::lng_channel_not_accessible(tr::now)));
			} else if (error.type() == qstr("CHANNELS_TOO_MUCH")) {
				Ui::show(Box<InformBox>(tr::lng_join_channel_error(tr::now)));
			} else if (error.type() == qstr("USERS_TOO_MUCH")) {
				Ui::show(Box<InformBox>(tr::lng_group_full(tr::now)));
			}
			_channelAmInRequests.remove(channel);
		}).send();

		_channelAmInRequests.insert(channel, requestId);
	}
}

void ApiWrap::leaveChannel(not_null<ChannelData*> channel) {
	if (!channel->amIn()) {
		session().changes().peerUpdated(
			channel,
			Data::PeerUpdate::Flag::ChannelAmIn);
	} else if (!_channelAmInRequests.contains(channel)) {
		auto requestId = request(MTPchannels_LeaveChannel(
			channel->inputChannel
		)).done([=](const MTPUpdates &result) {
			_channelAmInRequests.remove(channel);
			applyUpdates(result);
		}).fail([=](const RPCError &error) {
			_channelAmInRequests.remove(channel);
		}).send();

		_channelAmInRequests.insert(channel, requestId);
	}
}

void ApiWrap::blockPeer(not_null<PeerData*> peer) {
	if (peer->isBlocked()) {
		session().changes().peerUpdated(
			peer,
			Data::PeerUpdate::Flag::IsBlocked);
	} else if (_blockRequests.find(peer) == end(_blockRequests)) {
		const auto requestId = request(MTPcontacts_Block(
			peer->input
		)).done([=](const MTPBool &result) {
			_blockRequests.erase(peer);
			peer->setIsBlocked(true);
			if (_blockedPeersSlice) {
				_blockedPeersSlice->list.insert(
					_blockedPeersSlice->list.begin(),
					{ peer, base::unixtime::now() });
				++_blockedPeersSlice->total;
				_blockedPeersChanges.fire_copy(*_blockedPeersSlice);
			}
		}).fail([=](const RPCError &error) {
			_blockRequests.erase(peer);
		}).send();

		_blockRequests.emplace(peer, requestId);
	}
}

void ApiWrap::unblockPeer(not_null<PeerData*> peer, Fn<void()> onDone) {
	if (!peer->isBlocked()) {
		session().changes().peerUpdated(
			peer,
			Data::PeerUpdate::Flag::IsBlocked);
		return;
	} else if (_blockRequests.find(peer) != end(_blockRequests)) {
		return;
	}
	const auto requestId = request(MTPcontacts_Unblock(
		peer->input
	)).done([=](const MTPBool &result) {
		_blockRequests.erase(peer);
		peer->setIsBlocked(false);
		if (_blockedPeersSlice) {
			auto &list = _blockedPeersSlice->list;
			for (auto i = list.begin(); i != list.end(); ++i) {
				if (i->peer == peer) {
					list.erase(i);
					break;
				}
			}
			if (_blockedPeersSlice->total > list.size()) {
				--_blockedPeersSlice->total;
			}
			_blockedPeersChanges.fire_copy(*_blockedPeersSlice);
		}
		if (onDone) {
			onDone();
		}
	}).fail([=](const RPCError &error) {
		_blockRequests.erase(peer);
	}).send();
	_blockRequests.emplace(peer, requestId);
}

void ApiWrap::exportInviteLink(not_null<PeerData*> peer) {
	if (_exportInviteRequests.find(peer) != end(_exportInviteRequests)) {
		return;
	}

	const auto requestId = [&] {
		return request(MTPmessages_ExportChatInvite(
			peer->input
		)).done([=](const MTPExportedChatInvite &result) {
			_exportInviteRequests.erase(peer);
			const auto link = (result.type() == mtpc_chatInviteExported)
				? qs(result.c_chatInviteExported().vlink())
				: QString();
			if (const auto chat = peer->asChat()) {
				chat->setInviteLink(link);
			} else if (const auto channel = peer->asChannel()) {
				channel->setInviteLink(link);
			} else {
				Unexpected("Peer in ApiWrap::exportInviteLink.");
			}
		}).fail([=](const RPCError &error) {
			_exportInviteRequests.erase(peer);
		}).send();
	}();
	_exportInviteRequests.emplace(peer, requestId);
}

void ApiWrap::requestNotifySettings(const MTPInputNotifyPeer &peer) {
	const auto key = [&] {
		switch (peer.type()) {
		case mtpc_inputNotifyUsers: return peerFromUser(0);
		case mtpc_inputNotifyChats: return peerFromChat(0);
		case mtpc_inputNotifyBroadcasts: return peerFromChannel(0);
		case mtpc_inputNotifyPeer: {
			const auto &inner = peer.c_inputNotifyPeer().vpeer();
			switch (inner.type()) {
			case mtpc_inputPeerSelf:
				return _session->userPeerId();
			case mtpc_inputPeerEmpty:
				return PeerId(0);
			case mtpc_inputPeerChannel:
				return peerFromChannel(
					inner.c_inputPeerChannel().vchannel_id());
			case mtpc_inputPeerChat:
				return peerFromChat(inner.c_inputPeerChat().vchat_id());
			case mtpc_inputPeerUser:
				return peerFromUser(inner.c_inputPeerUser().vuser_id());
			}
			Unexpected("Type in ApiRequest::requestNotifySettings peer.");
		} break;
		}
		Unexpected("Type in ApiRequest::requestNotifySettings.");
	}();
	if (_notifySettingRequests.find(key) != end(_notifySettingRequests)) {
		return;
	}
	const auto requestId = request(MTPaccount_GetNotifySettings(
		peer
	)).done([=](const MTPPeerNotifySettings &result) {
		applyNotifySettings(peer, result);
		_notifySettingRequests.erase(key);
	}).fail([=](const RPCError &error) {
		applyNotifySettings(
			peer,
			MTP_peerNotifySettings(
				MTP_flags(0),
				MTPBool(),
				MTPBool(),
				MTPint(),
				MTPstring()));
		_notifySettingRequests.erase(key);
	}).send();

	_notifySettingRequests.emplace(key, requestId);
}

void ApiWrap::updateNotifySettingsDelayed(not_null<const PeerData*> peer) {
	_updateNotifySettingsPeers.emplace(peer);
	_updateNotifySettingsTimer.callOnce(kNotifySettingSaveTimeout);
}

void ApiWrap::sendNotifySettingsUpdates() {
	while (!_updateNotifySettingsPeers.empty()) {
		const auto peer = *_updateNotifySettingsPeers.begin();
		_updateNotifySettingsPeers.erase(_updateNotifySettingsPeers.begin());
		request(MTPaccount_UpdateNotifySettings(
			MTP_inputNotifyPeer(peer->input),
			peer->notifySerialize()
		)).afterDelay(_updateNotifySettingsPeers.empty() ? 0 : 10).send();
	}
}

void ApiWrap::saveDraftToCloudDelayed(not_null<History*> history) {
	_draftsSaveRequestIds.emplace(history, 0);
	if (!_draftsSaveTimer.isActive()) {
		_draftsSaveTimer.callOnce(kSaveCloudDraftTimeout);
	}
}

void ApiWrap::savePrivacy(
		const MTPInputPrivacyKey &key,
		QVector<MTPInputPrivacyRule> &&rules) {
	const auto keyTypeId = key.type();
	const auto it = _privacySaveRequests.find(keyTypeId);
	if (it != _privacySaveRequests.cend()) {
		request(it->second).cancel();
		_privacySaveRequests.erase(it);
	}

	const auto requestId = request(MTPaccount_SetPrivacy(
		key,
		MTP_vector<MTPInputPrivacyRule>(std::move(rules))
	)).done([=](const MTPaccount_PrivacyRules &result) {
		result.match([&](const MTPDaccount_privacyRules &data) {
			_session->data().processUsers(data.vusers());
			_session->data().processChats(data.vchats());
			_privacySaveRequests.remove(keyTypeId);
			if (const auto key = Privacy::KeyFromMTP(keyTypeId)) {
				handlePrivacyChange(*key, data.vrules());
			}
		});
	}).fail([=](const RPCError &error) {
		_privacySaveRequests.remove(keyTypeId);
	}).send();

	_privacySaveRequests.emplace(keyTypeId, requestId);
}

void ApiWrap::handlePrivacyChange(
		Privacy::Key key,
		const MTPVector<MTPPrivacyRule> &rules) {
	pushPrivacy(key, rules.v);
	if (key == Privacy::Key::LastSeen) {
		updatePrivacyLastSeens(rules.v);
	}
}

void ApiWrap::updatePrivacyLastSeens(const QVector<MTPPrivacyRule> &rules) {
	const auto now = base::unixtime::now();
	_session->data().enumerateUsers([&](UserData *user) {
		if (user->isSelf() || !user->isFullLoaded()) {
			return;
		}
		if (user->onlineTill <= 0) {
			return;
		}

		if (user->onlineTill + 3 * 86400 >= now) {
			user->onlineTill = -2; // recently
		} else if (user->onlineTill + 7 * 86400 >= now) {
			user->onlineTill = -3; // last week
		} else if (user->onlineTill + 30 * 86400 >= now) {
			user->onlineTill = -4; // last month
		} else {
			user->onlineTill = 0;
		}
		session().changes().peerUpdated(
			user,
			Data::PeerUpdate::Flag::OnlineStatus);
	});

	if (_contactsStatusesRequestId) {
		request(_contactsStatusesRequestId).cancel();
	}
	_contactsStatusesRequestId = request(MTPcontacts_GetStatuses(
	)).done([=](const MTPVector<MTPContactStatus> &result) {
		_contactsStatusesRequestId = 0;
		for (const auto &item : result.v) {
			Assert(item.type() == mtpc_contactStatus);
			auto &data = item.c_contactStatus();
			if (auto user = _session->data().userLoaded(data.vuser_id().v)) {
				auto oldOnlineTill = user->onlineTill;
				auto newOnlineTill = OnlineTillFromStatus(data.vstatus(), oldOnlineTill);
				if (oldOnlineTill != newOnlineTill) {
					user->onlineTill = newOnlineTill;
					session().changes().peerUpdated(
						user,
						Data::PeerUpdate::Flag::OnlineStatus);
				}
			}
		}
	}).fail([this](const RPCError &error) {
		_contactsStatusesRequestId = 0;
	}).send();
}

int ApiWrap::OnlineTillFromStatus(
		const MTPUserStatus &status,
		int currentOnlineTill) {
	switch (status.type()) {
	case mtpc_userStatusEmpty: return 0;
	case mtpc_userStatusRecently:
		// Don't modify pseudo-online.
		return (currentOnlineTill > -10) ? -2 : currentOnlineTill;
	case mtpc_userStatusLastWeek: return -3;
	case mtpc_userStatusLastMonth: return -4;
	case mtpc_userStatusOffline: return status.c_userStatusOffline().vwas_online().v;
	case mtpc_userStatusOnline: return status.c_userStatusOnline().vexpires().v;
	}
	Unexpected("Bad UserStatus type.");
}

void ApiWrap::clearHistory(not_null<PeerData*> peer, bool revoke) {
	deleteHistory(peer, true, revoke);
}

void ApiWrap::deleteConversation(not_null<PeerData*> peer, bool revoke) {
	if (const auto chat = peer->asChat()) {
		request(MTPmessages_DeleteChatUser(
			chat->inputChat,
			_session->user()->inputUser
		)).done([=](const MTPUpdates &result) {
			applyUpdates(result);
			deleteHistory(peer, false, revoke);
		}).fail([=](const RPCError &error) {
			deleteHistory(peer, false, revoke);
		}).send();
	} else {
		deleteHistory(peer, false, revoke);
	}
}

void ApiWrap::deleteHistory(
		not_null<PeerData*> peer,
		bool justClear,
		bool revoke) {
	auto deleteTillId = MsgId(0);
	const auto history = _session->data().history(peer);
	if (justClear) {
		// In case of clear history we need to know the last server message.
		while (history->lastMessageKnown()) {
			const auto last = history->lastMessage();
			if (!last) {
				// History is empty.
				return;
			} else if (!IsServerMsgId(last->id)) {
				// Destroy client-side message locally.
				last->destroy();
			} else {
				break;
			}
		}
		if (!history->lastMessageKnown()) {
			history->owner().histories().requestDialogEntry(history, [=] {
				Expects(history->lastMessageKnown());

				deleteHistory(peer, justClear, revoke);
			});
			return;
		}
		deleteTillId = history->lastMessage()->id;
	}
	if (const auto channel = peer->asChannel()) {
		if (!justClear) {
			channel->ptsWaitingForShortPoll(-1);
			leaveChannel(channel);
		} else {
			if (const auto migrated = peer->migrateFrom()) {
				deleteHistory(migrated, justClear, revoke);
			}
			if (IsServerMsgId(deleteTillId)) {
				history->owner().histories().deleteAllMessages(
					history,
					deleteTillId,
					justClear,
					revoke);
			}
		}
	} else {
		history->owner().histories().deleteAllMessages(
			history,
			deleteTillId,
			justClear,
			revoke);
	}
	if (!justClear) {
		_session->data().deleteConversationLocally(peer);
	} else if (history) {
		history->clear(History::ClearType::ClearHistory);
	}
}

void ApiWrap::applyUpdates(
		const MTPUpdates &updates,
		uint64 sentMessageRandomId) {
	this->updates().applyUpdates(updates, sentMessageRandomId);
}

int ApiWrap::applyAffectedHistory(
		not_null<PeerData*> peer,
		const MTPmessages_AffectedHistory &result) {
	const auto &data = result.c_messages_affectedHistory();
	if (const auto channel = peer->asChannel()) {
		channel->ptsUpdateAndApply(data.vpts().v, data.vpts_count().v);
	} else {
		updates().updateAndApply(data.vpts().v, data.vpts_count().v);
	}
	return data.voffset().v;
}

void ApiWrap::applyAffectedMessages(
		not_null<PeerData*> peer,
		const MTPmessages_AffectedMessages &result) {
	const auto &data = result.c_messages_affectedMessages();
	if (const auto channel = peer->asChannel()) {
		channel->ptsUpdateAndApply(data.vpts().v, data.vpts_count().v);
	} else {
		applyAffectedMessages(result);
	}
}

void ApiWrap::applyAffectedMessages(
		const MTPmessages_AffectedMessages &result) {
	const auto &data = result.c_messages_affectedMessages();
	updates().updateAndApply(data.vpts().v, data.vpts_count().v);
}

void ApiWrap::saveCurrentDraftToCloud() {
	Core::App().saveCurrentDraftsToHistories();

	for (const auto controller : _session->windows()) {
		if (const auto peer = controller->activeChatCurrent().peer()) {
			if (const auto history = _session->data().historyLoaded(peer)) {
				_session->local().writeDrafts(history);

				const auto localDraft = history->localDraft();
				const auto cloudDraft = history->cloudDraft();
				if (!Data::draftsAreEqual(localDraft, cloudDraft)
					&& !_session->supportMode()) {
					saveDraftToCloudDelayed(history);
				}
			}
		}
	}
}

void ApiWrap::saveDraftsToCloud() {
	for (auto i = _draftsSaveRequestIds.begin(), e = _draftsSaveRequestIds.end(); i != e; ++i) {
		if (i->second) continue; // sent already

		auto history = i->first;
		auto cloudDraft = history->cloudDraft();
		auto localDraft = history->localDraft();
		if (cloudDraft && cloudDraft->saveRequestId) {
			request(base::take(cloudDraft->saveRequestId)).cancel();
		}
		if (!_session->supportMode()) {
			cloudDraft = history->createCloudDraft(localDraft);
		} else if (!cloudDraft) {
			cloudDraft = history->createCloudDraft(nullptr);
		}

		auto flags = MTPmessages_SaveDraft::Flags(0);
		auto &textWithTags = cloudDraft->textWithTags;
		if (cloudDraft->previewCancelled) {
			flags |= MTPmessages_SaveDraft::Flag::f_no_webpage;
		}
		if (cloudDraft->msgId) {
			flags |= MTPmessages_SaveDraft::Flag::f_reply_to_msg_id;
		}
		if (!textWithTags.tags.isEmpty()) {
			flags |= MTPmessages_SaveDraft::Flag::f_entities;
		}
		auto entities = Api::EntitiesToMTP(
			_session,
			TextUtilities::ConvertTextTagsToEntities(textWithTags.tags),
			Api::ConvertOption::SkipLocal);

		const auto draftText = textWithTags.text;
		history->setSentDraftText(draftText);
		cloudDraft->saveRequestId = request(MTPmessages_SaveDraft(
			MTP_flags(flags),
			MTP_int(cloudDraft->msgId),
			history->peer->input,
			MTP_string(textWithTags.text),
			entities
		)).done([=](const MTPBool &result, mtpRequestId requestId) {
			history->clearSentDraftText(draftText);

			if (const auto cloudDraft = history->cloudDraft()) {
				if (cloudDraft->saveRequestId == requestId) {
					cloudDraft->saveRequestId = 0;
					history->draftSavedToCloud();
				}
			}
			auto i = _draftsSaveRequestIds.find(history);
			if (i != _draftsSaveRequestIds.cend() && i->second == requestId) {
				_draftsSaveRequestIds.erase(history);
				checkQuitPreventFinished();
			}
		}).fail([=](const RPCError &error, mtpRequestId requestId) {
			history->clearSentDraftText(draftText);

			if (const auto cloudDraft = history->cloudDraft()) {
				if (cloudDraft->saveRequestId == requestId) {
					history->clearCloudDraft();
				}
			}
			auto i = _draftsSaveRequestIds.find(history);
			if (i != _draftsSaveRequestIds.cend() && i->second == requestId) {
				_draftsSaveRequestIds.erase(history);
				checkQuitPreventFinished();
			}
		}).send();

		i->second = cloudDraft->saveRequestId;
	}
}

bool ApiWrap::isQuitPrevent() {
	if (_draftsSaveRequestIds.empty()) {
		return false;
	}
	LOG(("ApiWrap prevents quit, saving drafts..."));
	saveDraftsToCloud();
	return true;
}

void ApiWrap::checkQuitPreventFinished() {
	if (_draftsSaveRequestIds.empty()) {
		if (App::quitting()) {
			LOG(("ApiWrap doesn't prevent quit any more."));
		}
		Core::App().quitPreventFinished();
	}
}

void ApiWrap::registerModifyRequest(
		const QString &key,
		mtpRequestId requestId) {
	const auto i = _modifyRequests.find(key);
	if (i != end(_modifyRequests)) {
		request(i->second).cancel();
		i->second = requestId;
	} else {
		_modifyRequests.emplace(key, requestId);
	}
}

void ApiWrap::clearModifyRequest(const QString &key) {
	_modifyRequests.remove(key);
}

void ApiWrap::applyNotifySettings(
		MTPInputNotifyPeer notifyPeer,
		const MTPPeerNotifySettings &settings) {
	switch (notifyPeer.type()) {
	case mtpc_inputNotifyUsers:
		_session->data().applyNotifySetting(MTP_notifyUsers(), settings);
	break;
	case mtpc_inputNotifyChats:
		_session->data().applyNotifySetting(MTP_notifyChats(), settings);
	break;
	case mtpc_inputNotifyBroadcasts:
		_session->data().applyNotifySetting(
			MTP_notifyBroadcasts(),
			settings);
	break;
	case mtpc_inputNotifyPeer: {
		auto &peer = notifyPeer.c_inputNotifyPeer().vpeer();
		const auto apply = [&](PeerId peerId) {
			_session->data().applyNotifySetting(
				MTP_notifyPeer(peerToMTP(peerId)),
				settings);
		};
		switch (peer.type()) {
		case mtpc_inputPeerEmpty:
			apply(0);
			break;
		case mtpc_inputPeerSelf:
			apply(_session->userPeerId());
			break;
		case mtpc_inputPeerUser:
			apply(peerFromUser(peer.c_inputPeerUser().vuser_id()));
			break;
		case mtpc_inputPeerChat:
			apply(peerFromChat(peer.c_inputPeerChat().vchat_id()));
			break;
		case mtpc_inputPeerChannel:
			apply(peerFromChannel(peer.c_inputPeerChannel().vchannel_id()));
			break;
		}
	} break;
	}
	Core::App().notifications().checkDelayed();
}

void ApiWrap::gotStickerSet(uint64 setId, const MTPmessages_StickerSet &result) {
	_stickerSetRequests.remove(setId);
	_session->data().stickers().feedSetFull(result);
}

void ApiWrap::requestWebPageDelayed(WebPageData *page) {
	if (page->pendingTill <= 0) return;
	_webPagesPending.insert(page, 0);
	auto left = (page->pendingTill - base::unixtime::now()) * 1000;
	if (!_webPagesTimer.isActive() || left <= _webPagesTimer.remainingTime()) {
		_webPagesTimer.callOnce((left < 0 ? 0 : left) + 1);
	}
}

void ApiWrap::clearWebPageRequest(WebPageData *page) {
	_webPagesPending.remove(page);
	if (_webPagesPending.isEmpty() && _webPagesTimer.isActive()) {
		_webPagesTimer.cancel();
	}
}

void ApiWrap::clearWebPageRequests() {
	_webPagesPending.clear();
	_webPagesTimer.cancel();
}

void ApiWrap::resolveWebPages() {
	auto ids = QVector<MTPInputMessage>(); // temp_req_id = -1
	using IndexAndMessageIds = QPair<int32, QVector<MTPInputMessage>>;
	using MessageIdsByChannel = QMap<ChannelData*, IndexAndMessageIds>;
	MessageIdsByChannel idsByChannel; // temp_req_id = -index - 2

	ids.reserve(_webPagesPending.size());
	int32 t = base::unixtime::now(), m = INT_MAX;
	for (auto i = _webPagesPending.begin(); i != _webPagesPending.cend(); ++i) {
		if (i.value() > 0) continue;
		if (i.key()->pendingTill <= t) {
			const auto item = _session->data().findWebPageItem(i.key());
			if (item) {
				if (item->channelId() == NoChannel) {
					ids.push_back(MTP_inputMessageID(MTP_int(item->id)));
					i.value() = -1;
				} else {
					auto channel = item->history()->peer->asChannel();
					auto channelMap = idsByChannel.find(channel);
					if (channelMap == idsByChannel.cend()) {
						channelMap = idsByChannel.insert(
							channel,
							IndexAndMessageIds(
								idsByChannel.size(),
								QVector<MTPInputMessage>(
									1,
									MTP_inputMessageID(MTP_int(item->id)))));
					} else {
						channelMap.value().second.push_back(
							MTP_inputMessageID(MTP_int(item->id)));
					}
					i.value() = -channelMap.value().first - 2;
				}
			}
		} else {
			m = qMin(m, i.key()->pendingTill - t);
		}
	}

	auto requestId = mtpRequestId(0);
	if (!ids.isEmpty()) {
		requestId = request(MTPmessages_GetMessages(
			MTP_vector<MTPInputMessage>(ids)
		)).done([=](
				const MTPmessages_Messages &result,
				mtpRequestId requestId) {
			gotWebPages(nullptr, result, requestId);
		}).afterDelay(kSmallDelayMs).send();
	}
	QVector<mtpRequestId> reqsByIndex(idsByChannel.size(), 0);
	for (auto i = idsByChannel.cbegin(), e = idsByChannel.cend(); i != e; ++i) {
		reqsByIndex[i.value().first] = request(MTPchannels_GetMessages(
			i.key()->inputChannel,
			MTP_vector<MTPInputMessage>(i.value().second)
		)).done([=, channel = i.key()](
				const MTPmessages_Messages &result,
				mtpRequestId requestId) {
			gotWebPages(channel, result, requestId);
		}).afterDelay(kSmallDelayMs).send();
	}
	if (requestId || !reqsByIndex.isEmpty()) {
		for (auto &pendingRequestId : _webPagesPending) {
			if (pendingRequestId > 0) continue;
			if (pendingRequestId < 0) {
				if (pendingRequestId == -1) {
					pendingRequestId = requestId;
				} else {
					pendingRequestId = reqsByIndex[-pendingRequestId - 2];
				}
			}
		}
	}

	if (m < INT_MAX) {
		_webPagesTimer.callOnce(m * 1000);
	}
}

void ApiWrap::requestParticipantsCountDelayed(
		not_null<ChannelData*> channel) {
	_participantsCountRequestTimer.call(
		kReloadChannelMembersTimeout,
		[=] { channel->updateFullForced(); });
}

template <typename Request>
void ApiWrap::requestFileReference(
		Data::FileOrigin origin,
		FileReferencesHandler &&handler,
		Request &&data) {
	const auto i = _fileReferenceHandlers.find(origin);
	if (i != end(_fileReferenceHandlers)) {
		i->second.push_back(std::move(handler));
		return;
	}
	auto handlers = std::vector<FileReferencesHandler>();
	handlers.push_back(std::move(handler));
	_fileReferenceHandlers.emplace(origin, std::move(handlers));

	request(std::move(data)).done([=](const auto &result) {
		const auto parsed = Data::GetFileReferences(result);
		for (const auto &p : parsed.data) {
			// Unpack here the parsed pair by hand to workaround a GCC bug.
			// See https://gcc.gnu.org/bugzilla/show_bug.cgi?id=87122
			const auto &origin = p.first;
			const auto &reference = p.second;
			const auto documentId = std::get_if<DocumentFileLocationId>(
				&origin);
			if (documentId) {
				_session->data().document(
					documentId->id
				)->refreshFileReference(reference);
			}
			const auto photoId = std::get_if<PhotoFileLocationId>(&origin);
			if (photoId) {
				_session->data().photo(
					photoId->id
				)->refreshFileReference(reference);
			}
		}
		const auto i = _fileReferenceHandlers.find(origin);
		Assert(i != end(_fileReferenceHandlers));
		auto handlers = std::move(i->second);
		_fileReferenceHandlers.erase(i);
		for (auto &handler : handlers) {
			handler(parsed);
		}
	}).fail([=](const RPCError &error) {
		const auto i = _fileReferenceHandlers.find(origin);
		Assert(i != end(_fileReferenceHandlers));
		auto handlers = std::move(i->second);
		_fileReferenceHandlers.erase(i);
		for (auto &handler : handlers) {
			handler(UpdatedFileReferences());
		}
	}).send();
}

void ApiWrap::refreshFileReference(
		Data::FileOrigin origin,
		not_null<Storage::DownloadMtprotoTask*> task,
		int requestId,
		const QByteArray &current) {
	return refreshFileReference(origin, crl::guard(task, [=](
			const UpdatedFileReferences &data) {
		task->refreshFileReferenceFrom(data, requestId, current);
	}));
}

void ApiWrap::refreshFileReference(
		Data::FileOrigin origin,
		FileReferencesHandler &&handler) {
	const auto request = [&](
			auto &&data,
			Fn<void()> &&additional = nullptr) {
		requestFileReference(
			origin,
			std::move(handler),
			std::move(data));
		if (additional) {
			const auto i = _fileReferenceHandlers.find(origin);
			Assert(i != end(_fileReferenceHandlers));
			if (i->second.size() == 1) {
				i->second.push_back([=](auto&&) {
					additional();
				});
			}
		}
	};
	const auto fail = [&] {
		handler(UpdatedFileReferences());
	};
	v::match(origin.data, [&](Data::FileOriginMessage data) {
		if (const auto item = _session->data().message(data)) {
			if (item->isScheduled()) {
				const auto &scheduled = _session->data().scheduledMessages();
				const auto realId = scheduled.lookupId(item);
				request(MTPmessages_GetScheduledMessages(
					item->history()->peer->input,
					MTP_vector<MTPint>(1, MTP_int(realId))));
			} else if (const auto channel = item->history()->peer->asChannel()) {
				request(MTPchannels_GetMessages(
					channel->inputChannel,
					MTP_vector<MTPInputMessage>(
						1,
						MTP_inputMessageID(MTP_int(item->id)))));
			} else {
				request(MTPmessages_GetMessages(
					MTP_vector<MTPInputMessage>(
						1,
						MTP_inputMessageID(MTP_int(item->id)))));
			}
		} else {
			fail();
		}
	}, [&](Data::FileOriginUserPhoto data) {
		if (const auto user = _session->data().user(data.userId)) {
			request(MTPphotos_GetUserPhotos(
				user->inputUser,
				MTP_int(-1),
				MTP_long(data.photoId),
				MTP_int(1)));
		} else {
			fail();
		}
	}, [&](Data::FileOriginPeerPhoto data) {
		fail();
	}, [&](Data::FileOriginStickerSet data) {
		if (data.setId == Data::Stickers::CloudRecentSetId
			|| data.setId == Data::Stickers::RecentSetId) {
			request(MTPmessages_GetRecentStickers(
				MTP_flags(0),
				MTP_int(0)),
				[=] { crl::on_main(_session, [=] { local().writeRecentStickers(); }); });
		} else if (data.setId == Data::Stickers::FavedSetId) {
			request(MTPmessages_GetFavedStickers(MTP_int(0)),
				[=] { crl::on_main(_session, [=] { local().writeFavedStickers(); }); });
		} else {
			request(MTPmessages_GetStickerSet(
				MTP_inputStickerSetID(
					MTP_long(data.setId),
					MTP_long(data.accessHash))),
				[=] { crl::on_main(_session, [=] {
					local().writeInstalledStickers();
					local().writeRecentStickers();
					local().writeFavedStickers();
				}); });
		}
	}, [&](Data::FileOriginSavedGifs data) {
		request(
			MTPmessages_GetSavedGifs(MTP_int(0)),
			[=] { crl::on_main(_session, [=] { local().writeSavedGifs(); }); });
	}, [&](Data::FileOriginWallpaper data) {
		const auto useSlug = data.ownerId
			&& (data.ownerId != session().userId())
			&& !data.slug.isEmpty();
		request(MTPaccount_GetWallPaper(useSlug
			? MTP_inputWallPaperSlug(MTP_string(data.slug))
			: MTP_inputWallPaper(
				MTP_long(data.paperId),
				MTP_long(data.accessHash))));
	}, [&](Data::FileOriginTheme data) {
		request(MTPaccount_GetTheme(
			MTP_string(Data::CloudThemes::Format()),
			MTP_inputTheme(
				MTP_long(data.themeId),
				MTP_long(data.accessHash)),
			MTP_long(0)));
	}, [&](v::null_t) {
		fail();
	});
}

void ApiWrap::gotWebPages(ChannelData *channel, const MTPmessages_Messages &result, mtpRequestId req) {
	WebPageData::ApplyChanges(_session, channel, result);
	for (auto i = _webPagesPending.begin(); i != _webPagesPending.cend();) {
		if (i.value() == req) {
			if (i.key()->pendingTill > 0) {
				i.key()->pendingTill = -1;
				_session->data().notifyWebPageUpdateDelayed(i.key());
			}
			i = _webPagesPending.erase(i);
		} else {
			++i;
		}
	}
	_session->data().sendWebPageGamePollNotifications();
}

void ApiWrap::stickersSaveOrder() {
	if (_stickersOrder.size() < 2) {
		return;
	}
	QVector<MTPlong> mtpOrder;
	mtpOrder.reserve(_stickersOrder.size());
	for (const auto setId : std::as_const(_stickersOrder)) {
		mtpOrder.push_back(MTP_long(setId));
	}

	_stickersReorderRequestId = request(MTPmessages_ReorderStickerSets(
		MTP_flags(0),
		MTP_vector<MTPlong>(mtpOrder)
	)).done([=](const MTPBool &result) {
		_stickersReorderRequestId = 0;
	}).fail([=](const RPCError &error) {
		_stickersReorderRequestId = 0;
		_session->data().stickers().setLastUpdate(0);
		updateStickers();
	}).send();
}

void ApiWrap::updateStickers() {
	auto now = crl::now();
	requestStickers(now);
	requestRecentStickers(now);
	requestFavedStickers(now);
	requestFeaturedStickers(now);
	requestSavedGifs(now);
}

void ApiWrap::requestRecentStickersForce() {
	requestRecentStickersWithHash(0);
}

void ApiWrap::setGroupStickerSet(not_null<ChannelData*> megagroup, const MTPInputStickerSet &set) {
	Expects(megagroup->mgInfo != nullptr);

	megagroup->mgInfo->stickerSet = set;
	request(MTPchannels_SetStickers(megagroup->inputChannel, set)).send();
	_session->data().stickers().notifyUpdated();
}

std::vector<not_null<DocumentData*>> *ApiWrap::stickersByEmoji(
		not_null<EmojiPtr> emoji) {
	const auto it = _stickersByEmoji.find(emoji);
	const auto sendRequest = [&] {
		if (it == _stickersByEmoji.end()) {
			return true;
		}
		const auto received = it->second.received;
		const auto now = crl::now();
		return (received > 0)
			&& (received + kStickersByEmojiInvalidateTimeout) <= now;
	}();
	if (sendRequest) {
		const auto hash = (it != _stickersByEmoji.end())
			? it->second.hash
			: int32(0);
		request(MTPmessages_GetStickers(
			MTP_string(emoji->text()),
			MTP_int(hash)
		)).done([=](const MTPmessages_Stickers &result) {
			if (result.type() == mtpc_messages_stickersNotModified) {
				return;
			}
			Assert(result.type() == mtpc_messages_stickers);
			const auto &data = result.c_messages_stickers();
			auto &entry = _stickersByEmoji[emoji];
			entry.list.clear();
			entry.list.reserve(data.vstickers().v.size());
			for (const auto &sticker : data.vstickers().v) {
				const auto document = _session->data().processDocument(
					sticker);
				if (document->sticker()) {
					entry.list.push_back(document);
				}
			}
			entry.hash = data.vhash().v;
			entry.received = crl::now();
			_session->data().stickers().notifyUpdated();
		}).send();
	}
	if (it == _stickersByEmoji.end()) {
		_stickersByEmoji.emplace(emoji, StickersByEmoji());
	} else if (it->second.received > 0) {
		return &it->second.list;
	}
	return nullptr;
}

void ApiWrap::requestStickers(TimeId now) {
	if (!_session->data().stickers().updateNeeded(now)
		|| _stickersUpdateRequest) {
		return;
	}
	auto onDone = [this](const MTPmessages_AllStickers &result) {
		_session->data().stickers().setLastUpdate(crl::now());
		_stickersUpdateRequest = 0;

		switch (result.type()) {
		case mtpc_messages_allStickersNotModified: return;
		case mtpc_messages_allStickers: {
			auto &d = result.c_messages_allStickers();
			_session->data().stickers().setsReceived(
				d.vsets().v,
				d.vhash().v);
		} return;
		default: Unexpected("Type in ApiWrap::stickersDone()");
		}
	};
	_stickersUpdateRequest = request(MTPmessages_GetAllStickers(
		MTP_int(Api::CountStickersHash(_session, true))
	)).done(onDone).fail([=](const RPCError &error) {
		LOG(("App Fail: Failed to get stickers!"));
		onDone(MTP_messages_allStickersNotModified());
	}).send();
}

void ApiWrap::requestRecentStickers(TimeId now) {
	if (!_session->data().stickers().recentUpdateNeeded(now)) {
		return;
	}
	requestRecentStickersWithHash(
		Api::CountRecentStickersHash(_session));
}

void ApiWrap::requestRecentStickersWithHash(int32 hash) {
	if (_recentStickersUpdateRequest) {
		return;
	}
	_recentStickersUpdateRequest = request(MTPmessages_GetRecentStickers(
		MTP_flags(0),
		MTP_int(hash)
	)).done([=](const MTPmessages_RecentStickers &result) {
		_session->data().stickers().setLastRecentUpdate(crl::now());
		_recentStickersUpdateRequest = 0;

		switch (result.type()) {
		case mtpc_messages_recentStickersNotModified: return;
		case mtpc_messages_recentStickers: {
			auto &d = result.c_messages_recentStickers();
			_session->data().stickers().specialSetReceived(
				Data::Stickers::CloudRecentSetId,
				tr::lng_recent_stickers(tr::now),
				d.vstickers().v,
				d.vhash().v,
				d.vpacks().v,
				d.vdates().v);
		} return;
		default: Unexpected("Type in ApiWrap::recentStickersDone()");
		}
	}).fail([=](const RPCError &error) {
		_session->data().stickers().setLastRecentUpdate(crl::now());
		_recentStickersUpdateRequest = 0;

		LOG(("App Fail: Failed to get recent stickers!"));
	}).send();
}

void ApiWrap::requestFavedStickers(TimeId now) {
	if (!_session->data().stickers().favedUpdateNeeded(now)
		|| _favedStickersUpdateRequest) {
		return;
	}
	_favedStickersUpdateRequest = request(MTPmessages_GetFavedStickers(
		MTP_int(Api::CountFavedStickersHash(_session))
	)).done([=](const MTPmessages_FavedStickers &result) {
		_session->data().stickers().setLastFavedUpdate(crl::now());
		_favedStickersUpdateRequest = 0;

		switch (result.type()) {
		case mtpc_messages_favedStickersNotModified: return;
		case mtpc_messages_favedStickers: {
			auto &d = result.c_messages_favedStickers();
			_session->data().stickers().specialSetReceived(
				Data::Stickers::FavedSetId,
				Lang::Hard::FavedSetTitle(),
				d.vstickers().v,
				d.vhash().v,
				d.vpacks().v);
		} return;
		default: Unexpected("Type in ApiWrap::favedStickersDone()");
		}
	}).fail([=](const RPCError &error) {
		_session->data().stickers().setLastFavedUpdate(crl::now());
		_favedStickersUpdateRequest = 0;

		LOG(("App Fail: Failed to get faved stickers!"));
	}).send();
}

void ApiWrap::requestFeaturedStickers(TimeId now) {
	if (!_session->data().stickers().featuredUpdateNeeded(now)
		|| _featuredStickersUpdateRequest) {
		return;
	}
	_featuredStickersUpdateRequest = request(MTPmessages_GetFeaturedStickers(
		MTP_int(Api::CountFeaturedStickersHash(_session))
	)).done([=](const MTPmessages_FeaturedStickers &result) {
		_session->data().stickers().setLastFeaturedUpdate(crl::now());
		_featuredStickersUpdateRequest = 0;

		switch (result.type()) {
		case mtpc_messages_featuredStickersNotModified: return;
		case mtpc_messages_featuredStickers: {
			auto &d = result.c_messages_featuredStickers();
			_session->data().stickers().featuredSetsReceived(
				d.vsets().v,
				d.vunread().v,
				d.vhash().v);
		} return;
		default: Unexpected("Type in ApiWrap::featuredStickersDone()");
		}
	}).fail([=](const RPCError &error) {
		_session->data().stickers().setLastFeaturedUpdate(crl::now());
		_featuredStickersUpdateRequest = 0;

		LOG(("App Fail: Failed to get featured stickers!"));
	}).send();
}

void ApiWrap::requestSavedGifs(TimeId now) {
	if (!_session->data().stickers().savedGifsUpdateNeeded(now)
		|| _savedGifsUpdateRequest) {
		return;
	}
	_savedGifsUpdateRequest = request(MTPmessages_GetSavedGifs(
		MTP_int(Api::CountSavedGifsHash(_session))
	)).done([=](const MTPmessages_SavedGifs &result) {
		_session->data().stickers().setLastSavedGifsUpdate(crl::now());
		_savedGifsUpdateRequest = 0;

		switch (result.type()) {
		case mtpc_messages_savedGifsNotModified: return;
		case mtpc_messages_savedGifs: {
			auto &d = result.c_messages_savedGifs();
			_session->data().stickers().gifsReceived(
				d.vgifs().v,
				d.vhash().v);
		} return;
		default: Unexpected("Type in ApiWrap::savedGifsDone()");
		}
	}).fail([=](const RPCError &error) {
		_session->data().stickers().setLastSavedGifsUpdate(crl::now());
		_savedGifsUpdateRequest = 0;

		LOG(("App Fail: Failed to get saved gifs!"));
	}).send();
}

void ApiWrap::readFeaturedSetDelayed(uint64 setId) {
	if (!_featuredSetsRead.contains(setId)) {
		_featuredSetsRead.insert(setId);
		_featuredSetsReadTimer.callOnce(kReadFeaturedSetsTimeout);
	}
}

void ApiWrap::readFeaturedSets() {
	const auto &sets = _session->data().stickers().sets();
	auto count = _session->data().stickers().featuredSetsUnreadCount();
	QVector<MTPlong> wrappedIds;
	wrappedIds.reserve(_featuredSetsRead.size());
	for (const auto setId : _featuredSetsRead) {
		const auto it = sets.find(setId);
		if (it != sets.cend()) {
			it->second->flags &= ~MTPDstickerSet_ClientFlag::f_unread;
			wrappedIds.append(MTP_long(setId));
			if (count) {
				--count;
			}
		}
	}
	_featuredSetsRead.clear();

	if (!wrappedIds.empty()) {
		auto requestData = MTPmessages_ReadFeaturedStickers(
			MTP_vector<MTPlong>(wrappedIds));
		request(std::move(requestData)).done([=](const MTPBool &result) {
			local().writeFeaturedStickers();
			_session->data().stickers().notifyUpdated();
		}).send();

		_session->data().stickers().setFeaturedSetsUnreadCount(count);
	}
}

void ApiWrap::parseChannelParticipants(
		not_null<ChannelData*> channel,
		const MTPchannels_ChannelParticipants &result,
		Fn<void(
			int availableCount,
			const QVector<MTPChannelParticipant> &list)> callbackList,
		Fn<void()> callbackNotModified) {
	result.match([&](const MTPDchannels_channelParticipants &data) {
		_session->data().processUsers(data.vusers());
		if (channel->mgInfo) {
			refreshChannelAdmins(channel, data.vparticipants().v);
		}
		if (callbackList) {
			callbackList(data.vcount().v, data.vparticipants().v);
		}
	}, [&](const MTPDchannels_channelParticipantsNotModified &) {
		if (callbackNotModified) {
			callbackNotModified();
		} else {
			LOG(("API Error: "
				"channels.channelParticipantsNotModified received!"));
		}
	});
}

void ApiWrap::refreshChannelAdmins(
		not_null<ChannelData*> channel,
		const QVector<MTPChannelParticipant> &participants) {
	Data::ChannelAdminChanges changes(channel);
	for (const auto &p : participants) {
		const auto userId = p.match([](const auto &data) {
			return data.vuser_id().v;
		});
		p.match([&](const MTPDchannelParticipantAdmin &data) {
			changes.add(userId, qs(data.vrank().value_or_empty()));
		}, [&](const MTPDchannelParticipantCreator &data) {
			const auto rank = qs(data.vrank().value_or_empty());
			if (const auto info = channel->mgInfo.get()) {
				info->creator = channel->owner().userLoaded(userId);
				info->creatorRank = rank;
			}
			changes.add(userId, rank);
		}, [&](const auto &data) {
			changes.remove(userId);
		});
	}
}

void ApiWrap::parseRecentChannelParticipants(
		not_null<ChannelData*> channel,
		const MTPchannels_ChannelParticipants &result,
		Fn<void(
			int availableCount,
			const QVector<MTPChannelParticipant> &list)> callbackList,
		Fn<void()> callbackNotModified) {
	parseChannelParticipants(channel, result, [&](
			int availableCount,
			const QVector<MTPChannelParticipant> &list) {
		auto applyLast = channel->isMegagroup()
			&& (channel->mgInfo->lastParticipants.size() <= list.size());
		if (applyLast) {
			applyLastParticipantsList(
				channel,
				availableCount,
				list);
		}
		if (callbackList) {
			callbackList(availableCount, list);
		}
	}, std::move(callbackNotModified));
}

void ApiWrap::jumpToDate(Dialogs::Key chat, const QDate &date) {
	if (const auto peer = chat.peer()) {
		jumpToHistoryDate(peer, date);
	//} else if (const auto feed = chat.feed()) { // #feed
	//	jumpToFeedDate(feed, date);
	}
}

template <typename Callback>
void ApiWrap::requestMessageAfterDate(
		not_null<PeerData*> peer,
		const QDate &date,
		Callback &&callback) {
	// API returns a message with date <= offset_date.
	// So we request a message with offset_date = desired_date - 1 and add_offset = -1.
	// This should give us the first message with date >= desired_date.
	auto offsetId = 0;
	auto offsetDate = static_cast<int>(QDateTime(date).toTime_t()) - 1;
	auto addOffset = -1;
	auto limit = 1;
	auto maxId = 0;
	auto minId = 0;
	auto historyHash = 0;
	request(MTPmessages_GetHistory(
		peer->input,
		MTP_int(offsetId),
		MTP_int(offsetDate),
		MTP_int(addOffset),
		MTP_int(limit),
		MTP_int(maxId),
		MTP_int(minId),
		MTP_int(historyHash)
	)).done([
		=,
		callback = std::forward<Callback>(callback)
	](const MTPmessages_Messages &result) {
		auto getMessagesList = [&]() -> const QVector<MTPMessage>* {
			auto handleMessages = [&](auto &messages) {
				_session->data().processUsers(messages.vusers());
				_session->data().processChats(messages.vchats());
				return &messages.vmessages().v;
			};
			switch (result.type()) {
			case mtpc_messages_messages:
				return handleMessages(result.c_messages_messages());
			case mtpc_messages_messagesSlice:
				return handleMessages(result.c_messages_messagesSlice());
			case mtpc_messages_channelMessages: {
				auto &messages = result.c_messages_channelMessages();
				if (peer && peer->isChannel()) {
					peer->asChannel()->ptsReceived(messages.vpts().v);
				} else {
					LOG(("API Error: received messages.channelMessages when no channel was passed! (ApiWrap::jumpToDate)"));
				}
				return handleMessages(messages);
			} break;
			case mtpc_messages_messagesNotModified: {
				LOG(("API Error: received messages.messagesNotModified! (ApiWrap::jumpToDate)"));
			} break;
			}
			return nullptr;
		};

		if (const auto list = getMessagesList()) {
			_session->data().processMessages(*list, NewMessageType::Existing);
			for (const auto &message : *list) {
				if (DateFromMessage(message) >= offsetDate) {
					callback(IdFromMessage(message));
					return;
				}
			}
		}
		callback(ShowAtUnreadMsgId);
	}).send();
}

void ApiWrap::jumpToHistoryDate(not_null<PeerData*> peer, const QDate &date) {
	if (const auto channel = peer->migrateTo()) {
		jumpToHistoryDate(channel, date);
		return;
	}
	const auto jumpToDateInPeer = [=] {
		requestMessageAfterDate(peer, date, [=](MsgId resultId) {
			Ui::showPeerHistory(peer, resultId);
		});
	};
	if (const auto chat = peer->migrateFrom()) {
		requestMessageAfterDate(chat, date, [=](MsgId resultId) {
			if (resultId) {
				Ui::showPeerHistory(chat, resultId);
			} else {
				jumpToDateInPeer();
			}
		});
	} else {
		jumpToDateInPeer();
	}
}
// // #feed
//template <typename Callback>
//void ApiWrap::requestMessageAfterDate(
//		not_null<Data::Feed*> feed,
//		const QDate &date,
//		Callback &&callback) {
//	const auto offsetId = 0;
//	const auto offsetDate = static_cast<TimeId>(QDateTime(date).toTime_t());
//	const auto addOffset = -2;
//	const auto limit = 1;
//	const auto hash = 0;
//	request(MTPchannels_GetFeed(
//		MTP_flags(MTPchannels_GetFeed::Flag::f_offset_position),
//		MTP_int(feed->id()),
//		MTP_feedPosition(
//			MTP_int(offsetDate),
//			MTP_peerUser(MTP_int(_session->userId())),
//			MTP_int(0)),
//		MTP_int(addOffset),
//		MTP_int(limit),
//		MTPfeedPosition(), // max_id
//		MTPfeedPosition(), // min_id
//		MTP_int(hash)
//	)).done([
//		=,
//		callback = std::forward<Callback>(callback)
//	](const MTPmessages_FeedMessages &result) {
//		if (result.type() == mtpc_messages_feedMessagesNotModified) {
//			LOG(("API Error: "
//				"Unexpected messages.feedMessagesNotModified."));
//			callback(Data::UnreadMessagePosition);
//			return;
//		}
//		Assert(result.type() == mtpc_messages_feedMessages);
//		const auto &data = result.c_messages_feedMessages();
//		const auto &messages = data.vmessages().v;
//		const auto type = NewMessageExisting;
//		_session->data().processUsers(data.vusers());
//		_session->data().processChats(data.vchats());
//		for (const auto &msg : messages) {
//			if (const auto item = _session->data().addNewMessage(msg, type)) {
//				if (item->date() >= offsetDate || true) {
//					callback(item->position());
//					return;
//				}
//			}
//		}
//		callback(Data::UnreadMessagePosition);
//	}).send();
//}
//
//void ApiWrap::jumpToFeedDate(not_null<Data::Feed*> feed, const QDate &date) {
//	requestMessageAfterDate(feed, date, [=](Data::MessagePosition result) {
//		Ui::hideLayer();
//		App::wnd()->sessionController()->showSection(
//			HistoryFeed::Memento(feed, result));
//	});
//}

void ApiWrap::preloadEnoughUnreadMentions(not_null<History*> history) {
	auto fullCount = history->getUnreadMentionsCount();
	auto loadedCount = history->getUnreadMentionsLoadedCount();
	auto allLoaded = (fullCount >= 0) ? (loadedCount >= fullCount) : false;
	if (fullCount < 0 || loadedCount >= kUnreadMentionsPreloadIfLess || allLoaded) {
		return;
	}
	if (_unreadMentionsRequests.contains(history)) {
		return;
	}
	auto offsetId = loadedCount ? history->getMaxLoadedUnreadMention() : 1;
	auto limit = loadedCount ? kUnreadMentionsNextRequestLimit : kUnreadMentionsFirstRequestLimit;
	auto addOffset = loadedCount ? -(limit + 1) : -limit;
	auto maxId = 0;
	auto minId = 0;
	auto requestId = request(MTPmessages_GetUnreadMentions(history->peer->input, MTP_int(offsetId), MTP_int(addOffset), MTP_int(limit), MTP_int(maxId), MTP_int(minId))).done([this, history](const MTPmessages_Messages &result) {
		_unreadMentionsRequests.remove(history);
		history->addUnreadMentionsSlice(result);
	}).fail([this, history](const RPCError &error) {
		_unreadMentionsRequests.remove(history);
	}).send();
	_unreadMentionsRequests.emplace(history, requestId);
}

void ApiWrap::checkForUnreadMentions(
		const base::flat_set<MsgId> &possiblyReadMentions,
		ChannelData *channel) {
	for (auto msgId : possiblyReadMentions) {
		requestMessageData(channel, msgId, [=](
				ChannelData *channel,
				MsgId msgId) {
			if (const auto item = _session->data().message(channel, msgId)) {
				if (item->mentionsMe()) {
					item->markMediaRead();
				}
			}
		});
	}
}

void ApiWrap::addChatParticipants(
		not_null<PeerData*> peer,
		const std::vector<not_null<UserData*>> &users) {
	if (const auto chat = peer->asChat()) {
		for (const auto user : users) {
			request(MTPmessages_AddChatUser(
				chat->inputChat,
				user->inputUser,
				MTP_int(kForwardMessagesOnAdd)
			)).done([=](const MTPUpdates &result) {
				applyUpdates(result);
			}).fail([=](const RPCError &error) {
				ShowAddParticipantsError(error.type(), peer, { 1, user });
			}).afterDelay(crl::time(5)).send();
		}
	} else if (const auto channel = peer->asChannel()) {
		const auto hasBot = ranges::any_of(users, &UserData::isBot);
		if (!peer->isMegagroup() && hasBot) {
			ShowAddParticipantsError("USER_BOT", peer, users);
			return;
		}
		auto list = QVector<MTPInputUser>();
		list.reserve(qMin(int(users.size()), int(kMaxUsersPerInvite)));
		const auto send = [&] {
			request(MTPchannels_InviteToChannel(
				channel->inputChannel,
				MTP_vector<MTPInputUser>(list)
			)).done([=](const MTPUpdates &result) {
				applyUpdates(result);
				requestParticipantsCountDelayed(channel);
			}).fail([=](const RPCError &error) {
				ShowAddParticipantsError(error.type(), peer, users);
			}).afterDelay(crl::time(5)).send();
		};
		for (const auto user : users) {
			list.push_back(user->inputUser);
			if (list.size() == kMaxUsersPerInvite) {
				send();
				list.clear();
			}
		}
		if (!list.empty()) {
			send();
		}
	} else {
		Unexpected("User in ApiWrap::addChatParticipants.");
	}
}

void ApiWrap::requestSharedMediaCount(
		not_null<PeerData*> peer,
		Storage::SharedMediaType type) {
	requestSharedMedia(peer, type, 0, SliceType::Before);
}

void ApiWrap::requestSharedMedia(
		not_null<PeerData*> peer,
		SharedMediaType type,
		MsgId messageId,
		SliceType slice) {
	const auto key = std::make_tuple(peer, type, messageId, slice);
	if (_sharedMediaRequests.contains(key)) {
		return;
	}

	const auto prepared = Api::PrepareSearchRequest(
		peer,
		type,
		QString(),
		messageId,
		slice);
	if (!prepared) {
		return;
	}

	const auto history = _session->data().history(peer);
	auto &histories = history->owner().histories();
	const auto requestType = Data::Histories::RequestType::History;
	histories.sendRequest(history, requestType, [=](Fn<void()> finish) {
		return request(
			std::move(*prepared)
		).done([=](const MTPmessages_Messages &result) {
			const auto key = std::make_tuple(peer, type, messageId, slice);
			_sharedMediaRequests.remove(key);
			sharedMediaDone(peer, type, messageId, slice, result);
			finish();
		}).fail([=](const RPCError &error) {
			_sharedMediaRequests.remove(key);
			finish();
		}).send();
	});
	_sharedMediaRequests.emplace(key);
}

void ApiWrap::sharedMediaDone(
		not_null<PeerData*> peer,
		SharedMediaType type,
		MsgId messageId,
		SliceType slice,
		const MTPmessages_Messages &result) {
	auto parsed = Api::ParseSearchResult(
		peer,
		type,
		messageId,
		slice,
		result);
	_session->storage().add(Storage::SharedMediaAddSlice(
		peer->id,
		type,
		std::move(parsed.messageIds),
		parsed.noSkipRange,
		parsed.fullCount
	));
}

void ApiWrap::requestUserPhotos(
		not_null<UserData*> user,
		PhotoId afterId) {
	if (_userPhotosRequests.contains(user)) {
		return;
	}

	auto limit = kSharedMediaLimit;

	auto requestId = request(MTPphotos_GetUserPhotos(
		user->inputUser,
		MTP_int(0),
		MTP_long(afterId),
		MTP_int(limit)
	)).done([this, user, afterId](const MTPphotos_Photos &result) {
		_userPhotosRequests.remove(user);
		userPhotosDone(user, afterId, result);
	}).fail([this, user](const RPCError &error) {
		_userPhotosRequests.remove(user);
	}).send();
	_userPhotosRequests.emplace(user, requestId);
}

void ApiWrap::userPhotosDone(
		not_null<UserData*> user,
		PhotoId photoId,
		const MTPphotos_Photos &result) {
	auto fullCount = 0;
	auto &photos = *[&] {
		switch (result.type()) {
		case mtpc_photos_photos: {
			auto &d = result.c_photos_photos();
			_session->data().processUsers(d.vusers());
			fullCount = d.vphotos().v.size();
			return &d.vphotos().v;
		} break;

		case mtpc_photos_photosSlice: {
			auto &d = result.c_photos_photosSlice();
			_session->data().processUsers(d.vusers());
			fullCount = d.vcount().v;
			return &d.vphotos().v;
		} break;
		}
		Unexpected("photos.Photos type in userPhotosDone()");
	}();

	auto photoIds = std::vector<PhotoId>();
	photoIds.reserve(photos.size());
	for (auto &photo : photos) {
		if (auto photoData = _session->data().processPhoto(photo)) {
			photoIds.push_back(photoData->id);
		}
	}
	_session->storage().add(Storage::UserPhotosAddSlice(
		user->id,
		std::move(photoIds),
		fullCount
	));
}
// #feed
//void ApiWrap::requestFeedChannels(not_null<Data::Feed*> feed) {
//	if (_feedChannelsGetRequests.contains(feed)) {
//		return;
//	}
//	const auto hash = feed->channelsHash();
//	request(MTPchannels_GetFeedSources(
//		MTP_flags(MTPchannels_GetFeedSources::Flag::f_feed_id),
//		MTP_int(feed->id()),
//		MTP_int(hash)
//	)).done([=](const MTPchannels_FeedSources &result) {
//		_feedChannelsGetRequests.remove(feed);
//
//		switch (result.type()) {
//		case mtpc_channels_feedSourcesNotModified:
//			if (feed->channelsHash() == hash) {
//				feedChannelsDone(feed);
//			} else {
//				requestFeedChannels(feed);
//			}
//			break;
//
//		case mtpc_channels_feedSources: {
//			const auto &data = result.c_channels_feedSources();
//			applyFeedSources(data);
//			if (feed->channelsLoaded()) {
//				feedChannelsDone(feed);
//			} else {
//				LOG(("API Error: feed channels not received for "
//					).arg(feed->id()));
//			}
//		} break;
//
//		default: Unexpected("Type in channels.getFeedSources response.");
//		}
//	}).fail([=](const RPCError &error) {
//		_feedChannelsGetRequests.remove(feed);
//	}).send();
//	_feedChannelsGetRequests.emplace(feed);
//}
//
//void ApiWrap::applyFeedSources(const MTPDchannels_feedSources &data) {
//	// First we set channels without reading them from data.
//	// This allows us to apply them all at once without registering
//	// them one by one.
//	for (const auto &broadcasts : data.vfeeds().v) {
//		if (broadcasts.type() == mtpc_feedBroadcasts) {
//			const auto &list = broadcasts.c_feedBroadcasts();
//			const auto feedId = list.vfeed_id().v;
//			const auto feed = _session->data().feed(feedId);
//			auto channels = std::vector<not_null<ChannelData*>>();
//			for (const auto &channelId : list.vchannels().v) {
//				channels.push_back(_session->data().channel(channelId.v));
//			}
//			feed->setChannels(std::move(channels));
//		}
//	}
//
//	_session->data().processUsers(data.vusers());
//	_session->data().processChats(data.vchats());
//
//	if (const auto id = data.vnewly_joined_feed()) {
//		_session->data().setDefaultFeedId(id->v);
//	}
//}
//
//void ApiWrap::setFeedChannels(
//		not_null<Data::Feed*> feed,
//		const std::vector<not_null<ChannelData*>> &channels) {
//	if (const auto already = _feedChannelsSetRequests.take(feed)) {
//		request(*already).cancel();
//	}
//	auto inputs = QVector<MTPInputChannel>();
//	inputs.reserve(channels.size());
//	for (const auto channel : channels) {
//		inputs.push_back(channel->inputChannel);
//	}
//	const auto requestId = request(MTPchannels_SetFeedBroadcasts(
//		MTP_flags(MTPchannels_SetFeedBroadcasts::Flag::f_channels),
//		MTP_int(feed->id()),
//		MTP_vector<MTPInputChannel>(inputs),
//		MTPbool()
//	)).done([=](const MTPUpdates &result) {
//		applyUpdates(result);
//
//		_feedChannelsSetRequests.remove(feed);
//	}).fail([=](const RPCError &error) {
//		_feedChannelsSetRequests.remove(feed);
//	}).send();
//
//}
//
//void ApiWrap::feedChannelsDone(not_null<Data::Feed*> feed) {
//	feed->setChannelsLoaded(true);
//	for (const auto key : base::take(_feedMessagesRequestsPending)) {
//		std::apply(
//			[=](auto&&...args) { requestFeedMessages(args...); },
//			key);
//	}
//}
//
//void ApiWrap::requestFeedMessages(
//		not_null<Data::Feed*> feed,
//		Data::MessagePosition messageId,
//		SliceType slice) {
//	const auto key = std::make_tuple(feed, messageId, slice);
//	if (_feedMessagesRequests.contains(key)
//		|| _feedMessagesRequestsPending.contains(key)) {
//		return;
//	}
//
//	if (!feed->channelsLoaded()) {
//		_feedMessagesRequestsPending.emplace(key);
//		requestFeedChannels(feed);
//		return;
//	}
//
//	// We request messages with overlapping and skip overlapped in response.
//	const auto limit = kFeedMessagesLimit;
//	const auto addOffset = [&] {
//		switch (slice) {
//		case SliceType::Before: return -2;
//		case SliceType::Around: return -limit / 2;
//		case SliceType::After: return 1 - limit;
//		}
//		Unexpected("Direction in PrepareSearchRequest");
//	}();
//	const auto hash = int32(0);
//	const auto flags = (messageId && messageId.fullId.channel)
//		? MTPchannels_GetFeed::Flag::f_offset_position
//		: MTPchannels_GetFeed::Flag::f_offset_to_max_read;
//	const auto requestId = request(MTPchannels_GetFeed(
//		MTP_flags(flags),
//		MTP_int(feed->id()),
//		MTP_feedPosition(
//			MTP_int(messageId.date),
//			MTP_peerChannel(MTP_int(messageId.fullId.channel)),
//			MTP_int(messageId.fullId.msg)),
//		MTP_int(addOffset),
//		MTP_int(limit),
//		MTPFeedPosition(),
//		MTPFeedPosition(),
//		MTP_int(hash)
//	)).done([=](const MTPmessages_FeedMessages &result) {
//		const auto key = std::make_tuple(feed, messageId, slice);
//		_feedMessagesRequests.remove(key);
//		feedMessagesDone(feed, messageId, slice, result);
//	}).fail([=](const RPCError &error) {
//		_feedMessagesRequests.remove(key);
//		if (error.type() == qstr("SOURCES_HASH_INVALID")) {
//			_feedMessagesRequestsPending.emplace(key);
//			requestFeedChannels(feed);
//		}
//	}).send();
//	_feedMessagesRequests.emplace(key);
//}
//
//void ApiWrap::feedMessagesDone(
//		not_null<Data::Feed*> feed,
//		Data::MessagePosition messageId,
//		SliceType slice,
//		const MTPmessages_FeedMessages &result) {
//	if (result.type() == mtpc_messages_feedMessagesNotModified) {
//		LOG(("API Error: Unexpected messages.feedMessagesNotModified."));
//		_session->storage().add(Storage::FeedMessagesAddSlice(
//			feed->id(),
//			std::vector<Data::MessagePosition>(),
//			Data::FullMessagesRange));
//		return;
//	}
//	Assert(result.type() == mtpc_messages_feedMessages);
//	const auto &data = result.c_messages_feedMessages();
//	const auto &messages = data.vmessages().v;
//	const auto type = NewMessageExisting;
//
//	auto ids = std::vector<Data::MessagePosition>();
//	auto noSkipRange = Data::MessagesRange(messageId, messageId);
//	const auto accumulateFrom = [](auto &from, const auto &candidate) {
//		if (!from || from > candidate) {
//			from = candidate;
//		}
//	};
//	const auto accumulateTill = [](auto &till, const auto &candidate) {
//		if (!till || till < candidate) {
//			till = candidate;
//		}
//	};
//	const auto tooLargePosition = [&](const auto &position) {
//		return (slice == SliceType::Before) && !(position < messageId);
//	};
//	const auto tooSmallPosition = [&](const auto &position) {
//		return (slice == SliceType::After) && !(messageId < position);
//	};
//	_session->data().processUsers(data.vusers());
//	_session->data().processChats(data.vchats());
//	if (!messages.empty()) {
//		ids.reserve(messages.size());
//		for (const auto &msg : messages) {
//			if (const auto item = _session->data().addNewMessage(msg, type)) {
//				const auto position = item->position();
//				if (tooLargePosition(position)) {
//					accumulateTill(noSkipRange.till, position);
//					continue;
//				} else if (tooSmallPosition(position)) {
//					accumulateFrom(noSkipRange.from, position);
//					continue;
//				}
//				ids.push_back(position);
//				accumulateFrom(noSkipRange.from, position);
//				accumulateTill(noSkipRange.till, position);
//			}
//		}
//		ranges::reverse(ids);
//	}
//	if (data.vmin_position() && !ids.empty()) {
//		accumulateFrom(
//			noSkipRange.from,
//			Data::FeedPositionFromMTP(*data.vmin_position()));
//	} else if (slice == SliceType::Before) {
//		noSkipRange.from = Data::MinMessagePosition;
//	}
//	if (data.vmax_position() && !ids.empty()) {
//		accumulateTill(
//			noSkipRange.till,
//			Data::FeedPositionFromMTP(*data.vmax_position()));
//	} else if (slice == SliceType::After) {
//		noSkipRange.till = Data::MaxMessagePosition;
//	}
//
//	const auto unreadPosition = [&] {
//		if (data.vread_max_position()) {
//			return Data::FeedPositionFromMTP(*data.vread_max_position());
//		} else if (!messageId) {
//			const auto result = ids.empty()
//				? noSkipRange.till
//				: ids.back();
//			return Data::MessagePosition(
//				result.date,
//				FullMsgId(result.fullId.channel, result.fullId.msg - 1));
//		}
//		return Data::MessagePosition();
//	}();
//
//	_session->storage().add(Storage::FeedMessagesAddSlice(
//		feed->id(),
//		std::move(ids),
//		noSkipRange));
//
//	if (unreadPosition) {
//		feed->setUnreadPosition(unreadPosition);
//	}
//}
//
//void ApiWrap::saveDefaultFeedId(FeedId id, bool isDefaultFeedId) {
//	if (const auto already = base::take(_saveDefaultFeedIdRequest)) {
//		request(already).cancel();
//	}
//	_saveDefaultFeedIdRequest = request(MTPchannels_SetFeedBroadcasts(
//		MTP_flags(MTPchannels_SetFeedBroadcasts::Flag::f_also_newly_joined),
//		MTP_int(id),
//		MTPVector<MTPInputChannel>(),
//		MTP_bool(isDefaultFeedId)
//	)).send();
//}

void ApiWrap::sendAction(const SendAction &action) {
	if (!action.options.scheduled) {
		_session->data().histories().readInbox(action.history);
		action.history->getReadyFor(ShowAtTheEndMsgId);
	}
	_sendActions.fire_copy(action);
}

void ApiWrap::finishForwarding(const SendAction &action) {
	const auto history = action.history;
	auto toForward = history->validateForwardDraft();
	if (!toForward.empty()) {
		const auto error = GetErrorTextForSending(history->peer, toForward);
		if (!error.isEmpty()) {
			return;
		}

		forwardMessages(std::move(toForward), action);
		_session->data().cancelForwarding(history);
	}

	_session->data().sendHistoryChangeNotifications();
	_session->changes().historyUpdated(
		history,
		(action.options.scheduled
			? Data::HistoryUpdate::Flag::ScheduledSent
			: Data::HistoryUpdate::Flag::MessageSent));
}

void ApiWrap::forwardMessages(
		HistoryItemsList &&items,
		const SendAction &action,
		FnMut<void()> &&successCallback) {
	Expects(!items.empty());

	auto &histories = _session->data().histories();

	struct SharedCallback {
		int requestsLeft = 0;
		FnMut<void()> callback;
	};
	const auto shared = successCallback
		? std::make_shared<SharedCallback>()
		: std::shared_ptr<SharedCallback>();
	if (successCallback) {
		shared->callback = std::move(successCallback);
	}

	const auto count = int(items.size());
	const auto genClientSideMessage = action.generateLocal && (count < 2) && cForwardQuoted();
	const auto history = action.history;
	const auto peer = history->peer;

	histories.readInbox(history);

	const auto anonymousPost = peer->amAnonymous();
	const auto silentPost = action.options.silent
		|| (peer->isBroadcast() && _session->data().notifySilentPosts(peer));

	auto flags = MTPDmessage::Flags(0);
	auto clientFlags = MTPDmessage_ClientFlags();
	auto sendFlags = MTPmessages_ForwardMessages::Flags(0);
	FillMessagePostFlags(action, peer, flags);
	if (silentPost) {
		sendFlags |= MTPmessages_ForwardMessages::Flag::f_silent;
	}
	if (action.options.scheduled) {
		flags |= MTPDmessage::Flag::f_from_scheduled;
		sendFlags |= MTPmessages_ForwardMessages::Flag::f_schedule_date;
	} else {
		clientFlags |= MTPDmessage_ClientFlag::f_local_history_entry;
	}

	auto forwardFrom = items.front()->history()->peer;
<<<<<<< HEAD
	auto currentGroupId = items.front()->groupId();
	auto isLastGrouped = false;
=======
>>>>>>> 744eccc5
	auto ids = QVector<MTPint>();
	auto randomIds = QVector<MTPlong>();
	auto localIds = std::shared_ptr<base::flat_map<uint64, FullMsgId>>();
	auto fromIter = items.begin();
	auto toIter = items.begin();

	const auto needNextGroup = [&] (not_null<HistoryItem *> item) {
		if (cForwardAlbumsAsIs()) {
			const auto newFrom = item->history()->peer;
			const auto newGroupId = item->groupId();
			return forwardFrom != newFrom
				|| currentGroupId != newGroupId;
		} else if (cForwardGrouped()) {
			if (item->media() && item->media()->canBeGrouped()) {
				return !isLastGrouped;
			} else {
				return isLastGrouped;
			}
		} else {
			return false;
		}
	};

	const auto isGrouped = [&] {
		return (cForwardAlbumsAsIs()
				&& currentGroupId != MessageGroupId())
			|| (!cForwardAlbumsAsIs() 
				&& cForwardGrouped()
				&& items.front()->media()
				&& items.front()->media()->canBeGrouped());
	};

	const auto forwardQuoted = [&] {
		if (shared) {
			++shared->requestsLeft;
		}
<<<<<<< HEAD
		const auto finalFlags = sendFlags
			| (isGrouped()
				? MTPmessages_ForwardMessages::Flag::f_grouped
				: MTPmessages_ForwardMessages::Flag(0));
=======
>>>>>>> 744eccc5
		const auto requestType = Data::Histories::RequestType::Send;
		histories.sendRequest(history, requestType, [=](Fn<void()> finish) {
			history->sendRequestId = request(MTPmessages_ForwardMessages(
				MTP_flags(sendFlags),
				forwardFrom->input,
				MTP_vector<MTPint>(ids),
				MTP_vector<MTPlong>(randomIds),
				peer->input,
				MTP_int(action.options.scheduled)
			)).done([=](const MTPUpdates &result) {
				applyUpdates(result);
				if (shared && !--shared->requestsLeft) {
					shared->callback();
				}
				finish();
			}).fail([=, ids = localIds](const RPCError &error) {
				if (ids) {
					for (const auto &[randomId, itemId] : *ids) {
						sendMessageFail(error, peer, randomId, itemId);
					}
				} else {
					sendMessageFail(error, peer);
				}
				finish();
			}).afterRequest(
				history->sendRequestId
			).send();
			return history->sendRequestId;
		});
	};

	const auto forwardQuotedSingle = [&] (not_null<HistoryItem *> item) {
		if (shared) {
			++shared->requestsLeft;
		}

		auto currentIds = QVector<MTPint>();
		currentIds.push_back(MTP_int(item->id));

		auto currentRandomId = randomIds.takeFirst();
		auto currentRandomIds = QVector<MTPlong>();
		currentRandomIds.push_back(currentRandomId);

		const auto requestType = Data::Histories::RequestType::Send;
		histories.sendRequest(history, requestType, [=](Fn<void()> finish) {
			history->sendRequestId = request(MTPmessages_ForwardMessages(
				MTP_flags(sendFlags),
				forwardFrom->input,
				MTP_vector<MTPint>(currentIds),
				MTP_vector<MTPlong>(currentRandomIds),
				peer->input,
				MTP_int(action.options.scheduled)
			)).done([=](const MTPUpdates &result) {
				applyUpdates(result);
				if (shared && !--shared->requestsLeft) {
					shared->callback();
				}
				finish();
			}).fail([=, ids = localIds](const RPCError &error) {
				auto found = false;
				for (const auto &[randomId, itemId] : *ids) {
					if (currentRandomId == MTP_long(randomId)) {
						sendMessageFail(error, peer, randomId, itemId);
						found = true;
						break;
					}
				}
				if (!found) {
					sendMessageFail(error, peer);
				}
				finish();
			}).afterRequest(
				history->sendRequestId
			).send();
			return history->sendRequestId;
		});
	};

	const auto forwardAlbumUnquoted = [&] {
		if (shared) {
			++shared->requestsLeft;
		}
		auto medias = QVector<MTPInputSingleMedia>();
		medias.reserve(ids.size());

		for (auto i = fromIter, e = toIter; i != e; i++) {
			const auto item = *i;
			const auto media = item->media();
			auto inputMedia = media->photo()
				? MTP_inputMediaPhoto(MTP_flags(0), media->photo()->mtpInput(), MTPint())
				: MTP_inputMediaDocument(MTP_flags(0), media->document()->mtpInput(), MTPint());
			auto caption = cForwardCaptioned()
					? item->originalText()
					: TextWithEntities();
			auto sentEntities = Api::EntitiesToMTP(
				_session,
				caption.entities,
				Api::ConvertOption::SkipLocal);

			const auto flags = !sentEntities.v.isEmpty()
					? MTPDinputSingleMedia::Flag::f_entities
					: MTPDinputSingleMedia::Flag(0);

			auto randomId = randomIds.takeFirst();

			medias.push_back(MTP_inputSingleMedia(
				MTP_flags(flags),
				inputMedia,
				randomId,
				MTP_string(caption.text),
				sentEntities));
		}

		const auto finalFlags = MTPmessages_SendMultiMedia::Flags(0)
			| (action.options.silent
				? MTPmessages_SendMultiMedia::Flag::f_silent
				: MTPmessages_SendMultiMedia::Flag(0))
			| (action.options.scheduled
				? MTPmessages_SendMultiMedia::Flag::f_schedule_date
				: MTPmessages_SendMultiMedia::Flag(0));

		const auto requestType = Data::Histories::RequestType::Send;
		histories.sendRequest(history, requestType, [=](Fn<void()> finish) {
			history->sendRequestId = request(MTPmessages_SendMultiMedia(
				MTP_flags(finalFlags),
				peer->input,
				MTPint(),
				MTP_vector<MTPInputSingleMedia>(medias),
				MTP_int(action.options.scheduled)
			)).done([=](const MTPUpdates &result) {
				applyUpdates(result);
				if (shared && !--shared->requestsLeft) {
					shared->callback();
				}
				finish();
			}).fail([=, ids = localIds](const RPCError &error) {
				if (ids) {
					for (const auto &[randomId, itemId] : *ids) {
						sendMessageFail(error, peer, randomId, itemId);
					}
				} else {
					sendMessageFail(error, peer);
				}
				finish();
			}).afterRequest(
				history->sendRequestId
			).send();
			return history->sendRequestId;
		});
	};

	const auto forwardMediaUnquoted = [&] (not_null<HistoryItem *> item) {
		if (shared) {
			++shared->requestsLeft;
		}
		const auto media = item->media();

		auto newSendFlags = MTPmessages_SendMedia::Flags(0)
			| (action.options.silent
				? MTPmessages_SendMedia::Flag::f_silent
				: MTPmessages_SendMedia::Flag(0))
			| (action.options.scheduled
				? MTPmessages_SendMedia::Flag::f_schedule_date
				: MTPmessages_SendMedia::Flag(0));

		auto caption = (cForwardCaptioned()
				&& !media->geoPoint()
				&& !media->sharedContact())
					? item->originalText()
					: TextWithEntities();

		auto sentEntities = Api::EntitiesToMTP(
			_session,
			caption.entities,
			Api::ConvertOption::SkipLocal);
		if (!sentEntities.v.isEmpty()) {
			newSendFlags |= MTPmessages_SendMedia::Flag::f_entities;
		}

		auto inputMedia = media->poll()
			? PollDataToInputMedia(media->poll())
			: media->geoPoint()
				? MTP_inputMediaGeoPoint(
					MTP_inputGeoPoint(
						MTP_double(media->geoPoint()->lat()),
						MTP_double(media->geoPoint()->lon())))
				: media->sharedContact()
					? MTP_inputMediaContact(
						MTP_string(media->sharedContact()->phoneNumber),
						MTP_string(media->sharedContact()->firstName),
						MTP_string(media->sharedContact()->lastName),
						MTPstring())
					: media->photo()
						? MTP_inputMediaPhoto(MTP_flags(0), media->photo()->mtpInput(), MTPint())
						: MTP_inputMediaDocument(MTP_flags(0), media->document()->mtpInput(), MTPint());

		const auto requestType = Data::Histories::RequestType::Send;
		const auto currentRandomId = randomIds.takeFirst();
		histories.sendRequest(history, requestType, [=](Fn<void()> finish) {
			history->sendRequestId = request(MTPmessages_SendMedia(
				MTP_flags(newSendFlags),
				peer->input,
				MTPint(),
				inputMedia,
				MTP_string(caption.text),
				currentRandomId,
				MTPReplyMarkup(),
				sentEntities,
				MTP_int(action.options.scheduled)
			)).done([=](const MTPUpdates &result) {
				applyUpdates(result);
				if (shared && !--shared->requestsLeft) {
					shared->callback();
				}
				finish();
			}).fail([=, ids = localIds](const RPCError &error) {
				if (ids) {
					auto found = false;
					for (const auto &[randomId, itemId] : *ids) {
						if (currentRandomId == MTP_long(randomId)) {
							sendMessageFail(error, peer, randomId, itemId);
							found = true;
							break;
						}
					}
					if (!found) {
						sendMessageFail(error, peer);
					}
				} else {
					sendMessageFail(error, peer);
				}
				finish();
			}).afterRequest(
				history->sendRequestId
			).send();
			return history->sendRequestId;
		});
	};

	const auto forwardMessageUnquoted = [&] (not_null<HistoryItem *> item) {
		if (shared) {
			++shared->requestsLeft;
		}
		const auto media = item->media();

		auto newSendFlags = MTPmessages_SendMessage::Flag(0)
			| (!media || !media->webpage()
				? MTPmessages_SendMessage::Flag::f_no_webpage
				: MTPmessages_SendMessage::Flag(0))
			| (action.options.silent
				? MTPmessages_SendMessage::Flag::f_silent
				: MTPmessages_SendMessage::Flag(0))
			| (action.options.scheduled
				? MTPmessages_SendMessage::Flag::f_schedule_date
				: MTPmessages_SendMessage::Flag(0));

		auto sentEntities = Api::EntitiesToMTP(
			_session,
			item->originalText().entities,
			Api::ConvertOption::SkipLocal);
		if (!sentEntities.v.isEmpty()) {
			newSendFlags |= MTPmessages_SendMessage::Flag::f_entities;
		}

		const auto requestType = Data::Histories::RequestType::Send;
		const auto currentRandomId = randomIds.takeFirst();
		histories.sendRequest(history, requestType, [=](Fn<void()> finish) {
			history->sendRequestId = request(MTPmessages_SendMessage(
				MTP_flags(newSendFlags),
				peer->input,
				MTPint(),
				MTP_string(item->originalText().text),
				currentRandomId,
				MTPReplyMarkup(),
				sentEntities,
				MTP_int(action.options.scheduled)
			)).done([=](const MTPUpdates &result) {
				applyUpdates(result);
				if (shared && !--shared->requestsLeft) {
					shared->callback();
				}
				finish();
			}).fail([=, ids = localIds](const RPCError &error) {
				if (ids) {
					auto found = false;
					for (const auto &[randomId, itemId] : *ids) {
						if (currentRandomId == MTP_long(randomId)) {
							sendMessageFail(error, peer, randomId, itemId);
							found = true;
							break;
						}
					}
					if (!found) {
						sendMessageFail(error, peer);
					}
				} else {
					sendMessageFail(error, peer);
				}
				finish();
			}).afterRequest(
				history->sendRequestId
			).send();
			return history->sendRequestId;
		});
	};

	const auto sendAccumulated = [&] {
		if (cForwardQuoted()) {
			forwardQuoted();
		} else if (isGrouped()) {
			forwardAlbumUnquoted();
		} else {
			for (auto i = fromIter, e = toIter; i != e; i++) {
				const auto item = *i;
				const auto media = item->media();

				if (media && !media->webpage()) {
					if (media->poll()
						|| media->geoPoint()
						|| media->sharedContact()
						|| media->photo()
						|| media->document()) {
						forwardMediaUnquoted(item);
					} else {
						forwardQuotedSingle(item);
					}
				} else {
					forwardMessageUnquoted(item);
				}
			}
		}

		ids.resize(0);
		randomIds.resize(0);
		localIds = nullptr;
	};

	ids.reserve(count);
	randomIds.reserve(count);
	for (auto i = items.begin(), e = items.end(); i != e; /* ++i is in the end */) {
		const auto item = *i;
		const auto randomId = rand_value<uint64>();
		if (genClientSideMessage) {
			if (const auto message = item->toHistoryMessage()) {
				const auto newId = FullMsgId(
					peerToChannel(peer->id),
					_session->data().nextLocalMessageId());
				const auto self = _session->user();
				const auto messageFromId = anonymousPost
					? PeerId(0)
					: self->id;
				const auto messagePostAuthor = peer->isBroadcast()
					? self->name
					: QString();
				history->addNewLocalMessage(
					newId.msg,
					flags,
					clientFlags,
					HistoryItem::NewMessageDate(action.options.scheduled),
					messageFromId,
					messagePostAuthor,
					message);
				_session->data().registerMessageRandomId(randomId, newId);
				if (!localIds) {
					localIds = std::make_shared<base::flat_map<uint64, FullMsgId>>();
				}
				localIds->emplace(randomId, newId);
			}
		}
<<<<<<< HEAD
		if (needNextGroup(item)) {
			sendAccumulated();
			forwardFrom = item->history()->peer;
			currentGroupId = item->groupId();
			fromIter = i;
=======
		const auto newFrom = item->history()->peer;
		const auto newGroupId = item->groupId();
		if (forwardFrom != newFrom) {
			sendAccumulated();
			forwardFrom = newFrom;
>>>>>>> 744eccc5
		}
		ids.push_back(MTP_int(item->id));
		randomIds.push_back(MTP_long(randomId));
		if (item->media() && item->media()->canBeGrouped()) {
			isLastGrouped = true;
		}
		toIter = ++i;
	}
	sendAccumulated();
	_session->data().sendHistoryChangeNotifications();
}

void ApiWrap::shareContact(
		const QString &phone,
		const QString &firstName,
		const QString &lastName,
		const SendAction &action) {
	const auto userId = UserId(0);
	sendSharedContact(phone, firstName, lastName, userId, action);
}

void ApiWrap::shareContact(
		not_null<UserData*> user,
		const SendAction &action) {
	const auto userId = peerToUser(user->id);
	const auto phone = _session->data().findContactPhone(user);
	if (phone.isEmpty()) {
		return;
	}
	sendSharedContact(
		phone,
		user->firstName,
		user->lastName,
		userId,
		action);
}

void ApiWrap::sendSharedContact(
		const QString &phone,
		const QString &firstName,
		const QString &lastName,
		UserId userId,
		const SendAction &action) {
	sendAction(action);

	const auto history = action.history;
	const auto peer = history->peer;

	const auto newId = FullMsgId(
		history->channelId(),
		_session->data().nextLocalMessageId());
	const auto anonymousPost = peer->amAnonymous();

	auto flags = NewMessageFlags(peer) | MTPDmessage::Flag::f_media;
	auto clientFlags = NewMessageClientFlags();
	if (action.replyTo) {
		flags |= MTPDmessage::Flag::f_reply_to;
	}
	const auto replyHeader = NewMessageReplyHeader(action);
	FillMessagePostFlags(action, peer, flags);
	if (action.options.scheduled) {
		flags |= MTPDmessage::Flag::f_from_scheduled;
	} else {
		clientFlags |= MTPDmessage_ClientFlag::f_local_history_entry;
	}
	const auto messageFromId = anonymousPost ? 0 : _session->userPeerId();
	const auto messagePostAuthor = peer->isBroadcast()
		? _session->user()->name
		: QString();
	const auto vcard = QString();
	const auto views = 1;
	const auto forwards = 0;
	const auto item = history->addNewMessage(
		MTP_message(
			MTP_flags(flags),
			MTP_int(newId.msg),
			peerToMTP(messageFromId),
			peerToMTP(peer->id),
			MTPMessageFwdHeader(),
			MTPint(), // via_bot_id
			replyHeader,
			MTP_int(HistoryItem::NewMessageDate(action.options.scheduled)),
			MTP_string(),
			MTP_messageMediaContact(
				MTP_string(phone),
				MTP_string(firstName),
				MTP_string(lastName),
				MTP_string(vcard),
				MTP_int(userId)),
			MTPReplyMarkup(),
			MTPVector<MTPMessageEntity>(),
			MTP_int(views),
			MTP_int(forwards),
			MTPMessageReplies(),
			MTPint(), // edit_date
			MTP_string(messagePostAuthor),
			MTPlong(),
			//MTPMessageReactions(),
			MTPVector<MTPRestrictionReason>()),
		clientFlags,
		NewMessageType::Unread);

	const auto media = MTP_inputMediaContact(
		MTP_string(phone),
		MTP_string(firstName),
		MTP_string(lastName),
		MTP_string(vcard));
	auto options = action.options;
	if (_session->data().notifySilentPosts(peer)) {
		options.silent = true;
	}
	sendMedia(item, media, options);

	_session->data().sendHistoryChangeNotifications();
	_session->changes().historyUpdated(
		history,
		(action.options.scheduled
			? Data::HistoryUpdate::Flag::ScheduledSent
			: Data::HistoryUpdate::Flag::MessageSent));
}

void ApiWrap::sendVoiceMessage(
		QByteArray result,
		VoiceWaveform waveform,
		int duration,
		const SendAction &action) {
	const auto caption = TextWithTags();
	const auto to = fileLoadTaskOptions(action);
	_fileLoader->addTask(std::make_unique<FileLoadTask>(
		&session(),
		result,
		duration,
		waveform,
		to,
		caption));
}

void ApiWrap::editMedia(
		Storage::PreparedList &&list,
		SendMediaType type,
		TextWithTags &&caption,
		const SendAction &action,
		MsgId msgIdToEdit) {
	if (list.files.empty()) return;

	auto &file = list.files.front();
	const auto to = fileLoadTaskOptions(action);
	_fileLoader->addTask(std::make_unique<FileLoadTask>(
		&session(),
		file.path,
		file.content,
		std::move(file.information),
		type,
		to,
		caption,
		nullptr,
		msgIdToEdit));
}

void ApiWrap::sendFiles(
		Storage::PreparedList &&list,
		SendMediaType type,
		TextWithTags &&caption,
		std::shared_ptr<SendingAlbum> album,
		const SendAction &action) {
	const auto haveCaption = !caption.text.isEmpty();
	const auto isAlbum = (album != nullptr);
	const auto compressImages = (type == SendMediaType::Photo);
	if (haveCaption && !list.canAddCaption(isAlbum, compressImages)) {
		auto message = MessageToSend(action.history);
		message.textWithTags = std::move(caption);
		message.action = action;
		message.action.clearDraft = false;
		sendMessage(std::move(message));
		caption = TextWithTags();
	}

	const auto to = fileLoadTaskOptions(action);
	if (album) {
		album->options = to.options;
	}
	auto tasks = std::vector<std::unique_ptr<Task>>();
	tasks.reserve(list.files.size());
	for (auto &file : list.files) {
		if (album) {
			switch (file.type) {
			case Storage::PreparedFile::AlbumType::Photo:
				type = SendMediaType::Photo;
				break;
			case Storage::PreparedFile::AlbumType::Video:
				type = SendMediaType::File;
				break;
			default: Unexpected("AlbumType in uploadFilesAfterConfirmation");
			}
		}
		tasks.push_back(std::make_unique<FileLoadTask>(
			&session(),
			file.path,
			file.content,
			std::move(file.information),
			type,
			to,
			caption,
			album));
		caption = TextWithTags();
	}
	if (album) {
		_sendingAlbums.emplace(album->groupId, album);
		album->items.reserve(tasks.size());
		for (const auto &task : tasks) {
			album->items.emplace_back(task->id());
		}
	}
	_fileLoader->addTasks(std::move(tasks));
}

void ApiWrap::sendFile(
		const QByteArray &fileContent,
		SendMediaType type,
		const SendAction &action) {
	const auto to = fileLoadTaskOptions(action);
	auto caption = TextWithTags();
	_fileLoader->addTask(std::make_unique<FileLoadTask>(
		&session(),
		QString(),
		fileContent,
		nullptr,
		type,
		to,
		caption));
}

void ApiWrap::sendUploadedPhoto(
		FullMsgId localId,
		const MTPInputFile &file,
		Api::SendOptions options) {
	if (const auto item = _session->data().message(localId)) {
		const auto media = Api::PrepareUploadedPhoto(file);
		if (const auto groupId = item->groupId()) {
			uploadAlbumMedia(item, groupId, media);
		} else {
			sendMedia(item, media, options);
		}
	}
}

void ApiWrap::sendUploadedDocument(
		FullMsgId localId,
		const MTPInputFile &file,
		const std::optional<MTPInputFile> &thumb,
		Api::SendOptions options) {
	if (const auto item = _session->data().message(localId)) {
		if (!item->media() || !item->media()->document()) {
			return;
		}
		const auto media = Api::PrepareUploadedDocument(item, file, thumb);
		const auto groupId = item->groupId();
		if (groupId) {
			uploadAlbumMedia(item, groupId, media);
		} else {
			sendMedia(item, media, options);
		}
	}
}

void ApiWrap::cancelLocalItem(not_null<HistoryItem*> item) {
	Expects(!IsServerMsgId(item->id));

	if (const auto groupId = item->groupId()) {
		sendAlbumWithCancelled(item, groupId);
	}
}

void ApiWrap::sendMessage(MessageToSend &&message) {
	const auto history = message.action.history;
	const auto peer = history->peer;
	auto &textWithTags = message.textWithTags;

	auto action = message.action;
	action.generateLocal = true;
	sendAction(action);

	if (!peer->canWrite() || Api::SendDice(message)) {
		return;
	}
	local().saveRecentSentHashtags(textWithTags.text);

	auto sending = TextWithEntities();
	auto left = TextWithEntities {
		textWithTags.text,
		TextUtilities::ConvertTextTagsToEntities(textWithTags.tags)
	};
	auto prepareFlags = Ui::ItemTextOptions(
		history,
		_session->user()).flags;
	TextUtilities::PrepareForSending(left, prepareFlags);

	HistoryItem *lastMessage = nullptr;

	auto &histories = history->owner().histories();
	const auto requestType = Data::Histories::RequestType::Send;

	while (TextUtilities::CutPart(sending, left, MaxMessageSize)) {
		auto newId = FullMsgId(
			peerToChannel(peer->id),
			_session->data().nextLocalMessageId());
		auto randomId = rand_value<uint64>();

		TextUtilities::Trim(sending);

		_session->data().registerMessageRandomId(randomId, newId);
		_session->data().registerMessageSentData(randomId, peer->id, sending.text);

		MTPstring msgText(MTP_string(sending.text));
		auto flags = NewMessageFlags(peer) | MTPDmessage::Flag::f_entities;
		auto clientFlags = NewMessageClientFlags();
		auto sendFlags = MTPmessages_SendMessage::Flags(0);
		if (action.replyTo) {
			flags |= MTPDmessage::Flag::f_reply_to;
			sendFlags |= MTPmessages_SendMessage::Flag::f_reply_to_msg_id;
		}
		const auto replyHeader = NewMessageReplyHeader(action);
		MTPMessageMedia media = MTP_messageMediaEmpty();
		if (message.webPageId == CancelledWebPageId) {
			sendFlags |= MTPmessages_SendMessage::Flag::f_no_webpage;
		} else if (message.webPageId) {
			auto page = _session->data().webpage(message.webPageId);
			media = MTP_messageMediaWebPage(
				MTP_webPagePending(
					MTP_long(page->id),
					MTP_int(page->pendingTill)));
			flags |= MTPDmessage::Flag::f_media;
		}
		const auto anonymousPost = peer->amAnonymous();
		const auto silentPost = action.options.silent
			|| (peer->isBroadcast() && _session->data().notifySilentPosts(peer));
		FillMessagePostFlags(action, peer, flags);
		if (silentPost) {
			sendFlags |= MTPmessages_SendMessage::Flag::f_silent;
		}
		auto localEntities = Api::EntitiesToMTP(
			_session,
			sending.entities);
		auto sentEntities = Api::EntitiesToMTP(
			_session,
			sending.entities,
			Api::ConvertOption::SkipLocal);
		if (!sentEntities.v.isEmpty()) {
			sendFlags |= MTPmessages_SendMessage::Flag::f_entities;
		}
		if (action.clearDraft) {
			sendFlags |= MTPmessages_SendMessage::Flag::f_clear_draft;
			history->clearCloudDraft();
			history->setSentDraftText(QString());
		}
		auto messageFromId = anonymousPost ? 0 : _session->userPeerId();
		auto messagePostAuthor = peer->isBroadcast()
			? _session->user()->name
			: QString();
		if (action.options.scheduled) {
			flags |= MTPDmessage::Flag::f_from_scheduled;
			sendFlags |= MTPmessages_SendMessage::Flag::f_schedule_date;
		} else {
			clientFlags |= MTPDmessage_ClientFlag::f_local_history_entry;
		}
		const auto views = 1;
		const auto forwards = 0;
		lastMessage = history->addNewMessage(
			MTP_message(
				MTP_flags(flags),
				MTP_int(newId.msg),
				peerToMTP(messageFromId),
				peerToMTP(peer->id),
				MTPMessageFwdHeader(),
				MTPint(), // via_bot_id
				replyHeader,
				MTP_int(
					HistoryItem::NewMessageDate(action.options.scheduled)),
				msgText,
				media,
				MTPReplyMarkup(),
				localEntities,
				MTP_int(views),
				MTP_int(forwards),
				MTPMessageReplies(),
				MTPint(), // edit_date
				MTP_string(messagePostAuthor),
				MTPlong(),
				//MTPMessageReactions(),
				MTPVector<MTPRestrictionReason>()),
			clientFlags,
			NewMessageType::Unread);
		histories.sendRequest(history, requestType, [=](Fn<void()> finish) {
			history->sendRequestId = request(MTPmessages_SendMessage(
				MTP_flags(sendFlags),
				peer->input,
				MTP_int(action.replyTo),
				msgText,
				MTP_long(randomId),
				MTPReplyMarkup(),
				sentEntities,
				MTP_int(action.options.scheduled)
			)).done([=](const MTPUpdates &result) {
				applyUpdates(result, randomId);
				history->clearSentDraftText(QString());
				finish();
			}).fail([=](const RPCError &error) {
				if (error.type() == qstr("MESSAGE_EMPTY")) {
					lastMessage->destroy();
				} else {
					sendMessageFail(error, peer, randomId, newId);
				}
				history->clearSentDraftText(QString());
				finish();
			}).afterRequest(history->sendRequestId
			).send();
			return history->sendRequestId;
		});
	}

	finishForwarding(action);
}

void ApiWrap::sendBotStart(not_null<UserData*> bot, PeerData *chat) {
	Expects(bot->isBot());
	Expects(chat == nullptr || !bot->botInfo->startGroupToken.isEmpty());

	if (chat && chat->isChannel() && !chat->isMegagroup()) {
		ShowAddParticipantsError("USER_BOT", chat, { 1, bot });
		return;
	}

	auto &info = bot->botInfo;
	auto &token = chat ? info->startGroupToken : info->startToken;
	if (token.isEmpty()) {
		auto message = ApiWrap::MessageToSend(_session->data().history(bot));
		message.textWithTags = { qsl("/start"), TextWithTags::Tags() };
		sendMessage(std::move(message));
		return;
	}
	const auto randomId = rand_value<uint64>();
	request(MTPmessages_StartBot(
		bot->inputUser,
		chat ? chat->input : MTP_inputPeerEmpty(),
		MTP_long(randomId),
		MTP_string(base::take(token))
	)).done([=](const MTPUpdates &result) {
		applyUpdates(result);
	}).fail([=](const RPCError &error) {
		if (chat) {
			ShowAddParticipantsError(error.type(), chat, { 1, bot });
		}
	}).send();
}

void ApiWrap::sendInlineResult(
		not_null<UserData*> bot,
		not_null<InlineBots::Result*> data,
		const SendAction &action) {
	sendAction(action);

	const auto history = action.history;
	const auto peer = history->peer;
	const auto newId = FullMsgId(
		peerToChannel(peer->id),
		_session->data().nextLocalMessageId());
	const auto randomId = rand_value<uint64>();

	auto flags = NewMessageFlags(peer) | MTPDmessage::Flag::f_media;
	auto clientFlags = NewMessageClientFlags();
	auto sendFlags = MTPmessages_SendInlineBotResult::Flag::f_clear_draft | 0;
	if (action.replyTo) {
		flags |= MTPDmessage::Flag::f_reply_to;
		sendFlags |= MTPmessages_SendInlineBotResult::Flag::f_reply_to_msg_id;
	}
	const auto anonymousPost = peer->amAnonymous();
	const auto silentPost = action.options.silent
		|| (peer->isBroadcast() && _session->data().notifySilentPosts(peer));
	FillMessagePostFlags(action, peer, flags);
	if (silentPost) {
		sendFlags |= MTPmessages_SendInlineBotResult::Flag::f_silent;
	}
	if (bot) {
		flags |= MTPDmessage::Flag::f_via_bot_id;
	}
	if (action.options.scheduled) {
		flags |= MTPDmessage::Flag::f_from_scheduled;
		sendFlags |= MTPmessages_SendInlineBotResult::Flag::f_schedule_date;
	} else {
		clientFlags |= MTPDmessage_ClientFlag::f_local_history_entry;
	}

	const auto messageFromId = anonymousPost ? 0 : _session->userPeerId();
	const auto messagePostAuthor = peer->isBroadcast()
		? _session->user()->name
		: QString();

	_session->data().registerMessageRandomId(randomId, newId);

	data->addToHistory(
		history,
		flags,
		clientFlags,
		newId.msg,
		messageFromId,
		MTP_int(HistoryItem::NewMessageDate(action.options.scheduled)),
		bot ? peerToUser(bot->id) : 0,
		action.replyTo,
		messagePostAuthor);

	history->clearCloudDraft();
	history->setSentDraftText(QString());

	auto &histories = history->owner().histories();
	const auto requestType = Data::Histories::RequestType::Send;
	histories.sendRequest(history, requestType, [=](Fn<void()> finish) {
		history->sendRequestId = request(MTPmessages_SendInlineBotResult(
			MTP_flags(sendFlags),
			peer->input,
			MTP_int(action.replyTo),
			MTP_long(randomId),
			MTP_long(data->getQueryId()),
			MTP_string(data->getId()),
			MTP_int(action.options.scheduled)
		)).done([=](const MTPUpdates &result) {
			applyUpdates(result, randomId);
			history->clearSentDraftText(QString());
			finish();
		}).fail([=](const RPCError &error) {
			sendMessageFail(error, peer, randomId, newId);
			history->clearSentDraftText(QString());
			finish();
		}).afterRequest(history->sendRequestId
		).send();
		return history->sendRequestId;
	});
	finishForwarding(action);
}

void ApiWrap::uploadAlbumMedia(
		not_null<HistoryItem*> item,
		const MessageGroupId &groupId,
		const MTPInputMedia &media) {
	const auto localId = item->fullId();
	const auto failed = [=] {

	};
	request(MTPmessages_UploadMedia(
		item->history()->peer->input,
		media
	)).done([=](const MTPMessageMedia &result) {
		const auto item = _session->data().message(localId);
		if (!item) {
			failed();
			return;
		}
		if (const auto media = item->media()) {
			if (const auto photo = media->photo()) {
				photo->setWaitingForAlbum();
			} else if (const auto document = media->document()) {
				document->setWaitingForAlbum();
			}
		}

		switch (result.type()) {
		case mtpc_messageMediaPhoto: {
			const auto &data = result.c_messageMediaPhoto();
			const auto photo = data.vphoto();
			if (!photo || photo->type() != mtpc_photo) {
				failed();
				return;
			}
			const auto &fields = photo->c_photo();
			const auto flags = MTPDinputMediaPhoto::Flags(0)
				| (data.vttl_seconds()
					? MTPDinputMediaPhoto::Flag::f_ttl_seconds
					: MTPDinputMediaPhoto::Flag(0));
			const auto media = MTP_inputMediaPhoto(
				MTP_flags(flags),
				MTP_inputPhoto(
					fields.vid(),
					fields.vaccess_hash(),
					fields.vfile_reference()),
				MTP_int(data.vttl_seconds().value_or_empty()));
			sendAlbumWithUploaded(item, groupId, media);
		} break;

		case mtpc_messageMediaDocument: {
			const auto &data = result.c_messageMediaDocument();
			const auto document = data.vdocument();
			if (!document || document->type() != mtpc_document) {
				failed();
				return;
			}
			const auto &fields = document->c_document();
			const auto flags = MTPDinputMediaDocument::Flags(0)
				| (data.vttl_seconds()
					? MTPDinputMediaDocument::Flag::f_ttl_seconds
					: MTPDinputMediaDocument::Flag(0));
			const auto media = MTP_inputMediaDocument(
				MTP_flags(flags),
				MTP_inputDocument(
					fields.vid(),
					fields.vaccess_hash(),
					fields.vfile_reference()),
				MTP_int(data.vttl_seconds().value_or_empty()));
			sendAlbumWithUploaded(item, groupId, media);
		} break;
		}
	}).fail([=](const RPCError &error) {
		failed();
	}).send();
}

void ApiWrap::sendMedia(
		not_null<HistoryItem*> item,
		const MTPInputMedia &media,
		Api::SendOptions options) {
	const auto randomId = rand_value<uint64>();
	_session->data().registerMessageRandomId(randomId, item->fullId());

	sendMediaWithRandomId(item, media, options, randomId);
}

void ApiWrap::sendMediaWithRandomId(
		not_null<HistoryItem*> item,
		const MTPInputMedia &media,
		Api::SendOptions options,
		uint64 randomId) {
	const auto history = item->history();
	const auto replyTo = item->replyToId();

	auto caption = item->originalText();
	TextUtilities::Trim(caption);
	auto sentEntities = Api::EntitiesToMTP(
		_session,
		caption.entities,
		Api::ConvertOption::SkipLocal);

	const auto flags = MTPmessages_SendMedia::Flags(0)
		| (replyTo
			? MTPmessages_SendMedia::Flag::f_reply_to_msg_id
			: MTPmessages_SendMedia::Flag(0))
		| (options.silent
			? MTPmessages_SendMedia::Flag::f_silent
			: MTPmessages_SendMedia::Flag(0))
		| (!sentEntities.v.isEmpty()
			? MTPmessages_SendMedia::Flag::f_entities
			: MTPmessages_SendMedia::Flag(0))
		| (options.scheduled
			? MTPmessages_SendMedia::Flag::f_schedule_date
			: MTPmessages_SendMedia::Flag(0));

	auto &histories = history->owner().histories();
	const auto requestType = Data::Histories::RequestType::Send;
	histories.sendRequest(history, requestType, [=](Fn<void()> finish) {
		const auto peer = history->peer;
		const auto itemId = item->fullId();
		history->sendRequestId = request(MTPmessages_SendMedia(
			MTP_flags(flags),
			peer->input,
			MTP_int(replyTo),
			media,
			MTP_string(caption.text),
			MTP_long(randomId),
			MTPReplyMarkup(),
			sentEntities,
			MTP_int(options.scheduled)
		)).done([=](const MTPUpdates &result) {
			applyUpdates(result);
			finish();
		}).fail([=](const RPCError &error) {
			sendMessageFail(error, peer, randomId, itemId);
			finish();
		}).afterRequest(
			history->sendRequestId
		).send();
		return history->sendRequestId;
	});
}

void ApiWrap::sendAlbumWithUploaded(
		not_null<HistoryItem*> item,
		const MessageGroupId &groupId,
		const MTPInputMedia &media) {
	const auto localId = item->fullId();
	const auto randomId = rand_value<uint64>();
	_session->data().registerMessageRandomId(randomId, localId);

	const auto albumIt = _sendingAlbums.find(groupId.raw());
	Assert(albumIt != _sendingAlbums.end());
	const auto &album = albumIt->second;
	album->fillMedia(item, media, randomId);
	sendAlbumIfReady(album.get());
}

void ApiWrap::sendAlbumWithCancelled(
		not_null<HistoryItem*> item,
		const MessageGroupId &groupId) {
	const auto albumIt = _sendingAlbums.find(groupId.raw());
	if (albumIt == _sendingAlbums.end()) {
		// Sometimes we destroy item being sent already after the album
		// was sent successfully. For example the message could be loaded
		// from server (by messages.getHistory or updateNewMessage) and
		// added to history and after that updateMessageID was received with
		// the same message id, in this case we destroy a detached local
		// item and sendAlbumWithCancelled is called for already sent album.
		return;
	}
	const auto &album = albumIt->second;
	album->removeItem(item);
	sendAlbumIfReady(album.get());
}

void ApiWrap::sendAlbumIfReady(not_null<SendingAlbum*> album) {
	const auto groupId = album->groupId;
	if (album->items.empty()) {
		_sendingAlbums.remove(groupId);
		return;
	}
	auto sample = (HistoryItem*)nullptr;
	auto medias = QVector<MTPInputSingleMedia>();
	medias.reserve(album->items.size());
	for (const auto &item : album->items) {
		if (!item.media) {
			return;
		} else if (!sample) {
			sample = _session->data().message(item.msgId);
		}
		medias.push_back(*item.media);
	}
	if (!sample) {
		_sendingAlbums.remove(groupId);
		return;
	} else if (medias.size() < 2) {
		const auto &single = medias.front().c_inputSingleMedia();
		sendMediaWithRandomId(
			sample,
			single.vmedia(),
			album->options,
			single.vrandom_id().v);
		_sendingAlbums.remove(groupId);
		return;
	}
	const auto history = sample->history();
	const auto replyTo = sample->replyToId();
	const auto flags = MTPmessages_SendMultiMedia::Flags(0)
		| (replyTo
			? MTPmessages_SendMultiMedia::Flag::f_reply_to_msg_id
			: MTPmessages_SendMultiMedia::Flag(0))
		| (album->options.silent
			? MTPmessages_SendMultiMedia::Flag::f_silent
			: MTPmessages_SendMultiMedia::Flag(0))
		| (album->options.scheduled
			? MTPmessages_SendMultiMedia::Flag::f_schedule_date
			: MTPmessages_SendMultiMedia::Flag(0));
	auto &histories = history->owner().histories();
	const auto requestType = Data::Histories::RequestType::Send;
	histories.sendRequest(history, requestType, [=](Fn<void()> finish) {
		const auto peer = history->peer;
		history->sendRequestId = request(MTPmessages_SendMultiMedia(
			MTP_flags(flags),
			peer->input,
			MTP_int(replyTo),
			MTP_vector<MTPInputSingleMedia>(medias),
			MTP_int(album->options.scheduled)
		)).done([=](const MTPUpdates &result) {
			_sendingAlbums.remove(groupId);
			applyUpdates(result);
			finish();
		}).fail([=](const RPCError &error) {
			if (const auto album = _sendingAlbums.take(groupId)) {
				for (const auto &item : (*album)->items) {
					sendMessageFail(error, peer, item.randomId, item.msgId);
				}
			} else {
				sendMessageFail(error, peer);
			}
			finish();
		}).afterRequest(
			history->sendRequestId
		).send();
		return history->sendRequestId;
	});
}

FileLoadTo ApiWrap::fileLoadTaskOptions(const SendAction &action) const {
	const auto peer = action.history->peer;
	auto options = action.options;
	if (_session->data().notifySilentPosts(peer)) {
		options.silent = true;
	}
	return FileLoadTo(peer->id, action.options, action.replyTo);
}

void ApiWrap::uploadPeerPhoto(not_null<PeerData*> peer, QImage &&image) {
	peer = peer->migrateToOrMe();
	const auto ready = PreparePeerPhoto(
		instance().mainDcId(),
		peer->id,
		std::move(image));

	const auto fakeId = FullMsgId(
		peerToChannel(peer->id),
		_session->data().nextLocalMessageId());
	const auto already = ranges::find(
		_peerPhotoUploads,
		peer,
		[](const auto &pair) { return pair.second; });
	if (already != end(_peerPhotoUploads)) {
		_session->uploader().cancel(already->first);
		_peerPhotoUploads.erase(already);
	}
	_peerPhotoUploads.emplace(fakeId, peer);
	_session->uploader().uploadMedia(fakeId, ready);
}

void ApiWrap::photoUploadReady(
		const FullMsgId &msgId,
		const MTPInputFile &file) {
	if (const auto maybePeer = _peerPhotoUploads.take(msgId)) {
		const auto peer = *maybePeer;
		const auto applier = [=](const MTPUpdates &result) {
			applyUpdates(result);
		};
		if (peer->isSelf()) {
			request(MTPphotos_UploadProfilePhoto(
				MTP_flags(MTPphotos_UploadProfilePhoto::Flag::f_file),
				file,
				MTPInputFile(), // video
				MTPdouble() // video_start_ts
			)).done([=](const MTPphotos_Photo &result) {
				result.match([&](const MTPDphotos_photo &data) {
					_session->data().processPhoto(data.vphoto());
					_session->data().processUsers(data.vusers());
				});
			}).send();
		} else if (const auto chat = peer->asChat()) {
			const auto history = _session->data().history(chat);
			history->sendRequestId = request(MTPmessages_EditChatPhoto(
				chat->inputChat,
				MTP_inputChatUploadedPhoto(
					MTP_flags(MTPDinputChatUploadedPhoto::Flag::f_file),
					file,
					MTPInputFile(), // video
					MTPdouble()) // video_start_ts
			)).done(applier).afterRequest(history->sendRequestId).send();
		} else if (const auto channel = peer->asChannel()) {
			const auto history = _session->data().history(channel);
			history->sendRequestId = request(MTPchannels_EditPhoto(
				channel->inputChannel,
				MTP_inputChatUploadedPhoto(
					MTP_flags(MTPDinputChatUploadedPhoto::Flag::f_file),
					file,
					MTPInputFile(), // video
					MTPdouble()) // video_start_ts
			)).done(applier).afterRequest(history->sendRequestId).send();
		}
	}
}

void ApiWrap::clearPeerPhoto(not_null<PhotoData*> photo) {
	const auto self = _session->user();
	if (self->userpicPhotoId() == photo->id) {
		request(MTPphotos_UpdateProfilePhoto(
			MTP_inputPhotoEmpty()
		)).done([=](const MTPphotos_Photo &result) {
			self->setPhoto(MTP_userProfilePhotoEmpty());
		}).send();
	} else if (photo->peer && photo->peer->userpicPhotoId() == photo->id) {
		const auto applier = [=](const MTPUpdates &result) {
			applyUpdates(result);
		};
		if (const auto chat = photo->peer->asChat()) {
			request(MTPmessages_EditChatPhoto(
				chat->inputChat,
				MTP_inputChatPhotoEmpty()
			)).done(applier).send();
		} else if (const auto channel = photo->peer->asChannel()) {
			request(MTPchannels_EditPhoto(
				channel->inputChannel,
				MTP_inputChatPhotoEmpty()
			)).done(applier).send();
		}
	} else {
		request(MTPphotos_DeletePhotos(
			MTP_vector<MTPInputPhoto>(1, photo->mtpInput())
		)).send();
		_session->storage().remove(Storage::UserPhotosRemoveOne(
			self->bareId(),
			photo->id));
	}
}

void ApiWrap::reloadPasswordState() {
	if (_passwordRequestId) {
		return;
	}
	_passwordRequestId = request(MTPaccount_GetPassword(
	)).done([=](const MTPaccount_Password &result) {
		_passwordRequestId = 0;
		result.match([&](const MTPDaccount_password &data) {
			openssl::AddRandomSeed(bytes::make_span(data.vsecure_random().v));
			if (_passwordState) {
				*_passwordState = Core::ParseCloudPasswordState(data);
			} else {
				_passwordState = std::make_unique<Core::CloudPasswordState>(
					Core::ParseCloudPasswordState(data));
			}
			_passwordStateChanges.fire_copy(*_passwordState);
		});
	}).fail([=](const RPCError &error) {
		_passwordRequestId = 0;
	}).send();
}

void ApiWrap::clearUnconfirmedPassword() {
	_passwordRequestId = request(MTPaccount_CancelPasswordEmail(
	)).done([=](const MTPBool &result) {
		_passwordRequestId = 0;
		reloadPasswordState();
	}).fail([=](const RPCError &error) {
		_passwordRequestId = 0;
		reloadPasswordState();
	}).send();
}

rpl::producer<Core::CloudPasswordState> ApiWrap::passwordState() const {
	return _passwordState
		? _passwordStateChanges.events_starting_with_copy(*_passwordState)
		: (_passwordStateChanges.events() | rpl::type_erased());
}

auto ApiWrap::passwordStateCurrent() const
-> std::optional<Core::CloudPasswordState> {
	return _passwordState
		? base::make_optional(*_passwordState)
		: std::nullopt;
}

void ApiWrap::reloadContactSignupSilent() {
	if (_contactSignupSilentRequestId) {
		return;
	}
	const auto requestId = request(MTPaccount_GetContactSignUpNotification(
	)).done([=](const MTPBool &result) {
		_contactSignupSilentRequestId = 0;
		const auto silent = mtpIsTrue(result);
		_contactSignupSilent = silent;
		_contactSignupSilentChanges.fire_copy(silent);
	}).fail([=](const RPCError &error) {
		_contactSignupSilentRequestId = 0;
	}).send();
	_contactSignupSilentRequestId = requestId;
}

rpl::producer<bool> ApiWrap::contactSignupSilent() const {
	return _contactSignupSilent
		? _contactSignupSilentChanges.events_starting_with_copy(
			*_contactSignupSilent)
		: (_contactSignupSilentChanges.events() | rpl::type_erased());
}

std::optional<bool> ApiWrap::contactSignupSilentCurrent() const {
	return _contactSignupSilent;
}

void ApiWrap::saveContactSignupSilent(bool silent) {
	request(base::take(_contactSignupSilentRequestId)).cancel();

	const auto requestId = request(MTPaccount_SetContactSignUpNotification(
		MTP_bool(silent)
	)).done([=](const MTPBool &) {
		_contactSignupSilentRequestId = 0;
		_contactSignupSilent = silent;
		_contactSignupSilentChanges.fire_copy(silent);
	}).fail([=](const RPCError &error) {
		_contactSignupSilentRequestId = 0;
	}).send();
	_contactSignupSilentRequestId = requestId;
}

void ApiWrap::saveSelfBio(const QString &text, FnMut<void()> done) {
	if (_saveBioRequestId) {
		if (text != _saveBioText) {
			request(_saveBioRequestId).cancel();
		} else {
			if (done) {
				_saveBioDone = std::move(done);
			}
			return;
		}
	}
	_saveBioText = text;
	_saveBioDone = std::move(done);
	_saveBioRequestId = request(MTPaccount_UpdateProfile(
		MTP_flags(MTPaccount_UpdateProfile::Flag::f_about),
		MTPstring(),
		MTPstring(),
		MTP_string(text)
	)).done([=](const MTPUser &result) {
		_saveBioRequestId = 0;

		_session->data().processUsers(MTP_vector<MTPUser>(1, result));
		_session->user()->setAbout(_saveBioText);
		if (_saveBioDone) {
			_saveBioDone();
		}
	}).fail([=](const RPCError &error) {
		_saveBioRequestId = 0;
	}).send();
}

void ApiWrap::reloadPrivacy(Privacy::Key key) {
	if (_privacyRequestIds.contains(key)) {
		return;
	}
	const auto requestId = request(MTPaccount_GetPrivacy(
		Privacy::Input(key)
	)).done([=](const MTPaccount_PrivacyRules &result) {
		_privacyRequestIds.erase(key);
		result.match([&](const MTPDaccount_privacyRules &data) {
			_session->data().processUsers(data.vusers());
			_session->data().processChats(data.vchats());
			pushPrivacy(key, data.vrules().v);
		});
	}).fail([=](const RPCError &error) {
		_privacyRequestIds.erase(key);
	}).send();
	_privacyRequestIds.emplace(key, requestId);
}

auto ApiWrap::parsePrivacy(const QVector<MTPPrivacyRule> &rules)
-> Privacy {
	using Option = Privacy::Option;

	// This is simplified version of privacy rules interpretation.
	// But it should be fine for all the apps
	// that use the same subset of features.
	auto result = Privacy();
	auto optionSet = false;
	const auto SetOption = [&](Option option) {
		if (optionSet) return;
		optionSet = true;
		result.option = option;
	};
	auto &always = result.always;
	auto &never = result.never;
	const auto Feed = [&](const MTPPrivacyRule &rule) {
		rule.match([&](const MTPDprivacyValueAllowAll &) {
			SetOption(Option::Everyone);
		}, [&](const MTPDprivacyValueAllowContacts &) {
			SetOption(Option::Contacts);
		}, [&](const MTPDprivacyValueAllowUsers &data) {
			const auto &users = data.vusers().v;
			always.reserve(always.size() + users.size());
			for (const auto userId : users) {
				const auto user = _session->data().user(UserId(userId.v));
				if (!base::contains(never, user)
					&& !base::contains(always, user)) {
					always.emplace_back(user);
				}
			}
		}, [&](const MTPDprivacyValueAllowChatParticipants &data) {
			const auto &chats = data.vchats().v;
			always.reserve(always.size() + chats.size());
			for (const auto chatId : chats) {
				const auto chat = _session->data().chatLoaded(chatId.v);
				const auto peer = chat
					? static_cast<PeerData*>(chat)
					: _session->data().channelLoaded(chatId.v);
				if (peer
					&& !base::contains(never, peer)
					&& !base::contains(always, peer)) {
					always.emplace_back(peer);
				}
			}
		}, [&](const MTPDprivacyValueDisallowContacts &) {
			// not supported
		}, [&](const MTPDprivacyValueDisallowAll &) {
			SetOption(Option::Nobody);
		}, [&](const MTPDprivacyValueDisallowUsers &data) {
			const auto &users = data.vusers().v;
			never.reserve(never.size() + users.size());
			for (const auto userId : users) {
				const auto user = _session->data().user(UserId(userId.v));
				if (!base::contains(always, user)
					&& !base::contains(never, user)) {
					never.emplace_back(user);
				}
			}
		}, [&](const MTPDprivacyValueDisallowChatParticipants &data) {
			const auto &chats = data.vchats().v;
			never.reserve(never.size() + chats.size());
			for (const auto chatId : chats) {
				const auto chat = _session->data().chatLoaded(chatId.v);
				const auto peer = chat
					? static_cast<PeerData*>(chat)
					: _session->data().channelLoaded(chatId.v);
				if (peer
					&& !base::contains(always, peer)
					&& !base::contains(never, peer)) {
					never.emplace_back(peer);
				}
			}
		});
	};
	for (const auto &rule : rules) {
		Feed(rule);
	}
	Feed(MTP_privacyValueDisallowAll()); // disallow by default.
	return result;
}

void ApiWrap::pushPrivacy(
		Privacy::Key key,
		const QVector<MTPPrivacyRule> &rules) {
	const auto &saved = (_privacyValues[key] = parsePrivacy(rules));
	const auto i = _privacyChanges.find(key);
	if (i != end(_privacyChanges)) {
		i->second.fire_copy(saved);
	}
}

auto ApiWrap::privacyValue(Privacy::Key key) -> rpl::producer<Privacy> {
	if (const auto i = _privacyValues.find(key); i != end(_privacyValues)) {
		return _privacyChanges[key].events_starting_with_copy(i->second);
	} else {
		return _privacyChanges[key].events();
	}
}

void ApiWrap::reloadBlockedPeers() {
	if (_blockedPeersRequestId) {
		return;
	}
	_blockedPeersRequestId = request(MTPcontacts_GetBlocked(
		MTP_int(0),
		MTP_int(kBlockedFirstSlice)
	)).done([=](const MTPcontacts_Blocked &result) {
		_blockedPeersRequestId = 0;
		const auto push = [&](
				int count,
				const QVector<MTPPeerBlocked> &list) {
			auto slice = BlockedPeersSlice();
			slice.total = std::max(count, list.size());
			slice.list.reserve(list.size());
			for (const auto &contact : list) {
				contact.match([&](const MTPDpeerBlocked &data) {
					const auto peer = _session->data().peerLoaded(
						peerFromMTP(data.vpeer_id()));
					if (peer) {
						peer->setIsBlocked(true);
						slice.list.push_back({ peer, data.vdate().v });
					}
				});
			}
			if (!_blockedPeersSlice || *_blockedPeersSlice != slice) {
				_blockedPeersSlice = slice;
				_blockedPeersChanges.fire(std::move(slice));
			}
		};
		result.match([&](const MTPDcontacts_blockedSlice &data) {
			_session->data().processUsers(data.vusers());
			push(data.vcount().v, data.vblocked().v);
		}, [&](const MTPDcontacts_blocked &data) {
			_session->data().processUsers(data.vusers());
			push(0, data.vblocked().v);
		});
	}).fail([=](const RPCError &error) {
		_blockedPeersRequestId = 0;
	}).send();
}

auto ApiWrap::blockedPeersSlice() -> rpl::producer<BlockedPeersSlice> {
	if (!_blockedPeersSlice) {
		reloadBlockedPeers();
	}
	return _blockedPeersSlice
		? _blockedPeersChanges.events_starting_with_copy(*_blockedPeersSlice)
		: (_blockedPeersChanges.events() | rpl::type_erased());
}

Api::Authorizations &ApiWrap::authorizations() {
	return *_authorizations;
}

Api::SelfDestruct &ApiWrap::selfDestruct() {
	return *_selfDestruct;
}

Api::SensitiveContent &ApiWrap::sensitiveContent() {
	return *_sensitiveContent;
}

Api::GlobalPrivacy &ApiWrap::globalPrivacy() {
	return *_globalPrivacy;
}

void ApiWrap::createPoll(
		const PollData &data,
		const SendAction &action,
		Fn<void()> done,
		Fn<void(const RPCError &error)> fail) {
	sendAction(action);

	const auto history = action.history;
	const auto peer = history->peer;
	auto sendFlags = MTPmessages_SendMedia::Flags(0);
	if (action.replyTo) {
		sendFlags |= MTPmessages_SendMedia::Flag::f_reply_to_msg_id;
	}
	if (action.clearDraft) {
		sendFlags |= MTPmessages_SendMedia::Flag::f_clear_draft;
		history->clearLocalDraft();
		history->clearCloudDraft();
	}
	const auto silentPost = action.options.silent
		|| (peer->isBroadcast() && _session->data().notifySilentPosts(peer));
	if (silentPost) {
		sendFlags |= MTPmessages_SendMedia::Flag::f_silent;
	}
	if (action.options.scheduled) {
		sendFlags |= MTPmessages_SendMedia::Flag::f_schedule_date;
	}
	auto &histories = history->owner().histories();
	const auto requestType = Data::Histories::RequestType::Send;
	histories.sendRequest(history, requestType, [=](Fn<void()> finish) {
		const auto replyTo = action.replyTo;
		history->sendRequestId = request(MTPmessages_SendMedia(
			MTP_flags(sendFlags),
			peer->input,
			MTP_int(replyTo),
			PollDataToInputMedia(&data),
			MTP_string(),
			MTP_long(rand_value<uint64>()),
			MTPReplyMarkup(),
			MTPVector<MTPMessageEntity>(),
			MTP_int(action.options.scheduled)
		)).done([=](const MTPUpdates &result) mutable {
			applyUpdates(result);
			done();
			finish();
		}).fail([=](const RPCError &error) mutable {
			fail(error);
			finish();
		}).afterRequest(history->sendRequestId
		).send();
		return history->sendRequestId;
	});
}

void ApiWrap::sendPollVotes(
		FullMsgId itemId,
		const std::vector<QByteArray> &options) {
	if (_pollVotesRequestIds.contains(itemId)) {
		return;
	}
	const auto item = _session->data().message(itemId);
	const auto media = item ? item->media() : nullptr;
	const auto poll = media ? media->poll() : nullptr;
	if (!item) {
		return;
	}

	const auto showSending = poll && !options.empty();
	const auto hideSending = [=] {
		if (showSending) {
			if (const auto item = _session->data().message(itemId)) {
				poll->sendingVotes.clear();
				_session->data().requestItemRepaint(item);
			}
		}
	};
	if (showSending) {
		poll->sendingVotes = options;
		_session->data().requestItemRepaint(item);
	}

	auto prepared = QVector<MTPbytes>();
	prepared.reserve(options.size());
	ranges::transform(
		options,
		ranges::back_inserter(prepared),
		[](const QByteArray &option) { return MTP_bytes(option); });
	const auto requestId = request(MTPmessages_SendVote(
		item->history()->peer->input,
		MTP_int(item->id),
		MTP_vector<MTPbytes>(prepared)
	)).done([=](const MTPUpdates &result) {
		_pollVotesRequestIds.erase(itemId);
		hideSending();
		applyUpdates(result);
	}).fail([=](const RPCError &error) {
		_pollVotesRequestIds.erase(itemId);
		hideSending();
	}).send();
	_pollVotesRequestIds.emplace(itemId, requestId);
}

void ApiWrap::closePoll(not_null<HistoryItem*> item) {
	const auto itemId = item->fullId();
	if (_pollCloseRequestIds.contains(itemId)) {
		return;
	}
	const auto media = item ? item->media() : nullptr;
	const auto poll = media ? media->poll() : nullptr;
	if (!poll) {
		return;
	}
	const auto requestId = request(MTPmessages_EditMessage(
		MTP_flags(MTPmessages_EditMessage::Flag::f_media),
		item->history()->peer->input,
		MTP_int(item->id),
		MTPstring(),
		PollDataToInputMedia(poll, true),
		MTPReplyMarkup(),
		MTPVector<MTPMessageEntity>(),
		MTP_int(0) // schedule_date
	)).done([=](const MTPUpdates &result) {
		_pollCloseRequestIds.erase(itemId);
		applyUpdates(result);
	}).fail([=](const RPCError &error) {
		_pollCloseRequestIds.erase(itemId);
	}).send();
	_pollCloseRequestIds.emplace(itemId, requestId);
}

void ApiWrap::reloadPollResults(not_null<HistoryItem*> item) {
	const auto itemId = item->fullId();
	if (!IsServerMsgId(item->id)
		|| _pollReloadRequestIds.contains(itemId)) {
		return;
	}
	const auto requestId = request(MTPmessages_GetPollResults(
		item->history()->peer->input,
		MTP_int(item->id)
	)).done([=](const MTPUpdates &result) {
		_pollReloadRequestIds.erase(itemId);
		applyUpdates(result);
	}).fail([=](const RPCError &error) {
		_pollReloadRequestIds.erase(itemId);
	}).send();
	_pollReloadRequestIds.emplace(itemId, requestId);
}

// // #feed
//void ApiWrap::readFeed(
//		not_null<Data::Feed*> feed,
//		Data::MessagePosition position) {
//	const auto already = feed->unreadPosition();
//	if (already && already >= position) {
//		return;
//	}
//	feed->setUnreadPosition(position);
//	if (!_feedReadsDelayed.contains(feed)) {
//		if (_feedReadsDelayed.empty()) {
//			_feedReadTimer.callOnce(kFeedReadTimeout);
//		}
//		_feedReadsDelayed.emplace(feed, crl::now() + kFeedReadTimeout);
//	}
//}
//
//void ApiWrap::readFeeds() {
//	auto delay = kFeedReadTimeout;
//	const auto now = crl::now();
//	for (auto i = begin(_feedReadsDelayed); i != end(_feedReadsDelayed);) {
//		const auto feed = i->first;
//		const auto time = i->second;
//		// Clang fails to capture structure-binded feed to lambda :(
//		//const auto [feed, time] = *i;
//		if (time > now) {
//			accumulate_min(delay, time - now);
//			++i;
//		} else if (_feedReadRequests.contains(feed)) {
//			++i;
//		} else {
//			const auto position = feed->unreadPosition();
//			const auto requestId = request(MTPchannels_ReadFeed(
//				MTP_int(feed->id()),
//				MTP_feedPosition(
//					MTP_int(position.date),
//					MTP_peerChannel(MTP_int(position.fullId.channel)),
//					MTP_int(position.fullId.msg))
//			)).done([=](const MTPUpdates &result) {
//				applyUpdates(result);
//				_feedReadRequests.remove(feed);
//			}).fail([=](const RPCError &error) {
//				_feedReadRequests.remove(feed);
//			}).send();
//			_feedReadRequests.emplace(feed, requestId);
//
//			i = _feedReadsDelayed.erase(i);
//		}
//	}
//	if (!_feedReadsDelayed.empty()) {
//		_feedReadTimer.callOnce(delay);
//	}
//}<|MERGE_RESOLUTION|>--- conflicted
+++ resolved
@@ -3965,11 +3965,8 @@
 	}
 
 	auto forwardFrom = items.front()->history()->peer;
-<<<<<<< HEAD
 	auto currentGroupId = items.front()->groupId();
 	auto isLastGrouped = false;
-=======
->>>>>>> 744eccc5
 	auto ids = QVector<MTPint>();
 	auto randomIds = QVector<MTPlong>();
 	auto localIds = std::shared_ptr<base::flat_map<uint64, FullMsgId>>();
@@ -4006,13 +4003,6 @@
 		if (shared) {
 			++shared->requestsLeft;
 		}
-<<<<<<< HEAD
-		const auto finalFlags = sendFlags
-			| (isGrouped()
-				? MTPmessages_ForwardMessages::Flag::f_grouped
-				: MTPmessages_ForwardMessages::Flag(0));
-=======
->>>>>>> 744eccc5
 		const auto requestType = Data::Histories::RequestType::Send;
 		histories.sendRequest(history, requestType, [=](Fn<void()> finish) {
 			history->sendRequestId = request(MTPmessages_ForwardMessages(
@@ -4382,19 +4372,11 @@
 				localIds->emplace(randomId, newId);
 			}
 		}
-<<<<<<< HEAD
 		if (needNextGroup(item)) {
 			sendAccumulated();
 			forwardFrom = item->history()->peer;
 			currentGroupId = item->groupId();
 			fromIter = i;
-=======
-		const auto newFrom = item->history()->peer;
-		const auto newGroupId = item->groupId();
-		if (forwardFrom != newFrom) {
-			sendAccumulated();
-			forwardFrom = newFrom;
->>>>>>> 744eccc5
 		}
 		ids.push_back(MTP_int(item->id));
 		randomIds.push_back(MTP_long(randomId));
