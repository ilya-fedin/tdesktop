/*
This file is part of Telegram Desktop,
the official desktop application for the Telegram messaging service.

For license and copyright information please follow this link:
https://github.com/telegramdesktop/tdesktop/blob/master/LEGAL
*/
#include "mainwindow.h"

#include "data/data_document.h"
#include "data/data_session.h"
#include "data/data_document_media.h"
#include "dialogs/dialogs_layout.h"
#include "history/history.h"
#include "ui/widgets/popup_menu.h"
#include "ui/widgets/buttons.h"
#include "ui/widgets/shadow.h"
#include "ui/widgets/tooltip.h"
#include "ui/layers/layer_widget.h"
#include "ui/emoji_config.h"
#include "ui/ui_utility.h"
#include "lang/lang_cloud_manager.h"
#include "lang/lang_instance.h"
#include "lang/lang_keys.h"
#include "core/shortcuts.h"
#include "core/sandbox.h"
#include "core/application.h"
#include "export/export_manager.h"
#include "intro/intro_widget.h"
#include "main/main_session.h"
#include "main/main_account.h" // Account::sessionValue.
#include "main/main_domain.h"
#include "mainwidget.h"
#include "media/system_media_controls_manager.h"
#include "boxes/confirm_box.h"
#include "boxes/connection_box.h"
#include "storage/storage_account.h"
#include "storage/localstorage.h"
#include "apiwrap.h"
#include "api/api_updates.h"
#include "settings/settings_intro.h"
#include "platform/platform_notifications_manager.h"
#include "base/platform/base_platform_info.h"
#include "ui/platform/ui_platform_utility.h"
#include "base/call_delayed.h"
#include "base/variant.h"
#include "window/notifications_manager.h"
#include "window/themes/window_theme.h"
#include "window/themes/window_theme_warning.h"
#include "window/window_lock_widgets.h"
#include "window/window_main_menu.h"
#include "window/window_controller.h" // App::wnd.
#include "window/window_session_controller.h"
#include "window/window_media_preview.h"
#include "facades.h"
#include "styles/style_dialogs.h"
#include "styles/style_layers.h"
#include "styles/style_window.h"

#include <QtGui/QWindow>
#include <QtCore/QCoreApplication>

namespace {

// Code for testing languages is F7-F6-F7-F8
void FeedLangTestingKey(int key) {
	static auto codeState = 0;
	if ((codeState == 0 && key == Qt::Key_F7)
		|| (codeState == 1 && key == Qt::Key_F6)
		|| (codeState == 2 && key == Qt::Key_F7)
		|| (codeState == 3 && key == Qt::Key_F8)) {
		++codeState;
	} else {
		codeState = 0;
	}
	if (codeState == 4) {
		codeState = 0;
		Lang::CurrentCloudManager().switchToTestLanguage();
	}
}

} // namespace

MainWindow::MainWindow(not_null<Window::Controller*> controller)
: Platform::MainWindow(controller) {

	updateIconCache();

	resize(st::windowDefaultWidth, st::windowDefaultHeight);

	setLocale(QLocale(QLocale::English, QLocale::UnitedStates));

	using Window::Theme::BackgroundUpdate;
	Window::Theme::Background()->updates(
	) | rpl::start_with_next([=](const BackgroundUpdate &data) {
		themeUpdated(data);
	}, lifetime());

	Core::App().passcodeLockChanges(
	) | rpl::start_with_next([=] {
		updateGlobalMenu();
	}, lifetime());

	Ui::Emoji::Updated(
	) | rpl::start_with_next([=] {
		Ui::ForceFullRepaint(this);
	}, lifetime());

	setAttribute(Qt::WA_NoSystemBackground);

	if (Ui::Platform::WindowExtentsSupported()) {
		setAttribute(Qt::WA_TranslucentBackground);
	} else {
		setAttribute(Qt::WA_OpaquePaintEvent);
	}
}

void MainWindow::initHook() {
	Platform::MainWindow::initHook();

	QCoreApplication::instance()->installEventFilter(this);

	// Non-queued activeChanged handlers must use QtSignalProducer.
	connect(
		windowHandle(),
		&QWindow::activeChanged,
		this,
		[=] { checkHistoryActivation(); },
		Qt::QueuedConnection);

	if (Media::SystemMediaControlsManager::Supported()) {
		using MediaManager = Media::SystemMediaControlsManager;
		_mediaControlsManager = std::make_unique<MediaManager>(&controller());
	}
}

void MainWindow::createTrayIconMenu() {
#ifdef Q_OS_WIN
	trayIconMenu = new Ui::PopupMenu(nullptr);
	trayIconMenu->deleteOnHide(false);
#else // Q_OS_WIN
	trayIconMenu = new QMenu(this);

	connect(trayIconMenu, &QMenu::aboutToShow, [=] {
		updateIsActive();
		updateTrayMenu();
	});
#endif // else for Q_OS_WIN

<<<<<<< HEAD
	auto notificationActionText = Core::App().settings().desktopNotify()
		? tr::lng_disable_notifications_from_tray(tr::now)
		: tr::lng_enable_notifications_from_tray(tr::now);

	auto soundActionText = Core::App().settings().soundNotify()
		? tr::ktg_settings_disable_sound_from_tray(tr::now)
		: tr::ktg_settings_enable_sound_from_tray(tr::now);

	trayIconMenu->addAction(tr::lng_minimize_to_tray(tr::now), [=] {
=======
	const auto minimizeAction = trayIconMenu->addAction(QString(), [=] {
>>>>>>> b69cac3e
		if (_activeForTrayIconAction) {
			minimizeToTray();
		} else {
			showFromTrayMenu();
		}
	});
	const auto notificationAction = trayIconMenu->addAction(QString(), [=] {
		toggleDisplayNotifyFromTray();
	});
	trayIconMenu->addAction(soundActionText, [=] {
		toggleSoundNotifyFromTray();
	});
	trayIconMenu->addAction(tr::ktg_quit_from_tray(tr::now), [=] {
		quitFromTray();
	});

	_updateTrayMenuTextActions.events(
	) | rpl::start_with_next([=] {
		if (!trayIconMenu) {
			return;
		}

		_activeForTrayIconAction = isActiveForTrayMenu();
		minimizeAction->setText(_activeForTrayIconAction
			? tr::lng_minimize_to_tray(tr::now)
			: tr::lng_open_from_tray(tr::now));

		auto notificationActionText = Core::App().settings().desktopNotify()
			? tr::lng_disable_notifications_from_tray(tr::now)
			: tr::lng_enable_notifications_from_tray(tr::now);
		notificationAction->setText(notificationActionText);
	}, lifetime());

	_updateTrayMenuTextActions.fire({});

	initTrayMenuHook();
}

void MainWindow::applyInitialWorkMode() {
	const auto workMode = Core::App().settings().workMode();
	workmodeUpdated(workMode);

	if (Core::App().settings().windowPosition().maximized) {
		DEBUG_LOG(("Window Pos: First show, setting maximized."));
		setWindowState(Qt::WindowMaximized);
	}
	if (cStartInTray()
		|| (cLaunchMode() == LaunchModeAutoStart
			&& cStartMinimized()
			&& !Core::App().passcodeLocked())) {
		const auto minimizeAndHide = [=] {
			DEBUG_LOG(("Window Pos: First show, setting minimized after."));
			setWindowState(windowState() | Qt::WindowMinimized);
			if (workMode == Core::Settings::WorkMode::TrayOnly
				|| workMode == Core::Settings::WorkMode::WindowAndTray) {
				hide();
			}
		};

		if (Platform::IsLinux()) {
			// If I call hide() synchronously here after show() then on Ubuntu 14.04
			// it will show a window frame with transparent window body, without content.
			// And to be able to "Show from tray" one more hide() will be required.
			crl::on_main(this, minimizeAndHide);
		} else {
			minimizeAndHide();
		}
	}
	setPositionInited();
}

void MainWindow::finishFirstShow() {
	createTrayIconMenu();
	initShadows();
	applyInitialWorkMode();
	createGlobalMenu();
	firstShadowsUpdate();

	windowDeactivateEvents(
	) | rpl::start_with_next([=] {
		Ui::Tooltip::Hide();
	}, lifetime());
}

void MainWindow::clearWidgetsHook() {
	_mediaPreview.destroy();
	_main.destroy();
	_intro.destroy();
	if (!Core::App().passcodeLocked()) {
		_passcodeLock.destroy();
	}
}

QPixmap MainWindow::grabInner() {
	if (_passcodeLock) {
		return Ui::GrabWidget(_passcodeLock);
	} else if (_intro) {
		return Ui::GrabWidget(_intro);
	} else if (_main) {
		return Ui::GrabWidget(_main);
	}
	return {};
}

void MainWindow::preventOrInvoke(Fn<void()> callback) {
	if (_main && _main->preventsCloseSection(callback)) {
		return;
	}
	callback();
}

void MainWindow::setupPasscodeLock() {
	auto animated = (_main || _intro);
	auto bg = animated ? grabInner() : QPixmap();
	_passcodeLock.create(bodyWidget(), &controller());
	updateControlsGeometry();

	Core::App().hideMediaView();
	Ui::hideSettingsAndLayer(anim::type::instant);
	if (_main) {
		_main->hide();
	}
	if (_intro) {
		_intro->hide();
	}
	if (animated) {
		_passcodeLock->showAnimated(bg);
	} else {
		_passcodeLock->showFinished();
		setInnerFocus();
	}
}

void MainWindow::clearPasscodeLock() {
	if (!_passcodeLock) {
		return;
	}

	if (_intro) {
		auto bg = grabInner();
		_passcodeLock.destroy();
		_intro->show();
		updateControlsGeometry();
		_intro->showAnimated(bg, true);
	} else if (_main) {
		auto bg = grabInner();
		_passcodeLock.destroy();
		_main->show();
		updateControlsGeometry();
		_main->showAnimated(bg, true);
		Core::App().checkStartUrl();
	}
}

void MainWindow::setupIntro(Intro::EnterPoint point) {
	auto animated = (_main || _passcodeLock);
	auto bg = animated ? grabInner() : QPixmap();

	destroyLayer();
	auto created = object_ptr<Intro::Widget>(
		bodyWidget(),
		&controller(),
		&account(),
		point);
	created->showSettingsRequested(
	) | rpl::start_with_next([=] {
		showSettings();
	}, created->lifetime());

	clearWidgets();
	_intro = std::move(created);
	if (_passcodeLock) {
		_intro->hide();
	} else {
		_intro->show();
		updateControlsGeometry();
		if (animated) {
			_intro->showAnimated(bg);
		} else {
			setInnerFocus();
		}
	}
	fixOrder();
}

void MainWindow::setupMain() {
	Expects(account().sessionExists());

	const auto animated = _intro
		|| (_passcodeLock && !Core::App().passcodeLocked());
	const auto bg = animated ? grabInner() : QPixmap();
	const auto weakAnimatedLayer = (_main && _layer && !_passcodeLock)
		? Ui::MakeWeak(_layer.get())
		: nullptr;
	if (weakAnimatedLayer) {
		Assert(!animated);
		_layer->hideAllAnimatedPrepare();
	} else {
		destroyLayer();
	}
	auto created = object_ptr<MainWidget>(bodyWidget(), sessionController());
	clearWidgets();
	_main = std::move(created);
	if (_passcodeLock) {
		_main->hide();
	} else {
		_main->show();
		updateControlsGeometry();
		if (animated) {
			_main->showAnimated(bg);
		} else {
			_main->activate();
		}
		Core::App().checkStartUrl();
	}
	fixOrder();
	if (const auto strong = weakAnimatedLayer.data()) {
		strong->hideAllAnimatedRun();
	}
}

void MainWindow::showSettings() {
	if (_passcodeLock) {
		return;
	}

	if (const auto session = sessionController()) {
		session->showSettings();
	} else {
		showSpecialLayer(
			Box<Settings::LayerWidget>(&controller()),
			anim::type::normal);
	}
}

void MainWindow::showSpecialLayer(
		object_ptr<Ui::LayerWidget> layer,
		anim::type animated) {
	if (_passcodeLock) {
		return;
	}

	if (layer) {
		ensureLayerCreated();
		_layer->showSpecialLayer(std::move(layer), animated);
	} else if (_layer) {
		_layer->hideSpecialLayer(animated);
	}
}

bool MainWindow::showSectionInExistingLayer(
		not_null<Window::SectionMemento*> memento,
		const Window::SectionShow &params) {
	if (_layer) {
		return _layer->showSectionInternal(memento, params);
	}
	return false;
}

void MainWindow::showMainMenu() {
	if (_passcodeLock) return;

	if (isHidden()) showFromTray();

	ensureLayerCreated();
	_layer->showMainMenu(
		object_ptr<Window::MainMenu>(this, sessionController()),
		anim::type::normal);
}

void MainWindow::ensureLayerCreated() {
	if (_layer) {
		return;
	}
	_layer = base::make_unique_q<Ui::LayerStackWidget>(
		bodyWidget());

	_layer->hideFinishEvents(
	) | rpl::filter([=] {
		return _layer != nullptr; // Last hide finish is sent from destructor.
	}) | rpl::start_with_next([=] {
		destroyLayer();
	}, _layer->lifetime());

	if (const auto controller = sessionController()) {
		controller->enableGifPauseReason(Window::GifPauseReason::Layer);
	}
}

void MainWindow::destroyLayer() {
	if (!_layer) {
		return;
	}

	auto layer = base::take(_layer);
	const auto resetFocus = Ui::InFocusChain(layer);
	if (resetFocus) {
		setFocus();
	}
	layer = nullptr;

	if (const auto controller = sessionController()) {
		controller->disableGifPauseReason(Window::GifPauseReason::Layer);
	}
	if (resetFocus) {
		setInnerFocus();
	}
	InvokeQueued(this, [=] {
		checkHistoryActivation();
	});
}

void MainWindow::ui_hideSettingsAndLayer(anim::type animated) {
	if (animated == anim::type::instant) {
		destroyLayer();
	} else if (_layer) {
		_layer->hideAll(animated);
	}
}

void MainWindow::ui_removeLayerBlackout() {
	if (_layer) {
		_layer->removeBodyCache();
	}
}

MainWidget *MainWindow::sessionContent() const {
	return _main.data();
}

void MainWindow::showBoxOrLayer(
		std::variant<
			v::null_t,
			object_ptr<Ui::BoxContent>,
			std::unique_ptr<Ui::LayerWidget>> &&layer,
		Ui::LayerOptions options,
		anim::type animated) {
	using UniqueLayer = std::unique_ptr<Ui::LayerWidget>;
	using ObjectBox = object_ptr<Ui::BoxContent>;
	if (auto layerWidget = std::get_if<UniqueLayer>(&layer)) {
		ensureLayerCreated();
		_layer->showLayer(std::move(*layerWidget), options, animated);
	} else if (auto box = std::get_if<ObjectBox>(&layer); *box != nullptr) {
		ensureLayerCreated();
		_layer->showBox(std::move(*box), options, animated);
	} else {
		if (_layer) {
			_layer->hideTopLayer(animated);
			if ((animated == anim::type::instant)
				&& _layer
				&& !_layer->layerShown()) {
				destroyLayer();
			}
		}
		Core::App().hideMediaView();
	}
}

void MainWindow::ui_showBox(
		object_ptr<Ui::BoxContent> box,
		Ui::LayerOptions options,
		anim::type animated) {
	showBoxOrLayer(std::move(box), options, animated);
}

void MainWindow::showLayer(
		std::unique_ptr<Ui::LayerWidget> &&layer,
		Ui::LayerOptions options,
		anim::type animated) {
	showBoxOrLayer(std::move(layer), options, animated);
}

bool MainWindow::ui_isLayerShown() {
	return _layer != nullptr;
}

bool MainWindow::showMediaPreview(
		Data::FileOrigin origin,
		not_null<DocumentData*> document) {
	const auto media = document->activeMediaView();
	const auto preview = Data::VideoPreviewState(media.get());
	if (!document->sticker()
		&& (!document->isAnimation() || !preview.loaded())) {
		return false;
	}
	if (!_mediaPreview) {
		_mediaPreview.create(bodyWidget(), sessionController());
		updateControlsGeometry();
	}
	if (_mediaPreview->isHidden()) {
		fixOrder();
	}
	_mediaPreview->showPreview(origin, document);
	return true;
}

bool MainWindow::showMediaPreview(
		Data::FileOrigin origin,
		not_null<PhotoData*> photo) {
	if (!_mediaPreview) {
		_mediaPreview.create(bodyWidget(), sessionController());
		updateControlsGeometry();
	}
	if (_mediaPreview->isHidden()) {
		fixOrder();
	}
	_mediaPreview->showPreview(origin, photo);
	return true;
}

void MainWindow::hideMediaPreview() {
	if (!_mediaPreview) {
		return;
	}
	_mediaPreview->hidePreview();
}

void MainWindow::themeUpdated(const Window::Theme::BackgroundUpdate &data) {
	using Type = Window::Theme::BackgroundUpdate::Type;

	// We delay animating theme warning because we want all other
	// subscribers to receive palette changed notification before any
	// animations (that include pixmap caches with old palette values).
	if (data.type == Type::TestingTheme) {
		if (!_testingThemeWarning) {
			_testingThemeWarning.create(bodyWidget());
			_testingThemeWarning->hide();
			_testingThemeWarning->setGeometry(rect());
			_testingThemeWarning->setHiddenCallback([this] { _testingThemeWarning.destroyDelayed(); });
		}
		crl::on_main(this, [=] {
			if (_testingThemeWarning) {
				_testingThemeWarning->showAnimated();
			}
		});
	} else if (data.type == Type::RevertingTheme || data.type == Type::ApplyingTheme) {
		if (_testingThemeWarning) {
			if (_testingThemeWarning->isHidden()) {
				_testingThemeWarning.destroy();
			} else {
				crl::on_main(this, [=] {
					if (_testingThemeWarning) {
						_testingThemeWarning->hideAnimated();
						_testingThemeWarning = nullptr;
					}
					setInnerFocus();
				});
			}
		}
	}
}

bool MainWindow::doWeMarkAsRead() {
	if (!_main || Ui::isLayerShown()) {
		return false;
	}
	if (cAutoScrollUnfocused()) {
		// for tile grid in case other windows have shadows
		// i've seen some windows with >70px shadow margins
		const auto margin = style::ConvertScale(100);
		return Ui::IsContentVisible(
			this,
			inner().marginsRemoved(QMargins(margin, margin, margin, margin)))
			&& _main->doWeMarkAsRead();
	}
	updateIsActive();
	return isActive() && _main->doWeMarkAsRead();
}

void MainWindow::checkHistoryActivation() {
	if (_main) {
		_main->checkHistoryActivation();
	}
}

bool MainWindow::contentOverlapped(const QRect &globalRect) {
	if (_main && _main->contentOverlapped(globalRect)) return true;
	if (_layer && _layer->contentOverlapped(globalRect)) return true;
	return false;
}

void MainWindow::setInnerFocus() {
	if (_testingThemeWarning) {
		_testingThemeWarning->setFocus();
	} else if (_layer && _layer->canSetFocus()) {
		_layer->setInnerFocus();
	} else if (_passcodeLock) {
		_passcodeLock->setInnerFocus();
	} else if (_main) {
		_main->setInnerFocus();
	} else if (_intro) {
		_intro->setInnerFocus();
	}
}

bool MainWindow::eventFilter(QObject *object, QEvent *e) {
	switch (e->type()) {
	case QEvent::KeyPress: {
		if (Logs::DebugEnabled()
			&& (e->type() == QEvent::KeyPress)
			&& object == windowHandle()) {
			auto key = static_cast<QKeyEvent*>(e)->key();
			FeedLangTestingKey(key);
		}
	} break;

	case QEvent::MouseMove: {
		const auto position = static_cast<QMouseEvent*>(e)->globalPos();
		if (_lastMousePosition != position) {
			if (const auto controller = sessionController()) {
				if (controller->session().updates().isIdle()) {
					Core::App().updateNonIdle();
				}
			}
		}
		_lastMousePosition = position;
	} break;

	case QEvent::MouseButtonRelease: {
		hideMediaPreview();
	} break;

	case QEvent::ApplicationActivate: {
		if (object == QCoreApplication::instance()) {
			InvokeQueued(this, [=] {
				handleActiveChanged();
			});
		}
	} break;

	case QEvent::WindowStateChange: {
		if (object == this) {
			auto state = (windowState() & Qt::WindowMinimized) ? Qt::WindowMinimized :
				((windowState() & Qt::WindowMaximized) ? Qt::WindowMaximized :
				((windowState() & Qt::WindowFullScreen) ? Qt::WindowFullScreen : Qt::WindowNoState));
			handleStateChanged(state);
		}
	} break;

	case QEvent::Move:
	case QEvent::Resize: {
		if (object == this) {
			positionUpdated();
		}
	} break;
	}

	return Platform::MainWindow::eventFilter(object, e);
}

void MainWindow::updateTrayMenu() {
<<<<<<< HEAD
	if (!trayIconMenu) return;

	auto actions = trayIconMenu->actions();
	const auto active = isActiveForTrayMenu();
	if (_activeForTrayIconAction != active) {
		_activeForTrayIconAction = active;
		const auto toggleAction = actions.at(0);
		toggleAction->setText(_activeForTrayIconAction
			? tr::lng_minimize_to_tray(tr::now)
			: tr::ktg_open_from_tray(tr::now));
=======
	if (!trayIconMenu) {
		return;
>>>>>>> b69cac3e
	}
	_updateTrayMenuTextActions.fire({});

	auto soundAction = actions.at(2);
	auto soundActionText = Core::App().settings().soundNotify()
		? tr::ktg_settings_disable_sound_from_tray(tr::now)
		: tr::ktg_settings_enable_sound_from_tray(tr::now);
	soundAction->setText(soundActionText);

	psTrayMenuUpdated();
}

bool MainWindow::takeThirdSectionFromLayer() {
	return _layer ? _layer->takeToThirdSection() : false;
}

void MainWindow::fixOrder() {
	if (_passcodeLock) _passcodeLock->raise();
	if (_layer) _layer->raise();
	if (_mediaPreview) _mediaPreview->raise();
	if (_testingThemeWarning) _testingThemeWarning->raise();
}

void MainWindow::handleTrayIconActication(
		QSystemTrayIcon::ActivationReason reason) {
	updateIsActive();
	if (Platform::IsMac() && isActive()) {
		if (trayIcon && !trayIcon->contextMenu()) {
			showFromTray();
		}
		return;
	}
	if (reason == QSystemTrayIcon::Context) {
		updateTrayMenu();
		base::call_delayed(1, this, [=] {
			psShowTrayMenu();
		});
	} else if (!skipTrayClick()) {
		if (isActiveForTrayMenu()) {
			minimizeToTray();
		} else {
			showFromTray();
		}
		_lastTrayClickTime = crl::now();
	}
}

bool MainWindow::skipTrayClick() const {
	return (_lastTrayClickTime > 0)
		&& (crl::now() - _lastTrayClickTime
			< QApplication::doubleClickInterval());
}

void MainWindow::toggleDisplayNotifyFromTray() {
	if (controller().locked()) {
		if (!isActive()) showFromTray();
		Ui::show(Box<InformBox>(tr::lng_passcode_need_unblock(tr::now)));
		return;
	}
	if (!sessionController()) {
		return;
	}

	auto soundNotifyChanged = false;
	auto flashBounceNotifyChanged = false;
	auto &settings = Core::App().settings();
	settings.setDesktopNotify(!settings.desktopNotify());
	if (settings.desktopNotify()) {
		if (settings.rememberedSoundNotifyFromTray()
			&& !settings.soundNotify()) {
			settings.setSoundNotify(true);
			settings.setRememberedSoundNotifyFromTray(false);
			soundNotifyChanged = true;
		}
		if (settings.rememberedFlashBounceNotifyFromTray()
			&& !settings.flashBounceNotify()) {
			settings.setFlashBounceNotify(true);
			settings.setRememberedFlashBounceNotifyFromTray(false);
			flashBounceNotifyChanged = true;
		}
	} else {
		if (settings.soundNotify()) {
			settings.setSoundNotify(false);
			settings.setRememberedSoundNotifyFromTray(true);
			soundNotifyChanged = true;
		} else {
			settings.setRememberedSoundNotifyFromTray(false);
		}
		if (settings.flashBounceNotify()) {
			settings.setFlashBounceNotify(false);
			settings.setRememberedFlashBounceNotifyFromTray(true);
			flashBounceNotifyChanged = true;
		} else {
			settings.setRememberedFlashBounceNotifyFromTray(false);
		}
	}
	account().session().saveSettings();
	using Change = Window::Notifications::ChangeType;
	auto &notifications = Core::App().notifications();
	notifications.notifySettingsChanged(Change::DesktopEnabled);
	if (soundNotifyChanged) {
		notifications.notifySettingsChanged(Change::SoundEnabled);
	}
	if (flashBounceNotifyChanged) {
		notifications.notifySettingsChanged(Change::FlashBounceEnabled);
	}
}

void MainWindow::toggleSoundNotifyFromTray() {
	if (controller().locked()) {
		if (!isActive()) showFromTray();
		Ui::show(Box<InformBox>(tr::lng_passcode_need_unblock(tr::now)));
		return;
	}
	if (!sessionController()) {
		return;
	}

	auto &settings = Core::App().settings();
	settings.setSoundNotify(!settings.soundNotify());
	account().session().saveSettings();
	using Change = Window::Notifications::ChangeType;
	auto &notifications = Core::App().notifications();
	notifications.notifySettingsChanged(Change::SoundEnabled);
}

void MainWindow::closeEvent(QCloseEvent *e) {
	if (Core::Sandbox::Instance().isSavingSession()) {
		e->accept();
		App::quit();
	} else {
		e->ignore();
		const auto hasAuth = [&] {
			if (!Core::App().domain().started()) {
				return false;
			}
			for (const auto &[_, account] : Core::App().domain().accounts()) {
				if (account->sessionExists()) {
					return true;
				}
			}
			return false;
		}();
		if (!hasAuth || !hideNoQuit()) {
			App::quit();
		}
	}
}

void MainWindow::updateControlsGeometry() {
	Platform::MainWindow::updateControlsGeometry();

	auto body = bodyWidget()->rect();
	if (_passcodeLock) _passcodeLock->setGeometry(body);
	auto mainLeft = 0;
	auto mainWidth = body.width();
	if (const auto session = sessionController()) {
		if (const auto skip = session->filtersWidth()) {
			mainLeft += skip;
			mainWidth -= skip;
		}
	}
	if (_main) {
		_main->setGeometry({
			body.x() + mainLeft,
			body.y(),
			mainWidth,
			body.height() });
	}
	if (_intro) _intro->setGeometry(body);
	if (_layer) _layer->setGeometry(body);
	if (_mediaPreview) _mediaPreview->setGeometry(body);
	if (_testingThemeWarning) _testingThemeWarning->setGeometry(body);

	if (_main) _main->checkMainSectionToLayer();
}

void MainWindow::placeSmallCounter(QImage &img, int size, int count, style::color bg, const QPoint &shift, style::color color) {
	QPainter p(&img);

	QString cnt = (count < 100) ? QString("%1").arg(count) : QString("..%1").arg(count % 10, 1, 10, QChar('0'));
	int32 cntSize = cnt.size();

	p.setBrush(bg->b);
	p.setPen(Qt::NoPen);
	p.setRenderHint(QPainter::Antialiasing);
	int32 fontSize;
	if (size == 16) {
		fontSize = 8;
	} else if (size == 32) {
		fontSize = (cntSize < 2) ? 12 : 12;
	} else {
		fontSize = (cntSize < 2) ? 22 : 22;
	}
	style::font f = { fontSize, 0, 0 };
	int32 w = f->width(cnt), d, r;
	if (size == 16) {
		d = (cntSize < 2) ? 2 : 1;
		r = (cntSize < 2) ? 4 : 3;
	} else if (size == 32) {
		d = (cntSize < 2) ? 5 : 2;
		r = (cntSize < 2) ? 8 : 7;
	} else {
		d = (cntSize < 2) ? 9 : 4;
		r = (cntSize < 2) ? 16 : 14;
	}
	p.drawRoundedRect(QRect(shift.x() + size - w - d * 2, shift.y() + size - f->height, w + d * 2, f->height), r, r);
	p.setFont(f->f);

	p.setPen(color->p);

	p.drawText(shift.x() + size - w - d, shift.y() + size - f->height + f->ascent, cnt);

}

void MainWindow::updateIconCache() {
	QImage iconImage(cWorkingDir() + "tdata/icon.png");

	auto logo = iconImage.isNull()
		? Core::App().logo(cCustomAppIcon())
		: iconImage;

	icon16 = logo.scaledToWidth(16, Qt::SmoothTransformation);
	icon32 = logo.scaledToWidth(32, Qt::SmoothTransformation);
	icon64 = logo.scaledToWidth(64, Qt::SmoothTransformation);

	auto logoNoMargin = iconImage.isNull()
		? Core::App().logoNoMargin(cCustomAppIcon())
		: iconImage;

	iconbig16 = logoNoMargin.scaledToWidth(16, Qt::SmoothTransformation);
	iconbig32 = logoNoMargin.scaledToWidth(32, Qt::SmoothTransformation);
	iconbig64 = logoNoMargin.scaledToWidth(64, Qt::SmoothTransformation);

	_customIconId = cCustomAppIcon();
}

QImage MainWindow::iconWithCounter(int size, int count, style::color bg, style::color fg, bool smallIcon) {
	bool layer = false;
	if (size < 0) {
		size = -size;
		layer = true;
	}
	if (layer) {
		if (size != 16 && size != 20 && size != 24) size = 32;

		// platform/linux/main_window_linux depends on count used the same
		// way for all the same (count % 1000) values.
		QString cnt = (count < 1000) ? QString("%1").arg(count) : QString("..%1").arg(count % 100, 2, 10, QChar('0'));
		QImage result(size, size, QImage::Format_ARGB32);
		int32 cntSize = cnt.size();
		result.fill(Qt::transparent);
		{
			QPainter p(&result);
			p.setBrush(bg);
			p.setPen(Qt::NoPen);
			p.setRenderHint(QPainter::Antialiasing);
			int32 fontSize;
			if (size == 16) {
				fontSize = (cntSize < 2) ? 11 : ((cntSize < 3) ? 11 : 8);
			} else if (size == 20) {
				fontSize = (cntSize < 2) ? 14 : ((cntSize < 3) ? 13 : 10);
			} else if (size == 24) {
				fontSize = (cntSize < 2) ? 17 : ((cntSize < 3) ? 16 : 12);
			} else {
				fontSize = (cntSize < 2) ? 22 : ((cntSize < 3) ? 20 : 16);
			}
			style::font f = { fontSize, 0, 0 };
			int32 w = f->width(cnt), d, r;
			if (size == 16) {
				d = (cntSize < 2) ? 5 : ((cntSize < 3) ? 2 : 1);
				r = (cntSize < 2) ? 8 : ((cntSize < 3) ? 7 : 3);
			} else if (size == 20) {
				d = (cntSize < 2) ? 6 : ((cntSize < 3) ? 2 : 1);
				r = (cntSize < 2) ? 10 : ((cntSize < 3) ? 9 : 5);
			} else if (size == 24) {
				d = (cntSize < 2) ? 7 : ((cntSize < 3) ? 3 : 1);
				r = (cntSize < 2) ? 12 : ((cntSize < 3) ? 11 : 6);
			} else {
				d = (cntSize < 2) ? 9 : ((cntSize < 3) ? 4 : 2);
				r = (cntSize < 2) ? 16 : ((cntSize < 3) ? 14 : 8);
			}
			p.drawRoundedRect(QRect(size - w - d * 2, size - f->height, w + d * 2, f->height), r, r);
			p.setFont(f);

			p.setPen(fg);

			p.drawText(size - w - d, size - f->height + f->ascent, cnt);
		}
		return result;
	} else {
		if (size != 16 && size != 32) size = 64;
	}

	if (_customIconId != cCustomAppIcon()) {
		updateIconCache();
	}

	QImage img(smallIcon ? ((size == 16) ? iconbig16 : (size == 32 ? iconbig32 : iconbig64)) : ((size == 16) ? icon16 : (size == 32 ? icon32 : icon64)));
	if (const auto controller = sessionController()) {
		if (controller->session().supportMode()) {
			Window::ConvertIconToBlack(img);
		}
	}
	if (!count) return img;

	if (smallIcon) {
		placeSmallCounter(img, size, count, bg, QPoint(), fg);
	} else {
		QPainter p(&img);
		p.drawPixmap(
			size / 2,
			size / 2,
			Ui::PixmapFromImage(
				iconWithCounter(-size / 2, count, bg, fg, false)));
	}
	return img;
}

void MainWindow::sendPaths() {
	if (controller().locked()) {
		return;
	}
	Core::App().hideMediaView();
	Ui::hideSettingsAndLayer(anim::type::instant);
	if (_main) {
		_main->activate();
	}
}

void MainWindow::activeChangedHook() {
	if (const auto controller = sessionController()) {
		controller->session().updates().updateOnline();
	}
}

MainWindow::~MainWindow() {
	delete trayIcon;
	delete trayIconMenu;
}

namespace App {

MainWindow *wnd() {
	return (Core::IsAppLaunched() && Core::App().activeWindow())
		? Core::App().activeWindow()->widget().get()
		: nullptr;
}

} // namespace App<|MERGE_RESOLUTION|>--- conflicted
+++ resolved
@@ -147,19 +147,7 @@
 	});
 #endif // else for Q_OS_WIN
 
-<<<<<<< HEAD
-	auto notificationActionText = Core::App().settings().desktopNotify()
-		? tr::lng_disable_notifications_from_tray(tr::now)
-		: tr::lng_enable_notifications_from_tray(tr::now);
-
-	auto soundActionText = Core::App().settings().soundNotify()
-		? tr::ktg_settings_disable_sound_from_tray(tr::now)
-		: tr::ktg_settings_enable_sound_from_tray(tr::now);
-
-	trayIconMenu->addAction(tr::lng_minimize_to_tray(tr::now), [=] {
-=======
 	const auto minimizeAction = trayIconMenu->addAction(QString(), [=] {
->>>>>>> b69cac3e
 		if (_activeForTrayIconAction) {
 			minimizeToTray();
 		} else {
@@ -169,7 +157,7 @@
 	const auto notificationAction = trayIconMenu->addAction(QString(), [=] {
 		toggleDisplayNotifyFromTray();
 	});
-	trayIconMenu->addAction(soundActionText, [=] {
+	const auto soundAction = trayIconMenu->addAction(QString(), [=] {
 		toggleSoundNotifyFromTray();
 	});
 	trayIconMenu->addAction(tr::ktg_quit_from_tray(tr::now), [=] {
@@ -185,12 +173,17 @@
 		_activeForTrayIconAction = isActiveForTrayMenu();
 		minimizeAction->setText(_activeForTrayIconAction
 			? tr::lng_minimize_to_tray(tr::now)
-			: tr::lng_open_from_tray(tr::now));
+			: tr::ktg_open_from_tray(tr::now));
 
 		auto notificationActionText = Core::App().settings().desktopNotify()
 			? tr::lng_disable_notifications_from_tray(tr::now)
 			: tr::lng_enable_notifications_from_tray(tr::now);
 		notificationAction->setText(notificationActionText);
+
+		auto soundActionText = Core::App().settings().soundNotify()
+			? tr::ktg_settings_disable_sound_from_tray(tr::now)
+			: tr::ktg_settings_enable_sound_from_tray(tr::now);
+		soundAction->setText(soundActionText);
 	}, lifetime());
 
 	_updateTrayMenuTextActions.fire({});
@@ -711,21 +704,8 @@
 }
 
 void MainWindow::updateTrayMenu() {
-<<<<<<< HEAD
-	if (!trayIconMenu) return;
-
-	auto actions = trayIconMenu->actions();
-	const auto active = isActiveForTrayMenu();
-	if (_activeForTrayIconAction != active) {
-		_activeForTrayIconAction = active;
-		const auto toggleAction = actions.at(0);
-		toggleAction->setText(_activeForTrayIconAction
-			? tr::lng_minimize_to_tray(tr::now)
-			: tr::ktg_open_from_tray(tr::now));
-=======
 	if (!trayIconMenu) {
 		return;
->>>>>>> b69cac3e
 	}
 	_updateTrayMenuTextActions.fire({});
 
