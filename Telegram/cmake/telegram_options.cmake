# This file is part of Telegram Desktop,
# the official desktop application for the Telegram messaging service.
#
# For license and copyright information please follow this link:
# https://github.com/telegramdesktop/tdesktop/blob/master/LEGAL

option(TDESKTOP_DISABLE_REGISTER_CUSTOM_SCHEME "Disable automatic 'tg://' URL scheme handler registration." OFF)
option(TDESKTOP_DISABLE_NETWORK_PROXY "Disable all code for working through Socks5 or MTProxy." OFF)
option(TDESKTOP_DISABLE_GTK_INTEGRATION "Disable all code for GTK integration (Linux only)." OFF)
option(TDESKTOP_API_TEST "Use test API credentials." OFF)
option(KTGDESKTOP_ENABLE_PACKER "Enable building update packer on non-special targets." OFF)
option(KTGDESKTOP_APPIMAGE_BUILD "Build with 'appimage' updater key." OFF)
set(TDESKTOP_API_ID "0" CACHE STRING "Provide 'api_id' for the Telegram API access.")
set(TDESKTOP_API_HASH "" CACHE STRING "Provide 'api_hash' for the Telegram API access.")
set(TDESKTOP_LAUNCHER_BASENAME "" CACHE STRING "Desktop file base name (Linux only).")

if (TDESKTOP_API_TEST)
    set(TDESKTOP_API_ID 17349)
    set(TDESKTOP_API_HASH 344583e45741c457fe1862106095a5eb)
endif()

<<<<<<< HEAD
if (NOT DESKTOP_APP_USE_PACKAGED)
    set(TDESKTOP_USE_GTK_FILE_DIALOG ON)
endif()

if (TDESKTOP_USE_GTK_FILE_DIALOG)
    set(TDESKTOP_DISABLE_GTK_INTEGRATION OFF)
=======
if (TDESKTOP_API_ID STREQUAL "0" OR TDESKTOP_API_HASH STREQUAL "")
    message(FATAL_ERROR
    " \n"
    " PROVIDE: -D TDESKTOP_API_ID=[API_ID] -D TDESKTOP_API_HASH=[API_HASH]\n"
    " \n"
    " > To build your version of Telegram Desktop you're required to provide\n"
    " > your own 'api_id' and 'api_hash' for the Telegram API access.\n"
    " >\n"
    " > How to obtain your 'api_id' and 'api_hash' is described here:\n"
    " > https://core.telegram.org/api/obtaining_api_id\n"
    " >\n"
    " > If you're building the application not for deployment,\n"
    " > but only for test purposes you can use TEST ONLY credentials,\n"
    " > which are very limited by the Telegram API server:\n"
    " >\n"
    " > api_id: 17349\n"
    " > api_hash: 344583e45741c457fe1862106095a5eb\n"
    " >\n"
    " > Your users will start getting internal server errors on login\n"
    " > if you deploy an app using those 'api_id' and 'api_hash'.\n"
    " ")
>>>>>>> d34eabdc
endif()

if (DESKTOP_APP_DISABLE_SPELLCHECK)
    target_compile_definitions(Telegram PRIVATE TDESKTOP_DISABLE_SPELLCHECK)
else()
    target_link_libraries(Telegram PRIVATE desktop-app::lib_spellcheck)
endif()

if (DESKTOP_APP_DISABLE_AUTOUPDATE)
    target_compile_definitions(Telegram PRIVATE TDESKTOP_DISABLE_AUTOUPDATE)
endif()

# if (DESKTOP_APP_SPECIAL_TARGET)
#     target_compile_definitions(Telegram PRIVATE TDESKTOP_ALLOW_CLOSED_ALPHA)
# endif()

if (TDESKTOP_DISABLE_REGISTER_CUSTOM_SCHEME)
    target_compile_definitions(Telegram PRIVATE TDESKTOP_DISABLE_REGISTER_CUSTOM_SCHEME)
endif()

if (TDESKTOP_DISABLE_NETWORK_PROXY)
    target_compile_definitions(Telegram PRIVATE TDESKTOP_DISABLE_NETWORK_PROXY)
endif()

if (TDESKTOP_DISABLE_GTK_INTEGRATION)
    target_compile_definitions(Telegram PRIVATE TDESKTOP_DISABLE_GTK_INTEGRATION)
endif()

if (NOT TDESKTOP_LAUNCHER_BASENAME)
    set(TDESKTOP_LAUNCHER_BASENAME "kotatogramdesktop")
endif()
target_compile_definitions(Telegram PRIVATE TDESKTOP_LAUNCHER_BASENAME=${TDESKTOP_LAUNCHER_BASENAME})

if (KTGDESKTOP_APPIMAGE_BUILD)
    target_compile_definitions(Telegram PRIVATE KTGDESKTOP_APPIMAGE_BUILD)
endif()<|MERGE_RESOLUTION|>--- conflicted
+++ resolved
@@ -17,38 +17,6 @@
 if (TDESKTOP_API_TEST)
     set(TDESKTOP_API_ID 17349)
     set(TDESKTOP_API_HASH 344583e45741c457fe1862106095a5eb)
-endif()
-
-<<<<<<< HEAD
-if (NOT DESKTOP_APP_USE_PACKAGED)
-    set(TDESKTOP_USE_GTK_FILE_DIALOG ON)
-endif()
-
-if (TDESKTOP_USE_GTK_FILE_DIALOG)
-    set(TDESKTOP_DISABLE_GTK_INTEGRATION OFF)
-=======
-if (TDESKTOP_API_ID STREQUAL "0" OR TDESKTOP_API_HASH STREQUAL "")
-    message(FATAL_ERROR
-    " \n"
-    " PROVIDE: -D TDESKTOP_API_ID=[API_ID] -D TDESKTOP_API_HASH=[API_HASH]\n"
-    " \n"
-    " > To build your version of Telegram Desktop you're required to provide\n"
-    " > your own 'api_id' and 'api_hash' for the Telegram API access.\n"
-    " >\n"
-    " > How to obtain your 'api_id' and 'api_hash' is described here:\n"
-    " > https://core.telegram.org/api/obtaining_api_id\n"
-    " >\n"
-    " > If you're building the application not for deployment,\n"
-    " > but only for test purposes you can use TEST ONLY credentials,\n"
-    " > which are very limited by the Telegram API server:\n"
-    " >\n"
-    " > api_id: 17349\n"
-    " > api_hash: 344583e45741c457fe1862106095a5eb\n"
-    " >\n"
-    " > Your users will start getting internal server errors on login\n"
-    " > if you deploy an app using those 'api_id' and 'api_hash'.\n"
-    " ")
->>>>>>> d34eabdc
 endif()
 
 if (DESKTOP_APP_DISABLE_SPELLCHECK)
