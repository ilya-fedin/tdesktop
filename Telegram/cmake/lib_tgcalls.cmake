# This file is part of Telegram Desktop,
# the official desktop application for the Telegram messaging service.
#
# For license and copyright information please follow this link:
# https://github.com/telegramdesktop/tdesktop/blob/master/LEGAL

add_library(lib_tgcalls STATIC)

if (WIN32)
    init_target(lib_tgcalls cxx_std_17) # Small amount of patches required here.
elseif (LINUX)
    init_target(lib_tgcalls) # All C++20 on Linux, because otherwise ODR violation.
else()
    init_target(lib_tgcalls cxx_std_14) # Can't use std::optional::value on macOS.
endif()

add_library(tdesktop::lib_tgcalls ALIAS lib_tgcalls)

set(tgcalls_dir ${third_party_loc}/tgcalls)
set(tgcalls_loc ${tgcalls_dir}/tgcalls)

nice_target_sources(lib_tgcalls ${tgcalls_loc}
PRIVATE
    Instance.cpp
    Instance.h
)

nice_target_sources(lib_tgcalls ${tgcalls_loc}
PRIVATE
    AudioDeviceHelper.cpp
    AudioDeviceHelper.h
    CodecSelectHelper.cpp
    CodecSelectHelper.h
    CryptoHelper.cpp
    CryptoHelper.h
    EncryptedConnection.cpp
    EncryptedConnection.h
    InstanceImpl.cpp
    InstanceImpl.h
    LogSinkImpl.cpp
    LogSinkImpl.h
    Manager.cpp
    Manager.h
    MediaManager.cpp
    MediaManager.h
    Message.cpp
    Message.h
    NetworkManager.cpp
    NetworkManager.h
    StaticThreads.cpp
    StaticThreads.h
    ThreadLocalObject.h
    VideoCaptureInterface.cpp
    VideoCaptureInterface.h
    VideoCaptureInterfaceImpl.cpp
    VideoCaptureInterfaceImpl.h
    VideoCapturerInterface.h

    group/GroupInstanceCustomImpl.cpp
    group/GroupInstanceCustomImpl.h
    group/GroupNetworkManager.cpp
    group/GroupNetworkManager.h
    group/StreamingPart.cpp
    group/StreamingPart.h

    platform/PlatformInterface.h

    # Android
    platform/android/AndroidContext.cpp
    platform/android/AndroidContext.h
    platform/android/AndroidInterface.cpp
    platform/android/AndroidInterface.h
    platform/android/VideoCameraCapturer.cpp
    platform/android/VideoCameraCapturer.h
    platform/android/VideoCapturerInterfaceImpl.cpp
    platform/android/VideoCapturerInterfaceImpl.h

    # iOS / macOS
    platform/darwin/DarwinInterface.h
    platform/darwin/DarwinInterface.mm
    platform/darwin/GLVideoView.h
    platform/darwin/GLVideoView.mm
    platform/darwin/TGRTCCVPixelBuffer.h
    platform/darwin/TGRTCCVPixelBuffer.mm
    platform/darwin/TGRTCDefaultVideoDecoderFactory.h
    platform/darwin/TGRTCDefaultVideoDecoderFactory.mm
    platform/darwin/TGRTCDefaultVideoEncoderFactory.h
    platform/darwin/TGRTCDefaultVideoEncoderFactory.mm
    platform/darwin/TGRTCVideoDecoderH264.h
    platform/darwin/TGRTCVideoDecoderH264.mm
    platform/darwin/TGRTCVideoDecoderH265.h
    platform/darwin/TGRTCVideoDecoderH265.mm
    platform/darwin/TGRTCVideoEncoderH264.h
    platform/darwin/TGRTCVideoEncoderH264.mm
    platform/darwin/TGRTCVideoEncoderH265.h
    platform/darwin/TGRTCVideoEncoderH265.mm
    platform/darwin/VideoCameraCapturer.h
    platform/darwin/VideoCameraCapturer.mm
    platform/darwin/VideoCameraCapturerMac.h
    platform/darwin/VideoCameraCapturerMac.mm
    platform/darwin/VideoCapturerInterfaceImpl.h
    platform/darwin/VideoCapturerInterfaceImpl.mm
    platform/darwin/VideoMetalView.h
    platform/darwin/VideoMetalView.mm
    platform/darwin/VideoMetalViewMac.h
    platform/darwin/VideoMetalViewMac.mm

    # POSIX

    # Teleram Desktop
    platform/tdesktop/DesktopInterface.cpp
    platform/tdesktop/DesktopInterface.h
    platform/tdesktop/VideoCapturerInterfaceImpl.cpp
    platform/tdesktop/VideoCapturerInterfaceImpl.h
    platform/tdesktop/VideoCapturerTrackSource.cpp
    platform/tdesktop/VideoCapturerTrackSource.h
    platform/tdesktop/VideoCameraCapturer.cpp
    platform/tdesktop/VideoCameraCapturer.h

    # All
    reference/InstanceImplReference.cpp
    reference/InstanceImplReference.h
)

target_link_libraries(lib_tgcalls
PRIVATE
    desktop-app::external_webrtc
<<<<<<< HEAD
    desktop-app::external_openssl
=======
    desktop-app::external_ffmpeg
>>>>>>> c08a148b
)

target_compile_definitions(lib_tgcalls
PRIVATE
    WEBRTC_APP_TDESKTOP
    RTC_ENABLE_VP9
)

if (WIN32)
    target_compile_definitions(lib_tgcalls
    PRIVATE
        WEBRTC_WIN
    )
elseif (APPLE)
    target_compile_options(lib_tgcalls
    PRIVATE
        -fobjc-arc
    )
    target_compile_definitions(lib_tgcalls
    PRIVATE
        WEBRTC_MAC
    )
    remove_target_sources(lib_tgcalls ${tgcalls_loc}
        platform/darwin/GLVideoView.h
        platform/darwin/GLVideoView.mm
        platform/darwin/VideoCameraCapturer.h
        platform/darwin/VideoCameraCapturer.mm
        platform/darwin/VideoMetalView.h
        platform/darwin/VideoMetalView.mm
        platform/darwin/VideoMetalViewMac.h
        platform/darwin/VideoMetalViewMac.mm
        platform/tdesktop/DesktopInterface.cpp
        platform/tdesktop/DesktopInterface.h
        platform/tdesktop/VideoCapturerTrackSource.cpp
        platform/tdesktop/VideoCapturerTrackSource.h
        platform/tdesktop/VideoCapturerInterfaceImpl.cpp
        platform/tdesktop/VideoCapturerInterfaceImpl.h
    )
elseif (CMAKE_SYSTEM_NAME STREQUAL "Linux")
    target_compile_definitions(lib_tgcalls
    PRIVATE
        WEBRTC_LINUX
    )
endif()

remove_target_sources(lib_tgcalls ${tgcalls_loc}
    platform/android/AndroidContext.cpp
    platform/android/AndroidContext.h
    platform/android/AndroidInterface.cpp
    platform/android/AndroidInterface.h
    platform/android/VideoCameraCapturer.cpp
    platform/android/VideoCameraCapturer.h
    platform/android/VideoCapturerInterfaceImpl.cpp
    platform/android/VideoCapturerInterfaceImpl.h
    reference/InstanceImplReference.cpp
    reference/InstanceImplReference.h
)

target_include_directories(lib_tgcalls
PUBLIC
    ${tgcalls_dir}
PRIVATE
    ${tgcalls_loc}
)

add_library(lib_tgcalls_legacy STATIC)

if (WIN32)
    init_target(lib_tgcalls_legacy cxx_std_17) # Small amount of patches required here.
elseif (LINUX)
    init_target(lib_tgcalls_legacy) # All C++20 on Linux, because otherwise ODR violation.
else()
    init_target(lib_tgcalls_legacy cxx_std_14) # Can't use std::optional::value on macOS.
endif()

add_library(tdesktop::lib_tgcalls_legacy ALIAS lib_tgcalls_legacy)

nice_target_sources(lib_tgcalls_legacy ${tgcalls_loc}
PRIVATE
    legacy/InstanceImplLegacy.cpp
    legacy/InstanceImplLegacy.h
)

target_include_directories(lib_tgcalls_legacy
PRIVATE
    ${tgcalls_loc}
)

target_link_libraries(lib_tgcalls_legacy
PRIVATE
    tdesktop::lib_tgcalls
    tdesktop::lib_tgvoip
    desktop-app::external_openssl
)<|MERGE_RESOLUTION|>--- conflicted
+++ resolved
@@ -125,11 +125,8 @@
 target_link_libraries(lib_tgcalls
 PRIVATE
     desktop-app::external_webrtc
-<<<<<<< HEAD
+    desktop-app::external_ffmpeg
     desktop-app::external_openssl
-=======
-    desktop-app::external_ffmpeg
->>>>>>> c08a148b
 )
 
 target_compile_definitions(lib_tgcalls
