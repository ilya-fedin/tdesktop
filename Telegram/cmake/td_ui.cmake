# This file is part of Telegram Desktop,
# the official desktop application for the Telegram messaging service.
#
# For license and copyright information please follow this link:
# https://github.com/telegramdesktop/tdesktop/blob/master/LEGAL

add_library(td_ui OBJECT)
init_non_host_target(td_ui)
add_library(tdesktop::td_ui ALIAS td_ui)

include(lib_ui/cmake/generate_styles.cmake)
include(cmake/generate_numbers.cmake)

set(style_files
    ui/td_common.style
    ui/filter_icons.style
    ui/chat/chat.style
    boxes/boxes.style
    dialogs/dialogs.style
    chat_helpers/chat_helpers.style
    calls/calls.style
    export/view/export.style
    info/info.style
    intro/intro.style
    media/player/media_player.style
    passport/passport.style
    payments/ui/payments.style
    profile/profile.style
    settings/settings.style
    media/view/media_view.style
    overview/overview.style
    window/window.style
    editor/editor.style
)

set(dependent_style_files
    ${submodules_loc}/lib_ui/ui/colors.palette
    ${submodules_loc}/lib_ui/ui/basic.style
    ${submodules_loc}/lib_ui/ui/layers/layers.style
    ${submodules_loc}/lib_ui/ui/widgets/widgets.style
)

generate_styles(td_ui ${src_loc} "${style_files}" "${dependent_style_files}")

target_precompile_headers(td_ui PRIVATE ${src_loc}/ui/ui_pch.h)
nice_target_sources(td_ui ${src_loc}
PRIVATE
    ${style_files}

    calls/group/ui/calls_group_recording_box.cpp
    calls/group/ui/calls_group_recording_box.h
    calls/group/ui/calls_group_scheduled_labels.cpp
    calls/group/ui/calls_group_scheduled_labels.h
    calls/group/ui/desktop_capture_choose_source.cpp
    calls/group/ui/desktop_capture_choose_source.h

    core/file_location.cpp
    core/file_location.h
    core/mime_type.cpp
    core/mime_type.h

    countries/countries_instance.cpp
    countries/countries_instance.h

    layout/abstract_layout_item.cpp
    layout/abstract_layout_item.h
    layout/layout_mosaic.cpp
    layout/layout_mosaic.h
    layout/layout_position.cpp
    layout/layout_position.h
    layout/layout_selection.cpp
    layout/layout_selection.h

    media/clip/media_clip_check_streaming.cpp
    media/clip/media_clip_check_streaming.h
    media/clip/media_clip_ffmpeg.cpp
    media/clip/media_clip_ffmpeg.h
    media/clip/media_clip_implementation.cpp
    media/clip/media_clip_implementation.h
    media/clip/media_clip_reader.cpp
    media/clip/media_clip_reader.h

    passport/ui/passport_details_row.cpp
    passport/ui/passport_details_row.h
    passport/ui/passport_form_row.cpp
    passport/ui/passport_form_row.h

    payments/ui/payments_edit_card.cpp
    payments/ui/payments_edit_card.h
    payments/ui/payments_edit_information.cpp
    payments/ui/payments_edit_information.h
    payments/ui/payments_form_summary.cpp
    payments/ui/payments_form_summary.h
    payments/ui/payments_field.cpp
    payments/ui/payments_field.h
    payments/ui/payments_panel.cpp
    payments/ui/payments_panel.h
    payments/ui/payments_panel_data.h
    payments/ui/payments_panel_delegate.h

    platform/mac/file_bookmark_mac.h
    platform/mac/file_bookmark_mac.mm
    platform/platform_file_bookmark.h

    ui/boxes/auto_delete_settings.cpp
    ui/boxes/auto_delete_settings.h
    ui/boxes/calendar_box.cpp
    ui/boxes/calendar_box.h
    ui/boxes/choose_date_time.cpp
    ui/boxes/choose_date_time.h
    ui/boxes/confirm_box.cpp
    ui/boxes/confirm_box.h
    ui/boxes/confirm_phone_box.cpp
    ui/boxes/confirm_phone_box.h
    ui/boxes/country_select_box.cpp
    ui/boxes/country_select_box.h
    ui/boxes/edit_invite_link.cpp
    ui/boxes/edit_invite_link.h
    ui/boxes/rate_call_box.cpp
    ui/boxes/rate_call_box.h
    ui/boxes/report_box.cpp
    ui/boxes/report_box.h
    ui/boxes/single_choice_box.cpp
    ui/boxes/single_choice_box.h

    ui/chat/attach/attach_abstract_single_file_preview.cpp
    ui/chat/attach/attach_abstract_single_file_preview.h
    ui/chat/attach/attach_abstract_single_media_preview.cpp
    ui/chat/attach/attach_abstract_single_media_preview.h
    ui/chat/attach/attach_abstract_single_preview.h
    ui/chat/attach/attach_album_preview.cpp
    ui/chat/attach/attach_album_preview.h
    ui/chat/attach/attach_album_thumbnail.cpp
    ui/chat/attach/attach_album_thumbnail.h
    ui/chat/attach/attach_controls.cpp
    ui/chat/attach/attach_controls.h
    ui/chat/attach/attach_extensions.cpp
    ui/chat/attach/attach_extensions.h
    ui/chat/attach/attach_prepare.cpp
    ui/chat/attach/attach_prepare.h
    ui/chat/attach/attach_send_files_way.cpp
    ui/chat/attach/attach_send_files_way.h
    ui/chat/attach/attach_single_file_preview.cpp
    ui/chat/attach/attach_single_file_preview.h
    ui/chat/attach/attach_single_media_preview.cpp
    ui/chat/attach/attach_single_media_preview.h
    ui/chat/chat_style.cpp
    ui/chat/chat_style.h
    ui/chat/chat_theme.cpp
    ui/chat/chat_theme.h
<<<<<<< HEAD
    #ui/chat/forward_options_box.cpp
    #ui/chat/forward_options_box.h
=======
    ui/chat/continuous_scroll.cpp
    ui/chat/continuous_scroll.h
    ui/chat/forward_options_box.cpp
    ui/chat/forward_options_box.h
>>>>>>> f55d3d1c
    ui/chat/group_call_bar.cpp
    ui/chat/group_call_bar.h
    ui/chat/group_call_userpics.cpp
    ui/chat/group_call_userpics.h
    ui/chat/message_bar.cpp
    ui/chat/message_bar.h
    ui/chat/message_bubble.cpp
    ui/chat/message_bubble.h
    ui/chat/pinned_bar.cpp
    ui/chat/pinned_bar.h
    ui/chat/requests_bar.cpp
    ui/chat/requests_bar.h
    ui/chat/select_scroll_manager.cpp
    ui/chat/select_scroll_manager.h
    ui/controls/call_mute_button.cpp
    ui/controls/call_mute_button.h
    ui/controls/delete_message_context_action.cpp
    ui/controls/delete_message_context_action.h
    ui/controls/emoji_button.cpp
    ui/controls/emoji_button.h
    ui/controls/invite_link_buttons.cpp
    ui/controls/invite_link_buttons.h
    ui/controls/invite_link_label.cpp
    ui/controls/invite_link_label.h
    ui/controls/send_button.cpp
    ui/controls/send_button.h
    ui/controls/who_read_context_action.cpp
    ui/controls/who_read_context_action.h
    ui/text/format_song_name.cpp
    ui/text/format_song_name.h
    ui/text/format_values.cpp
    ui/text/format_values.h
    ui/text/text_options.cpp
    ui/text/text_options.h
    ui/toasts/common_toasts.cpp
    ui/toasts/common_toasts.h

    ui/widgets/continuous_sliders.cpp
    ui/widgets/continuous_sliders.h
    ui/widgets/discrete_sliders.cpp
    ui/widgets/discrete_sliders.h
    ui/widgets/sent_code_field.cpp
    ui/widgets/sent_code_field.h
    ui/widgets/separate_panel.cpp
    ui/widgets/separate_panel.h

    ui/cached_round_corners.cpp
    ui/cached_round_corners.h
    ui/grouped_layout.cpp
    ui/grouped_layout.h
    ui/special_fields.cpp
    ui/special_fields.h

    ui/ui_pch.h
)

target_include_directories(td_ui
PUBLIC
    ${src_loc}
)

target_link_libraries(td_ui
PUBLIC
    tdesktop::td_lang
    desktop-app::lib_ui
    desktop-app::lib_lottie
PRIVATE
    tdesktop::lib_tgcalls
    desktop-app::lib_ffmpeg
    desktop-app::lib_webview
    desktop-app::lib_webrtc
    desktop-app::lib_stripe
)<|MERGE_RESOLUTION|>--- conflicted
+++ resolved
@@ -148,15 +148,10 @@
     ui/chat/chat_style.h
     ui/chat/chat_theme.cpp
     ui/chat/chat_theme.h
-<<<<<<< HEAD
+    ui/chat/continuous_scroll.cpp
+    ui/chat/continuous_scroll.h
     #ui/chat/forward_options_box.cpp
     #ui/chat/forward_options_box.h
-=======
-    ui/chat/continuous_scroll.cpp
-    ui/chat/continuous_scroll.h
-    ui/chat/forward_options_box.cpp
-    ui/chat/forward_options_box.h
->>>>>>> f55d3d1c
     ui/chat/group_call_bar.cpp
     ui/chat/group_call_bar.h
     ui/chat/group_call_userpics.cpp
