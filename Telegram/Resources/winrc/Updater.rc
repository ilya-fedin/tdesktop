--- conflicted
+++ resolved
@@ -25,13 +25,8 @@
 //
 
 VS_VERSION_INFO VERSIONINFO
-<<<<<<< HEAD
- FILEVERSION 0,9,60,0
- PRODUCTVERSION 0,9,60,0
-=======
- FILEVERSION 0,9,58,0
- PRODUCTVERSION 0,9,58,0
->>>>>>> 02e54dd8
+ FILEVERSION 0,9,61,0
+ PRODUCTVERSION 0,9,61,0
  FILEFLAGSMASK 0x3fL
 #ifdef _DEBUG
  FILEFLAGS 0x1L
@@ -48,17 +43,10 @@
         BEGIN
             VALUE "CompanyName", "Telegram Messenger LLP"
             VALUE "FileDescription", "Telegram Updater"
-<<<<<<< HEAD
-            VALUE "FileVersion", "0.9.60.0"
+            VALUE "FileVersion", "0.9.61.0"
             VALUE "LegalCopyright", "Copyright (C) 2014-2016"
             VALUE "ProductName", "Telegram Desktop"
-            VALUE "ProductVersion", "0.9.60.0"
-=======
-            VALUE "FileVersion", "0.9.58.0"
-            VALUE "LegalCopyright", "Copyright (C) 2014-2016"
-            VALUE "ProductName", "Telegram Desktop"
-            VALUE "ProductVersion", "0.9.58.0"
->>>>>>> 02e54dd8
+            VALUE "ProductVersion", "0.9.61.0"
         END
     END
     BLOCK "VarFileInfo"
