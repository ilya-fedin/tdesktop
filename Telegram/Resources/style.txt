--- conflicted
+++ resolved
@@ -250,16 +250,12 @@
 	itemBgOver: overBg;
 	itemFg: black;
 	itemFgOver: black;
-<<<<<<< HEAD
-	itemPadding: margins(17px, 8px, 17px, 7px);
-=======
 	itemFgDisabled: #ccc;
 	itemFgShortcut: #999;
 	itemFgShortcutOver: #7c99b2;
 	itemFgShortcutDisabled: #ccc;
 
-	itemPadding: margins(20px, 8px, 20px, 7px);
->>>>>>> 83a54271
+	itemPadding: margins(17px, 8px, 17px, 7px);
 	itemFont: normalFont;
 
 	separatorPadding: margins(0px, 5px, 0px, 5px);
@@ -270,11 +266,7 @@
 
 	duration: 120;
 
-<<<<<<< HEAD
-	widthMin: 160px;
-=======
 	widthMin: 180px;
->>>>>>> 83a54271
 	widthMax: 300px;
 }
 almostTransparent: #ffffff0d;
@@ -2024,10 +2016,7 @@
 	duration: 0;
 }
 mvPopupMenu: PopupMenu(defaultPopupMenu) {
-	skip: 5px;
-
 	shadow: sprite(0px, 0px, 0px, 0px);
-	shadowShift: 1px;
 
 	itemBg: #383838;
 	itemBgOver: #505050;
@@ -2038,17 +2027,7 @@
 	itemFgShortcutOver: #fff;
 	itemFgShortcutDisabled: #999;
 
-	itemPadding: margins(16px, 9px, 16px, 8px);
-	itemFont: normalFont;
-
-	separatorPadding: margins(0px, 5px, 0px, 5px);
-	separatorWidth: 1px;
 	separatorFg: #484848;
-
-	duration: 120;
-
-	widthMin: 180px;
-	widthMax: 300px;
 }
 mvContextButton: iconedButton(mvButton) {
 	bgColor: #383838E6;
