--- conflicted
+++ resolved
@@ -251,11 +251,7 @@
   webrtc:
     source: https://github.com/desktop-app/tg_owt.git
     source-depth: 1
-<<<<<<< HEAD
-    source-commit: 75ac66937341d8a9207375aaee79b4bdc500146c
-=======
     source-commit: 7f965710b93c4dadd7e6f1ac739e708694df7929
->>>>>>> c08a148b
     plugin: cmake
     build-packages:
       - yasm
