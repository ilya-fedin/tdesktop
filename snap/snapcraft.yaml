--- conflicted
+++ resolved
@@ -13,22 +13,13 @@
   - build-on: ppc64el
 
 apps:
-<<<<<<< HEAD
-  kotatogram-desktop:
-    command: kotatogram-launch
+  telegram-desktop:
+    command: bin/desktop-launch kotatogram-desktop
     common-id: io.github.kotatogram
-    desktop: share/applications/kotatogramdesktop.desktop
-    extensions:
-      - kde-neon
-=======
-  telegram-desktop:
-    command: bin/desktop-launch telegram-desktop
-    common-id: org.telegram.desktop
-    desktop: usr/share/applications/telegramdesktop.desktop
+    desktop: usr/share/applications/kotatogramdesktop.desktop
     environment:
       # Use GTK3 cursor theme, icon theme and open/save file dialogs.
       QT_QPA_PLATFORMTHEME: gtk3
->>>>>>> bede709f
     plugs:
       - alsa
       - audio-playback
@@ -73,11 +64,7 @@
     plugin: cmake
     source: .
     source-type: git
-<<<<<<< HEAD
-    parse-info: [share/metainfo/kotatogramdesktop.appdata.xml]
-=======
-    parse-info: [usr/share/metainfo/telegramdesktop.appdata.xml]
->>>>>>> bede709f
+    parse-info: [usr/share/metainfo/kotatogramdesktop.appdata.xml]
     build-environment:
       - LD_LIBRARY_PATH: $SNAPCRAFT_STAGE/usr/lib
     build-packages:
@@ -121,76 +108,16 @@
       version="$(git describe --tags | sed -r 's,^k([0-9]\.[0-9]),\1,')"
       snapcraftctl set-version "$version"
 
-<<<<<<< HEAD
-      sed -i 's|^Icon=.*|Icon=/share/icons/hicolor/512x512/apps/kotatogram.png|g' lib/xdg/kotatogramdesktop.desktop
-=======
-      sed -i 's|^Icon=.*|Icon=/usr/share/icons/hicolor/512x512/apps/telegram.png|g' lib/xdg/telegramdesktop.desktop
->>>>>>> bede709f
+      sed -i 's|^Icon=.*|Icon=/usr/share/icons/hicolor/512x512/apps/kotatogram.png|g' lib/xdg/kotatogramdesktop.desktop
     after:
       - desktop-qt5
       - ffmpeg
       - openal
       - qtwayland
 
-<<<<<<< HEAD
-  kotatogram-launcher:
-    plugin: dump
-    source: snap/scripts
-    organize:
-      kotatogram-launch: bin/kotatogram-launch
-
-  patches:
-    plugin: dump
-    source: Telegram/Patches
-    prime: [-./*]
-
-  qtconf:
-    plugin: nil
-    override-build: |
-      KF5_DIR=/snap/kde-frameworks-5-core18-sdk/current
-
-      install -d "$SNAPCRAFT_PART_INSTALL/usr/include/$SNAPCRAFT_ARCH_TRIPLET"
-      cp -a $KF5_DIR/usr/include/$SNAPCRAFT_ARCH_TRIPLET/qt5 "$SNAPCRAFT_PART_INSTALL/usr/include/$SNAPCRAFT_ARCH_TRIPLET"
-
-      install -d "$SNAPCRAFT_PART_INSTALL/usr/lib/$SNAPCRAFT_ARCH_TRIPLET"
-      cp -a $KF5_DIR/usr/lib/$SNAPCRAFT_ARCH_TRIPLET/qt5 "$SNAPCRAFT_PART_INSTALL/usr/lib/$SNAPCRAFT_ARCH_TRIPLET"
-
-      cat << EOF > "$SNAPCRAFT_PART_INSTALL/qt.conf"
-      [Paths]
-      Prefix=$KF5_DIR/usr
-      ArchData=lib/$SNAPCRAFT_ARCH_TRIPLET/qt5
-      Binaries=lib/qt5/bin
-      Data=share/qt5
-      Documentation=share/qt5/doc
-      Examples=lib/$SNAPCRAFT_ARCH_TRIPLET/qt5/examples
-      Headers=$SNAPCRAFT_STAGE/usr/include/$SNAPCRAFT_ARCH_TRIPLET/qt5
-      HostBinaries=lib/qt5/bin
-      HostData=$SNAPCRAFT_STAGE/usr/lib/$SNAPCRAFT_ARCH_TRIPLET/qt5
-      HostLibraries=lib/$SNAPCRAFT_ARCH_TRIPLET
-      Imports=lib/$SNAPCRAFT_ARCH_TRIPLET/qt5/imports
-      Libraries=lib/$SNAPCRAFT_ARCH_TRIPLET
-      LibraryExecutables=lib/$SNAPCRAFT_ARCH_TRIPLET/qt5/libexec
-      Plugins=lib/$SNAPCRAFT_ARCH_TRIPLET/qt5/plugins
-      Qml2Imports=lib/$SNAPCRAFT_ARCH_TRIPLET/qt5/qml
-      Settings=/etc/xdg
-      Translations=share/qt5/translations
-      EOF
-    stage:
-      - -usr/lib/x86_64-linux-gnu/qt5/plugins/platforms/libqwayland*
-      - -usr/lib/x86_64-linux-gnu/qt5/plugins/wayland*
-      - -usr/lib/x86_64-linux-gnu/qt5/qml/QtWayland
-    prime: [-./*]
-
-  cmake:
-    source: "https://gitlab.kitware.com/cmake/cmake.git"
-    source-depth: 1
-    source-tag: v3.16.4
-    source-type: git
-=======
   desktop-qt5:
     source: https://github.com/ubuntu/snapcraft-desktop-helpers.git
     source-subdir: qt
->>>>>>> bede709f
     plugin: make
     make-parameters: ["FLAVOR=qt5"]
     build-packages:
