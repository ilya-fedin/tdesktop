--- conflicted
+++ resolved
@@ -42,19 +42,6 @@
     git apply ../patches/gyp.diff
     cd ..\..
 
-<<<<<<< HEAD
-=======
-Add **GYP**, **Ninja** and **NuGet** to your PATH:
-
-* Open **Control Panel** -> **System** -> **Advanced system settings**.
-* Press **Environment Variables...**.
-* Select **Path**.
-* Press **Edit**.
-* Add ***BuildPath*\\ThirdParty\\gyp** value.
-* Add ***BuildPath*\\ThirdParty\\Ninja** value.
-* Add ***BuildPath*\\ThirdParty\\NuGet** value.
-
->>>>>>> b69cac3e
 ## Clone source code and prepare libraries
 
 Open **x86 Native Tools Command Prompt for VS 2019.bat**, go to ***BuildPath*** and run
