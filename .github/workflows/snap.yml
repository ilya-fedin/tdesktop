name: Snap.

on:
  push:
    paths-ignore:
      - 'docs/**'
      - '**.md'
      - 'kotatogram_changes.txt'
      - 'changelog.txt'
      - 'LEGAL'
      - 'LICENSE'
      - '.github/**'
      - '!.github/workflows/snap.yml'
      - 'Telegram/build/**'
      - 'Telegram/Patches/**'
      - '!Telegram/Patches/ffmpeg.diff'
      - 'Telegram/Resources/uwp/**'
      - 'Telegram/Resources/winrc/**'
      - 'Telegram/SourceFiles/platform/win/**'
      - 'Telegram/SourceFiles/platform/mac/**'
      - 'Telegram/Telegram/**'
      - 'Telegram/configure.bat'
      - 'Telegram/Telegram.plist'
  pull_request:
    paths-ignore:
      - 'docs/**'
      - '**.md'
      - 'kotatogram_changes.txt'
      - 'changelog.txt'
      - 'LEGAL'
      - 'LICENSE'
      - '.github/**'
      - '!.github/workflows/snap.yml'
      - 'Telegram/build/**'
      - 'Telegram/Patches/**'
      - '!Telegram/Patches/ffmpeg.diff'
      - 'Telegram/Resources/uwp/**'
      - 'Telegram/Resources/winrc/**'
      - 'Telegram/SourceFiles/platform/win/**'
      - 'Telegram/SourceFiles/platform/mac/**'
      - 'Telegram/Telegram/**'
      - 'Telegram/configure.bat'
      - 'Telegram/Telegram.plist'

jobs:

  linux:
    name: Ubuntu 20.04
    if: >
      !(github.event_name == 'push'
        && contains(github.event.head_commit.message, '[skip ci]'))
      && !(github.event_name == 'pull_request'
        && github.event.pull_request.head.repo.full_name == github.event.pull_request.base.repo.full_name) 
    runs-on: ubuntu-20.04

    env:
      UPLOAD_ARTIFACT: "false"

    steps:
      - name: Clone.
        uses: actions/checkout@v2
        with:
          submodules: recursive

      - name: First set up.
        run: |
          sudo snap install --classic snapcraft

          # Workaround for snapcraft
          # See https://forum.snapcraft.io/t/13258
          sudo chown root:root /

<<<<<<< HEAD
      - name: Kotatogram Desktop snap build.
        run: sudo snap run snapcraft --destructive-mode
=======
          sudo usermod -aG lxd $USER

          sudo snap run lxd init --auto
          sudo snap run lxd waitready

      - name: Telegram Desktop snap build.
        run: sg lxd -c 'snap run snapcraft --use-lxd'
>>>>>>> d34eabdc

      - name: Move artifact.
        if: env.UPLOAD_ARTIFACT == 'true'
        run: |
          artifact_name=$(echo kotatogram-desktop_*.snap)
          echo ::set-env name=ARTIFACT_NAME::$artifact_name

          mkdir artifact
          mv $artifact_name artifact

      - uses: actions/upload-artifact@master
        if: env.UPLOAD_ARTIFACT == 'true'
        name: Upload artifact.
        with:
          name: ${{ env.ARTIFACT_NAME }}
          path: artifact<|MERGE_RESOLUTION|>--- conflicted
+++ resolved
@@ -70,18 +70,13 @@
           # See https://forum.snapcraft.io/t/13258
           sudo chown root:root /
 
-<<<<<<< HEAD
-      - name: Kotatogram Desktop snap build.
-        run: sudo snap run snapcraft --destructive-mode
-=======
           sudo usermod -aG lxd $USER
 
           sudo snap run lxd init --auto
           sudo snap run lxd waitready
 
-      - name: Telegram Desktop snap build.
+      - name: Kotatogram Desktop snap build.
         run: sg lxd -c 'snap run snapcraft --use-lxd'
->>>>>>> d34eabdc
 
       - name: Move artifact.
         if: env.UPLOAD_ARTIFACT == 'true'
