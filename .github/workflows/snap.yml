name: Snap.

on:
  push:
    paths-ignore:
      - 'docs/**'
      - '*.md'
  pull_request:
    paths-ignore:
      - 'docs/**'
      - '*.md'

jobs:

  linux:
    name: Ubuntu 18.04
    runs-on: ubuntu-18.04

    env:
      UPLOAD_ARTIFACT: "false"
      ONLY_CACHE: "false"
      MANUAL_CACHING: "3"

    steps:
      - name: Clone.
        uses: actions/checkout@v1
        with:
          submodules: recursive

      - name: First set up.
        run: |
          sudo apt-get update
          sudo apt-get install gcc-8 g++-8 -y
          sudo snap install --classic snapcraft

          # Workaround for snapcraft
          # See https://forum.snapcraft.io/t/permissions-problem-using-snapcraft-in-azure-pipelines/13258
          sudo chown root:root /

          snapcraft --version > CACHE_KEY.txt
          gcc-8 --version >> CACHE_KEY.txt
          echo $MANUAL_CACHING >> CACHE_KEY.txt
          md5cache=$(md5sum CACHE_KEY.txt | cut -c -32)
          echo ::set-env name=CACHE_KEY::$md5cache

          awk -v RS="" -v ORS="\n\n" '/^  cmake:/' snap/snapcraft.yaml > CMAKE_CACHE_KEY.txt
          md5cache=$(md5sum CMAKE_CACHE_KEY.txt | cut -c -32)
          echo ::set-env name=CMAKE_CACHE_KEY::$md5cache

          awk -v RS="" -v ORS="\n\n" '/^  ffmpeg:/' snap/snapcraft.yaml > FFMPEG_CACHE_KEY.txt
          md5cache=$(md5sum FFMPEG_CACHE_KEY.txt | cut -c -32)
          echo ::set-env name=FFMPEG_CACHE_KEY::$md5cache

      - name: CMake cache.
        id: cache-cmake
        uses: actions/cache@v1
        with:
          path: parts/cmake
          key: ${{ runner.OS }}-cmake-${{ env.CACHE_KEY }}-${{ env.CMAKE_CACHE_KEY }}

      - name: CMake build.
        if: steps.cache-cmake.outputs.cache-hit != 'true'
        run: snapcraft build --destructive-mode cmake

<<<<<<< HEAD
      - name: Kotatogram Desktop snap build.
=======
      - name: FFmpeg cache.
        id: cache-ffmpeg
        uses: actions/cache@v1
        with:
          path: parts/ffmpeg
          key: ${{ runner.OS }}-ffmpeg-${{ env.CACHE_KEY }}-${{ env.FFMPEG_CACHE_KEY }}

      - name: FFmpeg build.
        if: steps.cache-ffmpeg.outputs.cache-hit != 'true'
        run: snapcraft build --destructive-mode ffmpeg

      - name: Telegram Desktop snap build.
>>>>>>> fec6a8dd
        if: env.ONLY_CACHE == 'false'
        run: snapcraft --destructive-mode

      - name: Move artifact.
        if: env.UPLOAD_ARTIFACT == 'true'
        run: |
          artifact_name=$(echo kotatogram-desktop_*.snap)
          echo ::set-env name=ARTIFACT_NAME::$artifact_name

          mkdir artifact
          mv $artifact_name artifact

      - uses: actions/upload-artifact@master
        if: env.UPLOAD_ARTIFACT == 'true'
        name: Upload artifact.
        with:
          name: ${{ env.ARTIFACT_NAME }}
          path: artifact

      - name: Remove unneeded directories for cache.
        run: |
          rm -rf parts/{cmake,ffmpeg}/{build,src,ubuntu}
          rm -rf parts/{cmake,ffmpeg}/state/{stage,prime}<|MERGE_RESOLUTION|>--- conflicted
+++ resolved
@@ -62,9 +62,6 @@
         if: steps.cache-cmake.outputs.cache-hit != 'true'
         run: snapcraft build --destructive-mode cmake
 
-<<<<<<< HEAD
-      - name: Kotatogram Desktop snap build.
-=======
       - name: FFmpeg cache.
         id: cache-ffmpeg
         uses: actions/cache@v1
@@ -76,8 +73,7 @@
         if: steps.cache-ffmpeg.outputs.cache-hit != 'true'
         run: snapcraft build --destructive-mode ffmpeg
 
-      - name: Telegram Desktop snap build.
->>>>>>> fec6a8dd
+      - name: Kotatogram Desktop snap build.
         if: env.ONLY_CACHE == 'false'
         run: snapcraft --destructive-mode
 
