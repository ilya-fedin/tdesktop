name: Windows.

on:
  push:
    paths-ignore:
      - 'docs/**'
      - '**.md'
      - '!docs/building-msvc.md'
      - 'kotatogram_changes.txt'
      - 'changelog.txt'
      - 'LEGAL'
      - 'LICENSE'
      - '.github/**'
      - '!.github/workflows/win.yml'
      - 'lib/xdg/**'
      - 'snap/**'
      - 'Telegram/build/**'
      - 'Telegram/Patches/**'
      - '!Telegram/Patches/build_ffmpeg_win.sh'
      - 'Telegram/Resources/uwp/**'
      - 'Telegram/SourceFiles/platform/linux/**'
      - 'Telegram/SourceFiles/platform/mac/**'
      - 'Telegram/Telegram/**'
      - 'Telegram/configure.sh'
      - 'Telegram/Telegram.plist'
  pull_request:
    paths-ignore:
      - 'docs/**'
      - '**.md'
      - '!docs/building-msvc.md'
      - 'kotatogram_changes.txt'
      - 'changelog.txt'
      - 'LEGAL'
      - 'LICENSE'
      - '.github/**'
      - '!.github/workflows/win.yml'
      - 'lib/xdg/**'
      - 'snap/**'
      - 'Telegram/build/**'
      - 'Telegram/Patches/**'
      - '!Telegram/Patches/build_ffmpeg_win.sh'
      - 'Telegram/Resources/uwp/**'
      - 'Telegram/SourceFiles/platform/linux/**'
      - 'Telegram/SourceFiles/platform/mac/**'
      - '!Telegram/Patches/breakpad.diff'
      - 'Telegram/Telegram/**'
      - 'Telegram/configure.sh'
      - 'Telegram/Telegram.plist'

jobs:

  windows:
    name: Windows
    if: >
      !(github.event_name == 'push'
        && contains(github.event.head_commit.message, '[skip ci]'))
      && !(github.event_name == 'pull_request'
        && github.event.pull_request.head.repo.full_name == github.event.pull_request.base.repo.full_name) 
    runs-on: windows-latest

    strategy:
      matrix:
        defines:
          - ""
    env:
      SDK: "10.0.18362.0"
      VC: "call vcvars32.bat && cd Libraries"
      GIT: "https://github.com"
      QT: "5_12_8"
      OPENSSL_VER: "1_1_1"
      UPLOAD_ARTIFACT: "true"
      ONLY_CACHE: "false"
      MANUAL_CACHING: "2"
      DOC_PATH: "docs/building-msvc.md"
      AUTO_CACHING: "1"

    steps:
      - name: Get repository name.
        shell: bash
        run: echo ::set-env name=REPO_NAME::${GITHUB_REPOSITORY##*/}

      - name: Clone.
        uses: actions/checkout@v2
        with:
          submodules: recursive
          path: ${{ env.REPO_NAME }}

      - name: Set up environment variables.
        shell: cmd
        run: |
          echo ::add-path::C:\Strawberry\perl\bin\
          echo ::add-path::"%programfiles%\NASM"

          C:
          cd "%programfiles(x86)%\Microsoft Visual Studio\2019\Enterprise\VC\Auxiliary\Build\"
          echo ::add-path::%cd%

          call vcvars32.bat
          D:
          cd %GITHUB_WORKSPACE%
          msbuild -version > CACHE_KEY.txt
          echo %MANUAL_CACHING% >> CACHE_KEY.txt

          mkdir Libraries
          cd Libraries
          echo ::set-env name=LibrariesPath::%cd%

      - name: Generate cache key.
        shell: bash
        run: |
          if [ "$AUTO_CACHING" == "1" ]; then
            thisFile=$REPO_NAME/.github/workflows/win.yml
            echo `md5sum $thisFile | awk '{ print $1 }'` >> CACHE_KEY.txt
          fi
          echo ::set-env name=CACHE_KEY::`md5sum CACHE_KEY.txt | awk '{ print $1 }'`

      - name: Choco installs.
        run: |
          choco install --no-progress -y nasm yasm jom ninja

      - name: Patches.
        shell: bash
        run: |
          echo "Find necessary commit from doc."
          checkoutCommit=$(grep -A 1 "cd patches" $REPO_NAME/$DOC_PATH | sed -n 2p)
          cd $LibrariesPath
          git clone $GIT/desktop-app/patches.git
          cd Patches
          eval $checkoutCommit

      - name: LZMA.
        shell: cmd
        run: |
          %VC%

          git clone %GIT%/telegramdesktop/lzma.git
          cd lzma
          cd C\Util\LzmaLib
          msbuild -m LzmaLib.sln /property:Configuration=Debug

      - name: OpenSSL cache.
        id: cache-openssl
        uses: actions/cache@v1
        with:
          path: ${{ env.LibrariesPath }}/openssl_${{ env.OPENSSL_VER }}
          key: ${{ runner.OS }}-${{ env.CACHE_KEY }}-${{ env.OPENSSL_VER }}
      - name: OpenSSL.
        if: steps.cache-openssl.outputs.cache-hit != 'true'
        shell: cmd
        run: |
          %VC%

          git clone %GIT%/openssl/openssl.git openssl_%OPENSSL_VER%
          cd openssl_%OPENSSL_VER%
          git checkout OpenSSL_%OPENSSL_VER%-stable
          perl Configure no-shared debug-VC-WIN32
          nmake
          mkdir out32.dbg
          move libcrypto.lib out32.dbg
          move libssl.lib out32.dbg
          move ossl_static.pdb out32.dbg\ossl_static
          nmake clean
          move out32.dbg\ossl_static out32.dbg\ossl_static.pdb
          perl Configure no-shared VC-WIN32
          nmake
          mkdir out32
          move libcrypto.lib out32
          move libssl.lib out32
          move ossl_static.pdb out32

          rmdir /S /Q test
          rmdir /S /Q .git

      - name: Zlib.
        shell: cmd
        run: |
          %VC%

          git clone %GIT%/telegramdesktop/zlib.git
          cd zlib
          git checkout tdesktop
          cd contrib\vstudio\vc14
          msbuild -m zlibstat.vcxproj /property:Configuration=Debug

      - name: OpenAL Soft cache.
        id: cache-openal
        uses: actions/cache@v1
        with:
          path: ${{ env.LibrariesPath }}/openal-soft
          key: ${{ runner.OS }}-openal-soft-${{ env.CACHE_KEY }}
      - name: OpenAL Soft.
        shell: cmd
        if: steps.cache-openal.outputs.cache-hit != 'true'
        run: |
          %VC%

          git clone %GIT%/telegramdesktop/openal-soft.git
          cd openal-soft
          git checkout fix_capture
          cd build
          cmake ^
          -G "Visual Studio 16 2019" ^
          -A Win32 ^
          -D LIBTYPE:STRING=STATIC ^
          -D FORCE_STATIC_VCRT:STRING=ON ..

          msbuild -m OpenAL.vcxproj /property:Configuration=Debug

      - name: Breakpad cache.
        id: cache-breakpad
        uses: actions/cache@v1
        with:
          path: ${{ env.LibrariesPath }}/breakpad
          key: ${{ runner.OS }}-breakpad-${{ env.CACHE_KEY }}-${{ hashFiles('**/breakpad.diff') }}
      - name: Breakpad.
        env:
          GYP_MSVS_OVERRIDE_PATH: 'C:\Program Files (x86)\Microsoft Visual Studio\2019\Enterprise\'
          GYP_MSVS_VERSION: 2019
        shell: cmd
        if: steps.cache-breakpad.outputs.cache-hit != 'true'
        run: |
          cd %LibrariesPath%

          echo Find any version of Python 2.
          for /D %%a in (C:\hostedtoolcache\windows\Python\2.*) do (
            SET PY2=%%a\x64
          )
          IF [%PY2%] == [] (
            echo Python 2 is not found.
            exit 1
          )
          echo Found %PY2%.

          git clone %GIT%/telegramdesktop/gyp.git
          cd gyp
          SET PATH=%PY2%;%cd%;%PATH%
          git checkout tdesktop

          cd %LibrariesPath%

          git clone %GIT%/google/breakpad
          cd breakpad
          git checkout a1dbcdcb43
          git apply ../patches/breakpad.diff
          cd src
          git clone %GIT%/google/googletest testing
          cd client\windows
          call gyp --no-circular-check breakpad_client.gyp --format=ninja
          cd ..\..
          ninja -C out/Debug common crash_generation_client exception_handler
          ninja -C out/Release common crash_generation_client exception_handler
          cd tools\windows\dump_syms
          call gyp dump_syms.gyp

          call vcvars32.bat
          msbuild -m dump_syms.vcxproj /property:Configuration=Release

      - name: Opus cache.
        id: cache-opus
        uses: actions/cache@v1
        with:
          path: ${{ env.LibrariesPath }}/opus
          key: ${{ runner.OS }}-opus-${{ env.CACHE_KEY }}
      - name: Opus.
        if: steps.cache-opus.outputs.cache-hit != 'true'
        shell: cmd
        run: |
          %VC%

          git clone %GIT%/telegramdesktop/opus.git
          cd opus
          git checkout tdesktop
          cd win32\VS2015
          msbuild -m opus.sln /property:Configuration=Debug /property:Platform="Win32"
          msbuild -m opus.sln /property:Configuration=Release /property:Platform="Win32"

      - name: FFmpeg cache.
        id: cache-ffmpeg
        uses: actions/cache@v1
        with:
          path: ${{ env.LibrariesPath }}/ffmpeg
          key: ${{ runner.OS }}-ffmpeg-${{ env.CACHE_KEY }}-2-${{ hashFiles('**/build_ffmpeg_win.sh') }}
      - name: FFmpeg.
        if: steps.cache-ffmpeg.outputs.cache-hit != 'true'
        shell: cmd
        run: |
          %VC%
          choco install --no-progress -y msys2

          git clone %GIT%/FFmpeg/FFmpeg.git ffmpeg
          cd ffmpeg
          git checkout release/3.4
          set CHERE_INVOKING=enabled_from_arguments
          set MSYS2_PATH_TYPE=inherit
          call c:\tools\msys64\usr\bin\bash --login ../../%REPO_NAME%/Telegram/Patches/build_ffmpeg_win.sh

          rmdir /S /Q .git

      - name: Qt 5.12.8 cache.
        id: cache-qt
        uses: actions/cache@v1
        with:
          path: ${{ env.LibrariesPath }}/Qt-5.12.8
          key: ${{ runner.OS }}-qt-${{ env.CACHE_KEY }}-${{ hashFiles('**/qtbase_5_12_8/*') }}
      - name: Configure Qt 5.12.8.
        if: steps.cache-qt.outputs.cache-hit != 'true'
        shell: cmd
        run: |
          %VC%

          git clone git://code.qt.io/qt/qt5.git qt_%QT%
          cd qt_%QT%
          perl init-repository --module-subset=qtbase,qtimageformats
          git checkout v5.12.8
          git submodule update qtbase
          git submodule update qtimageformats
          cd qtbase
          for /r %%i in (..\..\patches\qtbase_%QT%\*) do git apply %%i
          cd ..

          SET SSL=%LibrariesPath%\openssl_1_1_1
          SET LIBS=libcrypto.lib Ws2_32.lib Gdi32.lib Advapi32.lib Crypt32.lib User32.lib

          configure ^
          -prefix "%LibrariesPath%\Qt-5.12.8" ^
          -debug ^
          -force-debug-info ^
          -opensource ^
          -confirm-license ^
          -static ^
          -static-runtime -I "%SSL%\include" ^
          -no-opengl ^
          -openssl-linked ^
          OPENSSL_LIBS_DEBUG="%SSL%\out32.dbg\libssl.lib %SSL%\out32.dbg\%LIBS%" ^
          OPENSSL_LIBS_RELEASE="%SSL%\out32\libssl.lib %SSL%\out32\%LIBS%" ^
          -mp ^
          -nomake examples ^
          -nomake tests ^
          -platform win32-msvc
      - name: Qt 5.12.8 build.
        if: steps.cache-qt.outputs.cache-hit != 'true'
        shell: cmd
        run: |
          %VC%
          cd qt_%QT%

          jom -j%NUMBER_OF_PROCESSORS%
          jom -j%NUMBER_OF_PROCESSORS% install

          cd ..
          rmdir /S /Q qt_%QT%

      - name: Read defines.
        shell: bash
        run: |
          DEFINE=""
          if [ -n "${{ matrix.defines }}" ]; then
            DEFINE="-D ${{ matrix.defines }}=ON"
            echo Define from matrix: $DEFINE
            echo ::set-env name=ARTIFACT_NAME::Kotatogram_${{ matrix.defines }}
          else
            echo ::set-env name=ARTIFACT_NAME::Kotatogram
          fi
          echo "::set-env name=TDESKTOP_BUILD_DEFINE::$DEFINE"

      - name: Kotatogram Desktop build.
        if: env.ONLY_CACHE == 'false'
        shell: cmd
        timeout-minutes: 120
        run: |
          cd %REPO_NAME%\Telegram
          
          call configure.bat ^
          -D TDESKTOP_API_TEST=ON ^
          -D DESKTOP_APP_USE_PACKAGED=OFF ^
          -D DESKTOP_APP_DISABLE_AUTOUPDATE=ON ^
          -D DESKTOP_APP_DISABLE_CRASH_REPORTS=ON ^
          %TDESKTOP_BUILD_DEFINE% ^
          -DCMAKE_SYSTEM_VERSION=%SDK%

          call vcvars32.bat
          cd ..\out
          msbuild Telegram.sln /nologo /p:Configuration=Debug,Platform=Win32


      - name: Re-run build on failure.
        if: failure()
        shell: cmd
        timeout-minutes: 30
        run: |
          cd %REPO_NAME%\out
          call vcvars32.bat

          msbuild Telegram.sln /nologo /p:Configuration=Debug,Platform=Win32

      - name: Move artifact.
        if: env.UPLOAD_ARTIFACT == 'true'
        shell: cmd
        run: |
          cd %REPO_NAME%\build\bin
          mkdir artifact
<<<<<<< HEAD
          move Kotatogram.exe artifact/
          move Updater.exe artifact/
=======
          move Telegram.exe artifact/
>>>>>>> bede709f
      - uses: actions/upload-artifact@master
        name: Upload artifact.
        if: env.UPLOAD_ARTIFACT == 'true'
        with:
          name: ${{ env.ARTIFACT_NAME }}
          path: ${{ env.REPO_NAME }}\build\bin\artifact\<|MERGE_RESOLUTION|>--- conflicted
+++ resolved
@@ -397,17 +397,13 @@
         if: env.UPLOAD_ARTIFACT == 'true'
         shell: cmd
         run: |
-          cd %REPO_NAME%\build\bin
+          cd %REPO_NAME%\out\Debug
           mkdir artifact
-<<<<<<< HEAD
           move Kotatogram.exe artifact/
           move Updater.exe artifact/
-=======
-          move Telegram.exe artifact/
->>>>>>> bede709f
       - uses: actions/upload-artifact@master
         name: Upload artifact.
         if: env.UPLOAD_ARTIFACT == 'true'
         with:
           name: ${{ env.ARTIFACT_NAME }}
-          path: ${{ env.REPO_NAME }}\build\bin\artifact\+          path: ${{ env.REPO_NAME }}\out\Debug\artifact\