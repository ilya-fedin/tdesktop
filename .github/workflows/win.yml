name: Windows.

on:
  push:
    paths-ignore:
      - 'docs/**'
      - '**.md'
<<<<<<< HEAD
      - '!docs/building-msvc.md'
      - 'kotatogram_changes.txt'
=======
      - '!docs/building-win.md'
>>>>>>> 2de0b79b
      - 'changelog.txt'
      - 'LEGAL'
      - 'LICENSE'
      - '.github/**'
      - '!.github/workflows/win.yml'
      - 'lib/xdg/**'
      - 'snap/**'
      - 'Telegram/build/**'
      - 'Telegram/Resources/uwp/**'
      - 'Telegram/SourceFiles/platform/linux/**'
      - 'Telegram/SourceFiles/platform/mac/**'
      - 'Telegram/Telegram/**'
      - 'Telegram/configure.sh'
      - 'Telegram/Telegram.plist'
  pull_request:
    paths-ignore:
      - 'docs/**'
      - '**.md'
<<<<<<< HEAD
      - '!docs/building-msvc.md'
      - 'kotatogram_changes.txt'
=======
      - '!docs/building-win.md'
>>>>>>> 2de0b79b
      - 'changelog.txt'
      - 'LEGAL'
      - 'LICENSE'
      - '.github/**'
      - '!.github/workflows/win.yml'
      - 'lib/xdg/**'
      - 'snap/**'
      - 'Telegram/build/**'
      - 'Telegram/Resources/uwp/**'
      - 'Telegram/SourceFiles/platform/linux/**'
      - 'Telegram/SourceFiles/platform/mac/**'
      - 'Telegram/Telegram/**'
      - 'Telegram/configure.sh'
      - 'Telegram/Telegram.plist'

jobs:

  windows:
    name: Windows
    if: >
      !(github.event_name == 'push'
        && contains(github.event.head_commit.message, '[skip ci]'))
      && !(github.event_name == 'pull_request'
        && github.event.pull_request.head.repo.full_name == github.event.pull_request.base.repo.full_name) 
    runs-on: windows-latest

    strategy:
      matrix:
        defines:
          - ""
    env:
      SDK: "10.0.18362.0"
      VC: "call vcvars32.bat && cd Libraries"
      GIT: "https://github.com"
      QT: "5_15_2"
      QT_VER: "5.15.2"
      OPENSSL_VER: "1_1_1"
      UPLOAD_ARTIFACT: "true"
      ONLY_CACHE: "false"
      MANUAL_CACHING: "2"
      DOC_PATH: "docs/building-win.md"
      AUTO_CACHING: "1"

    defaults:
      run:
        shell: cmd

    steps:
      - name: Get repository name.
        shell: bash
        run: echo "REPO_NAME=${GITHUB_REPOSITORY##*/}" >> $GITHUB_ENV

      - name: Set up environment paths.
        shell: bash
        run: |
          echo "C:\\Strawberry\\perl\\bin\\" >> $GITHUB_PATH
          echo "C:\\Program Files\\NASM\\" >> $GITHUB_PATH
          echo "C:\\Program Files (x86)\\Microsoft Visual Studio\\2019\\Enterprise\\VC\\Auxiliary\\Build\\" >> $GITHUB_PATH

          mkdir Libraries && cd Libraries
          echo "Convert unix path to win path."
          p=`pwd | sed 's#^/[d]#d:#g' |sed 's#/#\\\\#g'`
          echo "LibrariesPath=$p" >> $GITHUB_ENV

      - name: Save msbuild version.
        run: |
          call vcvars32.bat
          msbuild -version > CACHE_KEY.txt

      - name: Clone.
        uses: actions/checkout@v2
        with:
          submodules: recursive
          path: ${{ env.REPO_NAME }}

      - name: Generate cache key.
        shell: bash
        run: |
          curl -o $LibrariesPath/tg_owt-version.json https://api.github.com/repos/desktop-app/tg_owt/git/refs/heads/master
          curl -o $LibrariesPath/tg_angle-version.json https://api.github.com/repos/desktop-app/tg_angle/git/refs/heads/master
          echo $MANUAL_CACHING >> CACHE_KEY.txt
          if [ "$AUTO_CACHING" == "1" ]; then
            thisFile=$REPO_NAME/.github/workflows/win.yml
            echo `md5sum $thisFile | awk '{ print $1 }'` >> CACHE_KEY.txt
          fi
          echo "CACHE_KEY=`md5sum CACHE_KEY.txt | awk '{ print $1 }'`" >> $GITHUB_ENV

      - name: Choco installs.
        run: choco install --no-progress -y nasm yasm jom ninja

      - name: NuGet sources.
        run: |
          nuget sources Disable -Name "Microsoft Visual Studio Offline Packages"
          nuget sources Add -Source https://api.nuget.org/v3/index.json & exit 0

      - name: Patches.
        shell: bash
        run: |
          echo "Find necessary commit from doc."
          checkoutCommit=$(grep -A 1 "cd patches" $REPO_NAME/$DOC_PATH | sed -n 2p)
          cd $LibrariesPath
          git clone $GIT/desktop-app/patches.git
          cd Patches
          eval $checkoutCommit

      - name: Find any version of Python 2.
        shell: bash
        run: |
          echo "Find any version of Python 2."
          p=`ls /c/hostedtoolcache/windows/python | grep "^2" | tail -1`
          if [ -z "$p" ]; then
            echo "Python 2 is not found."
            exit 1
          fi
          echo "PY2=C:\\hostedtoolcache\\windows\\Python\\$p\\x64" >> $GITHUB_ENV
          echo "Found $p."

      - name: LZMA.
        run: |
          %VC%

          git clone %GIT%/telegramdesktop/lzma.git
          cd lzma
          cd C\Util\LzmaLib
          msbuild -m LzmaLib.sln /property:Configuration=Debug

      - name: OpenSSL cache.
        id: cache-openssl
        uses: actions/cache@v2
        with:
          path: ${{ env.LibrariesPath }}/openssl_${{ env.OPENSSL_VER }}
          key: ${{ runner.OS }}-${{ env.CACHE_KEY }}-${{ env.OPENSSL_VER }}
      - name: OpenSSL.
        if: steps.cache-openssl.outputs.cache-hit != 'true'
        run: |
          %VC%

          git clone %GIT%/openssl/openssl.git openssl_%OPENSSL_VER%
          cd openssl_%OPENSSL_VER%
          git checkout OpenSSL_%OPENSSL_VER%-stable
          perl Configure no-shared no-tests debug-VC-WIN32
          nmake
          mkdir out32.dbg
          move libcrypto.lib out32.dbg
          move libssl.lib out32.dbg
          move ossl_static.pdb out32.dbg\ossl_static
          nmake clean
          move out32.dbg\ossl_static out32.dbg\ossl_static.pdb
          perl Configure no-shared no-tests VC-WIN32
          nmake
          mkdir out32
          move libcrypto.lib out32
          move libssl.lib out32
          move ossl_static.pdb out32

          rmdir /S /Q test
          rmdir /S /Q .git

      - name: Zlib.
        run: |
          %VC%

          git clone %GIT%/telegramdesktop/zlib.git
          cd zlib
          git checkout tdesktop
          cd contrib\vstudio\vc14
          msbuild -m zlibstat.vcxproj /property:Configuration=Debug

      - name: MozJPEG.
        shell: cmd
        run: |
          %VC%

          git clone -b v4.0.1-rc2 %GIT%/mozilla/mozjpeg.git
          cd mozjpeg
          cmake . ^
          -G "Visual Studio 16 2019" ^
          -A Win32 ^
          -DWITH_JPEG8=ON ^
          -DPNG_SUPPORTED=OFF
          cmake --build . --config Debug

      - name: OpenAL Soft cache.
        id: cache-openal
        uses: actions/cache@v2
        with:
          path: ${{ env.LibrariesPath }}/openal-soft
          key: ${{ runner.OS }}-openal-soft-${{ env.CACHE_KEY }}
      - name: OpenAL Soft.
        if: steps.cache-openal.outputs.cache-hit != 'true'
        run: |
          %VC%

          git clone -b openal-soft-1.21.0 --depth=1 %GIT%/kcat/openal-soft.git
          cd openal-soft\build
          cmake .. ^
          -G "Visual Studio 16 2019" ^
          -A Win32 ^
          -D LIBTYPE:STRING=STATIC ^
          -D FORCE_STATIC_VCRT=ON ^
          -D ALSOFT_BACKEND_DSOUND=OFF

          msbuild -m OpenAL.vcxproj /property:Configuration=Debug

      - name: Breakpad cache.
        id: cache-breakpad
        uses: actions/cache@v2
        with:
          path: ${{ env.LibrariesPath }}/breakpad
          key: ${{ runner.OS }}-breakpad-${{ env.CACHE_KEY }}-${{ hashFiles('**/breakpad.diff') }}
      - name: Breakpad.
        env:
          GYP_MSVS_OVERRIDE_PATH: 'C:\Program Files (x86)\Microsoft Visual Studio\2019\Enterprise\'
          GYP_MSVS_VERSION: 2019
        if: steps.cache-breakpad.outputs.cache-hit != 'true'
        run: |
          cd %LibrariesPath%

          git clone %GIT%/telegramdesktop/gyp.git
          cd gyp
          SET PATH=%PY2%;%cd%;%PATH%
          git checkout tdesktop

          cd %LibrariesPath%

          git clone %GIT%/google/breakpad
          cd breakpad
          git checkout a1dbcdcb43
          git apply ../patches/breakpad.diff
          cd src
          git clone %GIT%/google/googletest testing
          cd client\windows
          call gyp --no-circular-check breakpad_client.gyp --format=ninja
          cd ..\..
          ninja -C out/Debug common crash_generation_client exception_handler
          ninja -C out/Release common crash_generation_client exception_handler
          cd tools\windows\dump_syms
          call gyp dump_syms.gyp

          call vcvars32.bat
          msbuild -m dump_syms.vcxproj /property:Configuration=Release

      - name: Opus cache.
        id: cache-opus
        uses: actions/cache@v2
        with:
          path: ${{ env.LibrariesPath }}/opus
          key: ${{ runner.OS }}-opus-${{ env.CACHE_KEY }}
      - name: Opus.
        if: steps.cache-opus.outputs.cache-hit != 'true'
        run: |
          %VC%

          git clone %GIT%/telegramdesktop/opus.git
          cd opus
          git checkout tdesktop
          cd win32\VS2015
          msbuild -m opus.sln /property:Configuration=Debug /property:Platform="Win32"
          msbuild -m opus.sln /property:Configuration=Release /property:Platform="Win32"

      - name: Rnnoise.
        shell: cmd
        run: |
          %VC%

          git clone %GIT%/desktop-app/rnnoise.git
          mkdir rnnoise\out
          cd rnnoise\out
          cmake -A Win32 ..
          cmake --build . --config Debug

      - name: FFmpeg cache.
        id: cache-ffmpeg
        uses: actions/cache@v2
        with:
          path: ${{ env.LibrariesPath }}/ffmpeg
          key: ${{ runner.OS }}-ffmpeg-${{ env.CACHE_KEY }}-2-${{ hashFiles('**/build_ffmpeg_win.sh') }}
      - name: FFmpeg.
        if: steps.cache-ffmpeg.outputs.cache-hit != 'true'
        run: |
          %VC%
          choco install --no-progress -y msys2

          git clone %GIT%/FFmpeg/FFmpeg.git ffmpeg
          cd ffmpeg
          git checkout release/4.4
          set CHERE_INVOKING=enabled_from_arguments
          set MSYS2_PATH_TYPE=inherit
          call c:\tools\msys64\usr\bin\bash --login ../patches/build_ffmpeg_win.sh

          rmdir /S /Q .git

      - name: Angle cache.
        id: cache-angle
        uses: actions/cache@v2
        with:
          path: ${{ env.LibrariesPath }}/tg_angle
          key: ${{ runner.OS }}-angle-${{ env.CACHE_KEY }}-${{ hashFiles('**/tg_angle-version.json') }}
      - name: Angle.
        if: steps.cache-angle.outputs.cache-hit != 'true'
        run: |
          %VC%

          git clone --recursive %GIT%/desktop-app/tg_angle.git
          mkdir tg_angle\out\Debug
          cd tg_angle\out\Debug
          cmake -G Ninja ^
          -DCMAKE_BUILD_TYPE=Debug ^
          -DTG_ANGLE_SPECIAL_TARGET=win64 ^
          -DTG_ANGLE_ZLIB_INCLUDE_PATH=%cd%/../../../zlib ../..
          ninja

          :: Cleanup.
          cd %LibrariesPath%\tg_angle
          move out\Debug\tg_angle.lib tg_angle.lib
          rmdir /S /Q out
          mkdir out\Debug
          move tg_angle.lib out\Debug\tg_angle.lib

      - name: Qt 5.15.2 cache.
        id: cache-qt
        uses: actions/cache@v2
        with:
          path: ${{ env.LibrariesPath }}/Qt-${{ env.QT_VER }}
          key: ${{ runner.OS }}-qt-${{ env.CACHE_KEY }}-${{ hashFiles('**/qtbase_5_15_2/*') }}
      - name: Configure Qt 5.15.2.
        if: steps.cache-qt.outputs.cache-hit != 'true'
        run: |
          %VC%

          git clone git://code.qt.io/qt/qt5.git qt_%QT%
          cd qt_%QT%
          perl init-repository --module-subset=qtbase,qtimageformats
          git checkout v%QT_VER%
          git submodule update qtbase
          git submodule update qtimageformats
          cd qtbase
          for /r %%i in (..\..\patches\qtbase_%QT%\*) do git apply %%i
          cd ..

          SET SSL=%LibrariesPath%\openssl_%OPENSSL_VER%
          SET SSL_LIBS=libcrypto.lib Ws2_32.lib Gdi32.lib Advapi32.lib Crypt32.lib User32.lib

          SET ANGLE=%LibrariesPath%\tg_angle
          SET ANGLE_LIBS=d3d9.lib dxgi.lib dxguid.lib

          SET ZLIB=%LibrariesPath%\zlib\contrib\vstudio\vc14\x86

          configure ^
          -prefix "%LibrariesPath%\Qt-%QT_VER%" ^
          -debug ^
          -force-debug-info ^
          -opensource ^
          -confirm-license ^
          -static ^
          -static-runtime ^
          -opengl es2 -no-angle ^
          -I "%ANGLE%\include" ^
          -D "GL_APICALL=" ^
          QMAKE_LIBS_OPENGL_ES2_DEBUG="%ANGLE%\out\Debug\tg_angle.lib %ZLIB%\ZlibStatDebug\zlibstat.lib %ANGLE_LIBS%" ^
          QMAKE_LIBS_OPENGL_ES2_RELEASE="%ANGLE%\out\Release\tg_angle.lib %ZLIB%\ZlibStatReleaseWithoutAsm\zlibstat.lib %ANGLE_LIBS%" ^
          -egl ^
          -D "EGLAPI=" ^
          -D "DESKTOP_APP_QT_STATIC_ANGLE=" ^
          QMAKE_LIBS_EGL_DEBUG="%ANGLE%\out\Debug\tg_angle.lib %ZLIB%\ZlibStatDebug\zlibstat.lib %ANGLE_LIBS% Gdi32.lib User32.lib" ^
          QMAKE_LIBS_EGL_RELEASE="%ANGLE%\out\Release\tg_angle.lib %ZLIB%\ZlibStatReleaseWithoutAsm\zlibstat.lib %ANGLE_LIBS% Gdi32.lib User32.lib" ^
          -openssl-linked ^
          -I "%SSL%\include" ^
          OPENSSL_LIBS_DEBUG="%SSL%\out32.dbg\libssl.lib %SSL%\out32.dbg\%SSL_LIBS%" ^
          OPENSSL_LIBS_RELEASE="%SSL%\out32\libssl.lib %SSL%\out32\%SSL_LIBS%" ^
          -I "%LibrariesPath%\mozjpeg" ^
          LIBJPEG_LIBS_DEBUG="%LibrariesPath%\mozjpeg\Debug\jpeg-static.lib" ^
          LIBJPEG_LIBS_RELEASE="%LibrariesPath%\mozjpeg\Release\jpeg-static.lib" ^
          -mp ^
          -nomake examples ^
          -nomake tests ^
          -platform win32-msvc

      - name: Qt 5.15.2 build.
        if: steps.cache-qt.outputs.cache-hit != 'true'
        run: |
          %VC%
          cd qt_%QT%

          jom -j%NUMBER_OF_PROCESSORS%
          jom -j%NUMBER_OF_PROCESSORS% install

          cd ..
          rmdir /S /Q qt_%QT%

      - name: WebRTC cache.
        id: cache-webrtc
        uses: actions/cache@v2
        with:
          path: ${{ env.LibrariesPath }}/tg_owt
          key: ${{ runner.OS }}-webrtc-${{ env.CACHE_KEY }}-${{ hashFiles('**/tg_owt-version.json') }}
      - name: WebRTC.
        if: steps.cache-webrtc.outputs.cache-hit != 'true'
        run: |
          %VC%

          git clone --recursive %GIT%/desktop-app/tg_owt.git
          mkdir tg_owt\out\Debug
          cd tg_owt\out\Debug
          cmake -G Ninja ^
          -DCMAKE_BUILD_TYPE=Debug ^
          -DTG_OWT_SPECIAL_TARGET=win ^
          -DTG_OWT_BUILD_AUDIO_BACKENDS=OFF ^
          -DTG_OWT_LIBJPEG_INCLUDE_PATH=%cd%/../../../mozjpeg ^
          -DTG_OWT_OPENSSL_INCLUDE_PATH=%cd%/../../../openssl_%OPENSSL_VER%/include ^
          -DTG_OWT_OPUS_INCLUDE_PATH=%cd%/../../../opus/include ^
          -DTG_OWT_FFMPEG_INCLUDE_PATH=%cd%/../../../ffmpeg ^
          ../..

          ninja

          :: Cleanup.
          cd %LibrariesPath%\tg_owt
          move out\Debug\tg_owt.lib tg_owt.lib
          rmdir /S /Q out
          mkdir out\Debug
          move tg_owt.lib out\Debug\tg_owt.lib

      - name: Read defines.
        shell: bash
        run: |
          DEFINE=""
          if [ -n "${{ matrix.defines }}" ]; then
            DEFINE="-D ${{ matrix.defines }}=ON"
            echo Define from matrix: $DEFINE
            echo "ARTIFACT_NAME=Kotatogram_${{ matrix.defines }}" >> $GITHUB_ENV
          else
            echo "ARTIFACT_NAME=Kotatogram" >> $GITHUB_ENV
          fi
          echo "TDESKTOP_BUILD_DEFINE=$DEFINE" >> $GITHUB_ENV

      - name: Free up some disk space.
        run: del /S *.pdb

      - name: Kotatogram Desktop build.
        if: env.ONLY_CACHE == 'false'
        run: |
          cd %REPO_NAME%\Telegram
          
          call configure.bat ^
          -D TDESKTOP_API_TEST=ON ^
          -D DESKTOP_APP_USE_PACKAGED=OFF ^
          -D DESKTOP_APP_DISABLE_AUTOUPDATE=ON ^
          -D DESKTOP_APP_DISABLE_CRASH_REPORTS=ON ^
          -D DESKTOP_APP_NO_PDB=ON ^
          %TDESKTOP_BUILD_DEFINE% ^
          -DCMAKE_SYSTEM_VERSION=%SDK%

          call vcvars32.bat
          cd ..\out
          msbuild Telegram.sln /nologo /p:Configuration=Debug,Platform=Win32

      - name: Move artifact.
        if: env.UPLOAD_ARTIFACT == 'true'
        run: |
          cd %REPO_NAME%\out\Debug
          mkdir artifact
          move Kotatogram.exe artifact/
      - uses: actions/upload-artifact@master
        name: Upload artifact.
        if: env.UPLOAD_ARTIFACT == 'true'
        with:
          name: ${{ env.ARTIFACT_NAME }}
          path: ${{ env.REPO_NAME }}\out\Debug\artifact\<|MERGE_RESOLUTION|>--- conflicted
+++ resolved
@@ -5,12 +5,8 @@
     paths-ignore:
       - 'docs/**'
       - '**.md'
-<<<<<<< HEAD
-      - '!docs/building-msvc.md'
+      - '!docs/building-win.md'
       - 'kotatogram_changes.txt'
-=======
-      - '!docs/building-win.md'
->>>>>>> 2de0b79b
       - 'changelog.txt'
       - 'LEGAL'
       - 'LICENSE'
@@ -29,12 +25,8 @@
     paths-ignore:
       - 'docs/**'
       - '**.md'
-<<<<<<< HEAD
-      - '!docs/building-msvc.md'
+      - '!docs/building-win.md'
       - 'kotatogram_changes.txt'
-=======
-      - '!docs/building-win.md'
->>>>>>> 2de0b79b
       - 'changelog.txt'
       - 'LEGAL'
       - 'LICENSE'
