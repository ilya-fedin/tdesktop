--- conflicted
+++ resolved
@@ -114,11 +114,7 @@
 
       - name: Check.
         run: |
-<<<<<<< HEAD
-          filePath="$REPO_NAME/out/Debug/bin/Kotatogram"
-=======
-          filePath="$REPO_NAME/out/Debug/Telegram"
->>>>>>> 5c9c8368
+          filePath="$REPO_NAME/out/Debug/Kotatogram"
           if test -f "$filePath"; then
             echo "Build successfully done! :)"
 
